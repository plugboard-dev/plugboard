--- conflicted
+++ resolved
@@ -42,13 +42,8 @@
     "llama-index-core>=0.12.30,<1",
     "llama-index-llms-openai>=0.3.33,<1",
 ]
-<<<<<<< HEAD
-ray = ["ray[default,tune]>=2.42.1"]
-websockets = ["websockets>=14.2"]
-=======
-ray = ["ray[default]>=2.42.1,<3"]
+ray = ["ray[default,tune]>=2.42.1,<3"]
 websockets = ["websockets>=14.2,<15"]
->>>>>>> 39fa9aee
 
 [dependency-groups]
 dev = [
