[project]
name = "plugboard"
version = "0.0.0"
description = "Plugboard is an event driven modelling and orchestration framework for simulating complex processes with many interconnected components."
authors = [
    {name = "Chris Knight", email = "plugboard@csknight.uk"},
    {name = "Toby Coleman", email = "plugboard@tobycoleman.com"}
]
requires-python = ">=3.12,<4.0"
dependencies = [
    "aiosqlite~=0.20",
    "annotated-types~=0.7",
    "async-lru~=2.0",
    "fsspec>=2024.9.0",
    "msgspec[yaml]~=0.18",
    "pandas>=1.0,<3",
    "pyarrow~=17.0",
    "pydantic~=2.8",
    "rich~=13.9",
    "sqlalchemy[asyncio]~=2.0",
    "typer~=0.12",
]

[project.optional-dependencies]
aws = ["s3fs>=2024.9.0"]
azure = ["adlfs>=2024.7.0"]
gcp = ["gcsfs>=2024.9.0.post1"]
<<<<<<< HEAD
ray = ["ray>=2.40.0"]
llm = [
    "llama-index>=0.12.11",
]
=======
ray = ["pyzmq~=26.2", "ray>=2.40.0"]
>>>>>>> 8b48dae5

[dependency-groups]
dev = [
    "ipython~=8.26",
    "jupyterlab~=4.2",
    "mypy~=1.11",
    "nbstripout~=0.8",
    "pre-commit~=3.8",
    "ruff~=0.5",
    "types-aiofiles~=24.1",
]
test = [
    "aiofile~=3.9",
    "aiosqlite~=0.20",
    "anyio>=4.3.0,<4.4.0",  # FIXME: Pinned due to hanging tests when running with anyio==4.4.0 on 2024-07-01
    "llama-index>=0.12.11",
    "moto[server]~=5.0",
    "openai-responses>=0.11.4",
    "pytest~=8.3",
    "pytest-asyncio~=0.23",
    "pytest-cases~=3.8",
    "pytest-env~=1.1",
    "pytest-rerunfailures~=14.0",
    "ray>=2.40.0",
    "s3fs>=2024.9.0",
    "time-machine~=2.15"
]
docs = [
    "mike~=2.1",
    "mkdocs-material~=9.5",
    "mkdocstrings[python]~=0.25"
]

[build-system]
requires = ["hatchling"]
build-backend = "hatchling.build"

[tool.uv]
package = true

[project.scripts]
plugboard = "plugboard.cli:app"

[tool.pytest.ini_options]  # Orchestrates code testing
# Note: pytest toml key subject to change:
# https://docs.pytest.org/en/stable/reference/customize.html#pyproject-toml
env = []
asyncio_mode = "auto"
asyncio_default_fixture_loop_scope = "function"

[tool.mypy]  # Static type checking
exclude = [".git", "__pycache__", ".venv", "venv", "docs"]
ignore_missing_imports = true
disallow_untyped_defs = true
disallow_incomplete_defs = true
no_implicit_optional = true
plugins = "pydantic.mypy"

[tool.ruff]  # Code formatting and linting
line-length = 100
src = ["plugboard", "tests"]
extend-exclude = ["__pycache__"]
output-format = "grouped"

[tool.ruff.format]
quote-style = "double"
indent-style = "space"
skip-magic-trailing-comma = false
line-ending = "auto"

[tool.ruff.lint]
select = ["D", "E", "F", "I", "W"]
ignore = ["D105", "D107", "D401", "E203", "E226", "E24", "E731", "E741", "F541", "F821", "W605"]
exclude = ["docs/*"]

[tool.ruff.lint.pydocstyle]
convention = "google"

[tool.ruff.lint.isort]
known-first-party = ["plugboard"]
section-order = ["future", "standard-library", "third-party", "first-party", "local-folder"]
no-lines-before = ["local-folder"]
force-sort-within-sections = true
combine-as-imports = true
split-on-trailing-comma = true
relative-imports-order = "furthest-to-closest"
lines-after-imports = 2<|MERGE_RESOLUTION|>--- conflicted
+++ resolved
@@ -25,14 +25,10 @@
 aws = ["s3fs>=2024.9.0"]
 azure = ["adlfs>=2024.7.0"]
 gcp = ["gcsfs>=2024.9.0.post1"]
-<<<<<<< HEAD
-ray = ["ray>=2.40.0"]
+ray = ["pyzmq~=26.2", "ray>=2.40.0"]
 llm = [
     "llama-index>=0.12.11",
 ]
-=======
-ray = ["pyzmq~=26.2", "ray>=2.40.0"]
->>>>>>> 8b48dae5
 
 [dependency-groups]
 dev = [
