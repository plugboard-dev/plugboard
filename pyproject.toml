[project]
name = "plugboard"
version = "0.0.0"
description = "Plugboard is an event driven modelling and orchestration framework for simulating complex processes with many interconnected components."
authors = [
    {name = "Chris Knight", email = "plugboard@csknight.uk"},
    {name = "Toby Coleman", email = "plugboard@tobycoleman.com"}
]
requires-python = ">=3.12,<4.0"
dependencies = [
    "aiosqlite~=0.20",
    "annotated-types~=0.7",
    "async-lru~=2.0",
    "fsspec>=2024.9.0",
    "msgspec[yaml]~=0.18",
    "pandas>=1.0,<3",
    "pyarrow~=17.0",
    "pydantic-settings>=2.7.1",
    "pydantic~=2.8",
    "pydantic-settings>=2.7.1",
    "rich~=13.9",
    "sqlalchemy[asyncio]~=2.0",
<<<<<<< HEAD
    "structlog>=25.1.0",
=======
    "that-depends>2.1.0",
>>>>>>> be479ae4
    "typer~=0.12",
]

[project.optional-dependencies]
aws = ["s3fs>=2024.9.0"]
azure = ["adlfs>=2024.7.0"]
gcp = ["gcsfs>=2024.9.0.post1"]
ray = ["pyzmq~=26.2", "ray>=2.42.1"]
llm = [
    "llama-index>=0.12.11",
]

[dependency-groups]
dev = [
    "ipython~=8.26",
    "jupyterlab~=4.2",
    "mypy~=1.11",
    "nbstripout~=0.8",
    "pre-commit~=3.8",
    "ruff~=0.5",
    "types-aiofiles~=24.1",
]
test = [
    "aiofile~=3.9",
    "aiosqlite~=0.20",
    "anyio>=4.3.0,<4.4.0",  # FIXME: Pinned due to hanging tests when running with anyio==4.4.0 on 2024-07-01
    "llama-index>=0.12.11",
    "moto[server]~=5.0",
    "openai-responses>=0.11.4",
    "pytest~=8.3",
    "pytest-asyncio~=0.23",
    "pytest-cases~=3.8",
    "pytest-env~=1.1",
    "pytest-rerunfailures~=14.0",
    "ray>=2.40.0",
    "s3fs>=2024.9.0",
    "time-machine~=2.15"
]
docs = [
    "mike~=2.1",
    "mkdocs-material~=9.5",
    "mkdocstrings[python]~=0.25"
]

[build-system]
requires = ["hatchling"]
build-backend = "hatchling.build"

[tool.uv]
package = true

[project.scripts]
plugboard = "plugboard.cli:app"

[tool.pytest.ini_options]  # Orchestrates code testing
# Note: pytest toml key subject to change:
# https://docs.pytest.org/en/stable/reference/customize.html#pyproject-toml
# env = []
asyncio_mode = "auto"
asyncio_default_fixture_loop_scope = "function"

[tool.mypy]  # Static type checking
exclude = [".git", "__pycache__", ".venv", "venv", "docs"]
ignore_missing_imports = true
disallow_untyped_defs = true
disallow_incomplete_defs = true
no_implicit_optional = true
plugins = "pydantic.mypy"

[tool.ruff]  # Code formatting and linting
line-length = 100
src = ["plugboard", "tests"]
extend-exclude = ["__pycache__"]
output-format = "grouped"

[tool.ruff.format]
quote-style = "double"
indent-style = "space"
skip-magic-trailing-comma = false
line-ending = "auto"

[tool.ruff.lint]
select = ["D", "E", "F", "I", "W"]
ignore = ["D105", "D107", "D401", "E203", "E226", "E24", "E731", "E741", "F541", "F821", "W605"]
exclude = ["docs/*"]

[tool.ruff.lint.pydocstyle]
convention = "google"

[tool.ruff.lint.isort]
known-first-party = ["plugboard"]
section-order = ["future", "standard-library", "third-party", "first-party", "local-folder"]
no-lines-before = ["local-folder"]
force-sort-within-sections = true
combine-as-imports = true
split-on-trailing-comma = true
relative-imports-order = "furthest-to-closest"
lines-after-imports = 2<|MERGE_RESOLUTION|>--- conflicted
+++ resolved
@@ -20,11 +20,8 @@
     "pydantic-settings>=2.7.1",
     "rich~=13.9",
     "sqlalchemy[asyncio]~=2.0",
-<<<<<<< HEAD
     "structlog>=25.1.0",
-=======
     "that-depends>2.1.0",
->>>>>>> be479ae4
     "typer~=0.12",
 ]
 
