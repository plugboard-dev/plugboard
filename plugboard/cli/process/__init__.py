"""Plugboard Process CLI."""

from pathlib import Path
import typing as _t

import msgspec
from rich import print
from rich.console import Console
from rich.markdown import Markdown
from rich.progress import Progress, SpinnerColumn, TextColumn
import typer
from typing_extensions import Annotated

from plugboard.diagram import MermaidDiagram
from plugboard.process import Process, ProcessBuilder
from plugboard.schemas import ConfigSpec
<<<<<<< HEAD
from plugboard.utils import add_sys_path, run_coro_sync
=======
from plugboard.tune import Tuner
from plugboard.utils import add_sys_path
>>>>>>> be3bb676


app = typer.Typer(
    rich_markup_mode="rich", no_args_is_help=True, pretty_exceptions_show_locals=False
)
stderr = Console(stderr=True)


def _read_yaml(path: Path) -> ConfigSpec:
    try:
        with open(path, "rb") as f:
            data = msgspec.yaml.decode(f.read())
    except msgspec.DecodeError as e:
        stderr.print(f"[red]Invalid YAML[/red] at {path}")
        raise typer.Exit(1) from e
    return ConfigSpec.model_validate(data)


def _build_process(config: ConfigSpec) -> Process:
    process = ProcessBuilder.build(config.plugboard.process)
    return process


def _build_tuner(config: ConfigSpec) -> Tuner:
    tune_config = config.plugboard.tune
    if tune_config is None:
        stderr.print("[red]No tuning configuration found in YAML file[/red]")
        raise typer.Exit(1)
    return Tuner(
        objective=tune_config.args.objective,
        parameters=tune_config.args.parameters,
        num_samples=tune_config.args.num_samples,
        mode=tune_config.args.mode,
        max_concurrent=tune_config.args.max_concurrent,
        algorithm=tune_config.args.algorithm,
    )


async def _run_process(process: Process) -> None:
    async with process:
        await process.run()


def _run_tune(tuner: Tuner, config_spec: ConfigSpec) -> None:
    process_spec = config_spec.plugboard.process
    # Build the process to import the component types
    _build_process(config_spec)
    result = tuner.run(spec=process_spec)
    print("[green]Best parameters found:[/green]")
    if isinstance(result, list):
        for r in result:
            print(f"Config: {r.config} - Metrics: {r.metrics}")
    else:
        print(f"Config: {result.config} - Metrics: {result.metrics}")


@app.command()
def run(
    config: Annotated[
        Path,
        typer.Argument(
            exists=True,
            file_okay=True,
            dir_okay=False,
            writable=False,
            readable=True,
            resolve_path=True,
            help="Path to the YAML configuration file.",
        ),
    ],
    job_id: Annotated[
        _t.Optional[str],
        typer.Option(
            help="Job ID for the process. If not provided, a random job ID will be generated.",
        ),
    ] = None,
) -> None:
    """Run a Plugboard process."""
    config_spec = _read_yaml(config)

    if job_id is not None:
        # Override job ID in config file if set
        config_spec.plugboard.process.args.state.args.job_id = job_id

    with Progress(
        SpinnerColumn("arrow3"),
        TextColumn("[progress.description]{task.description}"),
    ) as progress:
        task = progress.add_task(f"Building process from {config}", total=None)
        with add_sys_path(config.parent):
            process = _build_process(config_spec)
        progress.update(task, description=f"Running process...")
        run_coro_sync(_run_process(process))
        progress.update(task, description=f"[green]Process complete[/green]")


@app.command()
def tune(
    config: Annotated[
        Path,
        typer.Argument(
            exists=True,
            file_okay=True,
            dir_okay=False,
            writable=False,
            readable=True,
            resolve_path=True,
            help="Path to the YAML configuration file.",
        ),
    ],
) -> None:
    """Optimise a Plugboard process by adjusting its tunable parameters."""
    config_spec = _read_yaml(config)
    tuner = _build_tuner(config_spec)

    with Progress(
        SpinnerColumn("arrow3"),
        TextColumn("[progress.description]{task.description}"),
    ) as progress:
        task = progress.add_task(f"Running tune job from {config}", total=None)
        with add_sys_path(config.parent):
            _run_tune(tuner, config_spec)
        progress.update(task, description=f"[green]Tune job complete[/green]")


@app.command()
def diagram(
    config: Annotated[
        Path,
        typer.Argument(
            exists=True,
            file_okay=True,
            dir_okay=False,
            writable=False,
            readable=True,
            resolve_path=True,
            help="Path to the YAML configuration file.",
        ),
    ],
) -> None:
    """Create a diagram of a Plugboard process."""
    config_spec = _read_yaml(config)
    with add_sys_path(config.parent):
        process = _build_process(config_spec)
    diagram = MermaidDiagram.from_process(process)
    md = Markdown(f"```\n{diagram.diagram}\n```\n[Editable diagram]({diagram.url}) (external link)")
    print(md)<|MERGE_RESOLUTION|>--- conflicted
+++ resolved
@@ -1,26 +1,21 @@
 """Plugboard Process CLI."""
 
+import typing as _t
 from pathlib import Path
-import typing as _t
 
 import msgspec
+import typer
 from rich import print
 from rich.console import Console
 from rich.markdown import Markdown
 from rich.progress import Progress, SpinnerColumn, TextColumn
-import typer
 from typing_extensions import Annotated
 
 from plugboard.diagram import MermaidDiagram
 from plugboard.process import Process, ProcessBuilder
 from plugboard.schemas import ConfigSpec
-<<<<<<< HEAD
+from plugboard.tune import Tuner
 from plugboard.utils import add_sys_path, run_coro_sync
-=======
-from plugboard.tune import Tuner
-from plugboard.utils import add_sys_path
->>>>>>> be3bb676
-
 
 app = typer.Typer(
     rich_markup_mode="rich", no_args_is_help=True, pretty_exceptions_show_locals=False
@@ -111,9 +106,9 @@
         task = progress.add_task(f"Building process from {config}", total=None)
         with add_sys_path(config.parent):
             process = _build_process(config_spec)
-        progress.update(task, description=f"Running process...")
+        progress.update(task, description="Running process...")
         run_coro_sync(_run_process(process))
-        progress.update(task, description=f"[green]Process complete[/green]")
+        progress.update(task, description="[green]Process complete[/green]")
 
 
 @app.command()
@@ -142,7 +137,7 @@
         task = progress.add_task(f"Running tune job from {config}", total=None)
         with add_sys_path(config.parent):
             _run_tune(tuner, config_spec)
-        progress.update(task, description=f"[green]Tune job complete[/green]")
+        progress.update(task, description="[green]Tune job complete[/green]")
 
 
 @app.command()
@@ -165,5 +160,7 @@
     with add_sys_path(config.parent):
         process = _build_process(config_spec)
     diagram = MermaidDiagram.from_process(process)
-    md = Markdown(f"```\n{diagram.diagram}\n```\n[Editable diagram]({diagram.url}) (external link)")
+    md = Markdown(
+        f"```\n{diagram.diagram}\n```\n[Editable diagram]({diagram.url}) (external link)"
+    )
     print(md)