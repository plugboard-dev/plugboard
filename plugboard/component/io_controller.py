--- conflicted
+++ resolved
@@ -228,26 +228,18 @@
         if connector.spec.source.connects_to([self.namespace]):
             channel = await connector.connect_send()
             self._add_channel_for_field(
-<<<<<<< HEAD
                 connector.spec.source.descriptor,
                 connector.spec.id,
                 IODirection.OUTPUT,
                 connector.channel,
-=======
-                connector.spec.source.descriptor, IODirection.OUTPUT, channel
->>>>>>> 8192920d
             )
         if connector.spec.target.connects_to([self.namespace]):
             channel = await connector.connect_recv()
             self._add_channel_for_field(
-<<<<<<< HEAD
                 connector.spec.target.descriptor,
                 connector.spec.id,
                 IODirection.INPUT,
                 connector.channel,
-=======
-                connector.spec.target.descriptor, IODirection.INPUT, channel
->>>>>>> 8192920d
             )
         if connector.spec.source.connects_to(self._output_event_types):
             channel = await connector.connect_send()
