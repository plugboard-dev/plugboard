"""Provides exceptions for Plugboard."""


class ChannelError(Exception):
    """Raised for channel related errors."""

    pass


class ChannelClosedError(ChannelError):
    """Raised when a closed channel is accessed."""

    pass


class ChannelNotConnectedError(ChannelError):
    """Raised when using a channel that is not connected."""

    pass


class ChannelSetupError(ChannelError):
    """Raised when a channel is setup incorrectly."""

    pass


class IOControllerError(Exception):
    """Raised for IO controller related errors."""

    pass


class IOStreamClosedError(IOControllerError):
    """`IOStreamClosedError` is raised when an IO stream is closed."""

    pass


class IOSetupError(IOControllerError):
    """Raised when an IO controller is setup incorrectly."""

    pass


class NoMoreDataException(Exception):
    """Raised when there is no more data to fetch."""

    pass


class RegistryError(Exception):
    """Raised when an unknown class is requested from the ClassRegistry."""

    pass


class StateBackendError(Exception):
    """Raised for `StateBackend` related errors."""

    pass


class NotFoundError(StateBackendError):
    """Raised when a resource is not found."""

    pass


class NotInitialisedError(Exception):
    """Raised attempting to step or run a `Process` or `Component` that has not been initialised."""

    pass


class EventError(Exception):
    """Raised for event related errors."""

    pass


class UnrecognisedEventError(EventError):
    """Raised when an unrecognised event is encountered."""

    pass


class ValidationError(Exception):
    """Raised when an invalid `Process` or `Component` is encountered."""

    pass


<<<<<<< HEAD
class ProcessStatusError(Exception):
    """Raised when a `Process` is in an invalid state for the requested operation."""
=======
class ConstraintError(Exception):
    """Raised when a constraint is violated."""
>>>>>>> 2ed44822

    pass<|MERGE_RESOLUTION|>--- conflicted
+++ resolved
@@ -91,12 +91,13 @@
     pass
 
 
-<<<<<<< HEAD
+class ConstraintError(Exception):
+    """Raised when a constraint is violated."""
+
+    pass
+
+
 class ProcessStatusError(Exception):
     """Raised when a `Process` is in an invalid state for the requested operation."""
-=======
-class ConstraintError(Exception):
-    """Raised when a constraint is violated."""
->>>>>>> 2ed44822
 
     pass