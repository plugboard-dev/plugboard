--- conflicted
+++ resolved
@@ -45,14 +45,11 @@
         self.parameters: dict = parameters or {}
         self._state: StateBackend = state or self._default_state_cls()
         self._state_is_connected: bool = False
-<<<<<<< HEAD
         self._connect_components()
         self.logger = logger.bind(
             cls=self.__class__.__name__, name=self.name, job_id=self.state.job_id
         )
         self.logger.info("Process created")
-=======
->>>>>>> be479ae4
 
     @property
     def id(self) -> str:
