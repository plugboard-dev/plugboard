version = 1
requires-python = ">=3.12, <4.0"
resolution-markers = [
    "python_full_version < '3.13'",
    "python_full_version >= '3.13'",
]

[[package]]
name = "adlfs"
version = "2024.7.0"
source = { registry = "https://pypi.org/simple" }
dependencies = [
    { name = "aiohttp" },
    { name = "azure-core" },
    { name = "azure-datalake-store" },
    { name = "azure-identity" },
    { name = "azure-storage-blob" },
    { name = "fsspec" },
]
sdist = { url = "https://files.pythonhosted.org/packages/b4/1e/6d5146676044247af566fa5843b335b1a647e6446070cec9c8b61c31b369/adlfs-2024.7.0.tar.gz", hash = "sha256:106995b91f0eb5e775bcd5957d180d9a14faef3271a063b1f65c66fd5ab05ddf", size = 48588 }
wheels = [
    { url = "https://files.pythonhosted.org/packages/6f/51/a71c457bd0bc8af3e522b6999ff300852c7c446e384fd9904b0794f875df/adlfs-2024.7.0-py3-none-any.whl", hash = "sha256:2005c8e124fda3948f2a6abb2dbebb2c936d2d821acaca6afd61932edfa9bc07", size = 41349 },
]

[[package]]
name = "aiobotocore"
version = "2.15.2"
source = { registry = "https://pypi.org/simple" }
dependencies = [
    { name = "aiohttp" },
    { name = "aioitertools" },
    { name = "botocore" },
    { name = "wrapt" },
]
sdist = { url = "https://files.pythonhosted.org/packages/e3/3d/5d54985abed848a4d4dafd10d7eb9ecd6bd7fff9533223911a92c2e6e15d/aiobotocore-2.15.2.tar.gz", hash = "sha256:9ac1cfcaccccc80602968174aa032bf978abe36bd4e55e6781d6500909af1375", size = 107035 }
wheels = [
    { url = "https://files.pythonhosted.org/packages/a4/57/6402242dde160d9ef9903487b4277443dc3da04615f6c4d3b48564a8ab57/aiobotocore-2.15.2-py3-none-any.whl", hash = "sha256:d4d3128b4b558e2b4c369bfa963b022d7e87303adb82eec623cec8aa77ae578a", size = 77400 },
]

[[package]]
name = "aiofile"
version = "3.9.0"
source = { registry = "https://pypi.org/simple" }
dependencies = [
    { name = "caio" },
]
sdist = { url = "https://files.pythonhosted.org/packages/67/e2/d7cb819de8df6b5c1968a2756c3cb4122d4fa2b8fc768b53b7c9e5edb646/aiofile-3.9.0.tar.gz", hash = "sha256:e5ad718bb148b265b6df1b3752c4d1d83024b93da9bd599df74b9d9ffcf7919b", size = 17943 }
wheels = [
    { url = "https://files.pythonhosted.org/packages/50/25/da1f0b4dd970e52bf5a36c204c107e11a0c6d3ed195eba0bfbc664c312b2/aiofile-3.9.0-py3-none-any.whl", hash = "sha256:ce2f6c1571538cbdfa0143b04e16b208ecb0e9cb4148e528af8a640ed51cc8aa", size = 19539 },
]

[[package]]
name = "aiohappyeyeballs"
version = "2.4.4"
source = { registry = "https://pypi.org/simple" }
sdist = { url = "https://files.pythonhosted.org/packages/7f/55/e4373e888fdacb15563ef6fa9fa8c8252476ea071e96fb46defac9f18bf2/aiohappyeyeballs-2.4.4.tar.gz", hash = "sha256:5fdd7d87889c63183afc18ce9271f9b0a7d32c2303e394468dd45d514a757745", size = 21977 }
wheels = [
    { url = "https://files.pythonhosted.org/packages/b9/74/fbb6559de3607b3300b9be3cc64e97548d55678e44623db17820dbd20002/aiohappyeyeballs-2.4.4-py3-none-any.whl", hash = "sha256:a980909d50efcd44795c4afeca523296716d50cd756ddca6af8c65b996e27de8", size = 14756 },
]

[[package]]
name = "aiohttp"
version = "3.11.10"
source = { registry = "https://pypi.org/simple" }
dependencies = [
    { name = "aiohappyeyeballs" },
    { name = "aiosignal" },
    { name = "attrs" },
    { name = "frozenlist" },
    { name = "multidict" },
    { name = "propcache" },
    { name = "yarl" },
]
sdist = { url = "https://files.pythonhosted.org/packages/94/c4/3b5a937b16f6c2a0ada842a9066aad0b7a5708427d4a202a07bf09c67cbb/aiohttp-3.11.10.tar.gz", hash = "sha256:b1fc6b45010a8d0ff9e88f9f2418c6fd408c99c211257334aff41597ebece42e", size = 7668832 }
wheels = [
    { url = "https://files.pythonhosted.org/packages/25/17/1dbe2f619f77795409c1a13ab395b98ed1b215d3e938cacde9b8ffdac53d/aiohttp-3.11.10-cp312-cp312-macosx_10_13_universal2.whl", hash = "sha256:b78f053a7ecfc35f0451d961dacdc671f4bcbc2f58241a7c820e9d82559844cf", size = 704448 },
    { url = "https://files.pythonhosted.org/packages/e3/9b/112247ad47e9d7f6640889c6e42cc0ded8c8345dd0033c66bcede799b051/aiohttp-3.11.10-cp312-cp312-macosx_10_13_x86_64.whl", hash = "sha256:ab7485222db0959a87fbe8125e233b5a6f01f4400785b36e8a7878170d8c3138", size = 463829 },
    { url = "https://files.pythonhosted.org/packages/8a/36/a64b583771fc673062a7a1374728a6241d49e2eda5a9041fbf248e18c804/aiohttp-3.11.10-cp312-cp312-macosx_11_0_arm64.whl", hash = "sha256:cf14627232dfa8730453752e9cdc210966490992234d77ff90bc8dc0dce361d5", size = 455774 },
    { url = "https://files.pythonhosted.org/packages/e5/75/ee1b8f510978b3de5f185c62535b135e4fc3f5a247ca0c2245137a02d800/aiohttp-3.11.10-cp312-cp312-manylinux_2_17_aarch64.manylinux2014_aarch64.whl", hash = "sha256:076bc454a7e6fd646bc82ea7f98296be0b1219b5e3ef8a488afbdd8e81fbac50", size = 1682134 },
    { url = "https://files.pythonhosted.org/packages/87/46/65e8259432d5f73ca9ebf5edb645ef90e5303724e4e52477516cb4042240/aiohttp-3.11.10-cp312-cp312-manylinux_2_17_ppc64le.manylinux2014_ppc64le.whl", hash = "sha256:482cafb7dc886bebeb6c9ba7925e03591a62ab34298ee70d3dd47ba966370d2c", size = 1736757 },
    { url = "https://files.pythonhosted.org/packages/03/f6/a6d1e791b7153fb2d101278f7146c0771b0e1569c547f8a8bc3035651984/aiohttp-3.11.10-cp312-cp312-manylinux_2_17_s390x.manylinux2014_s390x.whl", hash = "sha256:bf3d1a519a324af764a46da4115bdbd566b3c73fb793ffb97f9111dbc684fc4d", size = 1793033 },
    { url = "https://files.pythonhosted.org/packages/a8/e9/1ac90733e36e7848693aece522936a13bf17eeb617da662f94adfafc1c25/aiohttp-3.11.10-cp312-cp312-manylinux_2_17_x86_64.manylinux2014_x86_64.whl", hash = "sha256:24213ba85a419103e641e55c27dc7ff03536c4873470c2478cce3311ba1eee7b", size = 1691609 },
    { url = "https://files.pythonhosted.org/packages/6d/a6/77b33da5a0bc04566c7ddcca94500f2c2a2334eecab4885387fffd1fc600/aiohttp-3.11.10-cp312-cp312-manylinux_2_5_i686.manylinux1_i686.manylinux_2_17_i686.manylinux2014_i686.whl", hash = "sha256:b99acd4730ad1b196bfb03ee0803e4adac371ae8efa7e1cbc820200fc5ded109", size = 1619082 },
    { url = "https://files.pythonhosted.org/packages/48/94/5bf5f927d9a2fedd2c978adfb70a3680e16f46d178361685b56244eb52ed/aiohttp-3.11.10-cp312-cp312-musllinux_1_2_aarch64.whl", hash = "sha256:14cdb5a9570be5a04eec2ace174a48ae85833c2aadc86de68f55541f66ce42ab", size = 1641186 },
    { url = "https://files.pythonhosted.org/packages/99/2d/e85103aa01d1064e51bc50cb51e7b40150a8ff5d34e5a3173a46b241860b/aiohttp-3.11.10-cp312-cp312-musllinux_1_2_i686.whl", hash = "sha256:7e97d622cb083e86f18317282084bc9fbf261801b0192c34fe4b1febd9f7ae69", size = 1646280 },
    { url = "https://files.pythonhosted.org/packages/7b/e0/44651fda8c1d865a51b3a81f1956ea55ce16fc568fe7a3e05db7fc22f139/aiohttp-3.11.10-cp312-cp312-musllinux_1_2_ppc64le.whl", hash = "sha256:012f176945af138abc10c4a48743327a92b4ca9adc7a0e078077cdb5dbab7be0", size = 1701862 },
    { url = "https://files.pythonhosted.org/packages/4e/1e/0804459ae325a5b95f6f349778fb465f29d2b863e522b6a349db0aaad54c/aiohttp-3.11.10-cp312-cp312-musllinux_1_2_s390x.whl", hash = "sha256:44224d815853962f48fe124748227773acd9686eba6dc102578defd6fc99e8d9", size = 1734373 },
    { url = "https://files.pythonhosted.org/packages/07/87/b8f6721668cad74bcc9c7cfe6d0230b304d1250196b221e54294a0d78dbe/aiohttp-3.11.10-cp312-cp312-musllinux_1_2_x86_64.whl", hash = "sha256:c87bf31b7fdab94ae3adbe4a48e711bfc5f89d21cf4c197e75561def39e223bc", size = 1694343 },
    { url = "https://files.pythonhosted.org/packages/4b/20/42813fc60d9178ba9b1b86c58a5441ddb6cf8ffdfe66387345bff173bcff/aiohttp-3.11.10-cp312-cp312-win32.whl", hash = "sha256:06a8e2ee1cbac16fe61e51e0b0c269400e781b13bcfc33f5425912391a542985", size = 411118 },
    { url = "https://files.pythonhosted.org/packages/3a/51/df9c263c861ce93998b5ad2ba3212caab2112d5b66dbe91ddbe90c41ded4/aiohttp-3.11.10-cp312-cp312-win_amd64.whl", hash = "sha256:be2b516f56ea883a3e14dda17059716593526e10fb6303189aaf5503937db408", size = 437424 },
    { url = "https://files.pythonhosted.org/packages/8c/1d/88bfdbe28a3d1ba5b94a235f188f27726caf8ade9a0e13574848f44fe0fe/aiohttp-3.11.10-cp313-cp313-macosx_10_13_universal2.whl", hash = "sha256:8cc5203b817b748adccb07f36390feb730b1bc5f56683445bfe924fc270b8816", size = 697755 },
    { url = "https://files.pythonhosted.org/packages/86/00/4c4619d6fe5c5be32f74d1422fc719b3e6cd7097af0c9e03877ca9bd4ebc/aiohttp-3.11.10-cp313-cp313-macosx_10_13_x86_64.whl", hash = "sha256:5ef359ebc6949e3a34c65ce20230fae70920714367c63afd80ea0c2702902ccf", size = 460440 },
    { url = "https://files.pythonhosted.org/packages/aa/1c/2f927408f50593a29465d198ec3c57c835c8602330233163e8d89c1093db/aiohttp-3.11.10-cp313-cp313-macosx_11_0_arm64.whl", hash = "sha256:9bca390cb247dbfaec3c664326e034ef23882c3f3bfa5fbf0b56cad0320aaca5", size = 452726 },
    { url = "https://files.pythonhosted.org/packages/06/6a/ff00ed0a2ba45c34b3c366aa5b0004b1a4adcec5a9b5f67dd0648ee1c88a/aiohttp-3.11.10-cp313-cp313-manylinux_2_17_aarch64.manylinux2014_aarch64.whl", hash = "sha256:811f23b3351ca532af598405db1093f018edf81368e689d1b508c57dcc6b6a32", size = 1664944 },
    { url = "https://files.pythonhosted.org/packages/02/c2/61923f2a7c2e14d7424b3a526e054f0358f57ccdf5573d4d3d033b01921a/aiohttp-3.11.10-cp313-cp313-manylinux_2_17_ppc64le.manylinux2014_ppc64le.whl", hash = "sha256:ddf5f7d877615f6a1e75971bfa5ac88609af3b74796ff3e06879e8422729fd01", size = 1717707 },
    { url = "https://files.pythonhosted.org/packages/8a/08/0d3d074b24d377569ec89d476a95ca918443099c0401bb31b331104e35d1/aiohttp-3.11.10-cp313-cp313-manylinux_2_17_s390x.manylinux2014_s390x.whl", hash = "sha256:6ab29b8a0beb6f8eaf1e5049252cfe74adbaafd39ba91e10f18caeb0e99ffb34", size = 1774890 },
    { url = "https://files.pythonhosted.org/packages/e8/49/052ada2b6e90ed65f0e6a7e548614621b5f8dcd193cb9415d2e6bcecc94a/aiohttp-3.11.10-cp313-cp313-manylinux_2_17_x86_64.manylinux2014_x86_64.whl", hash = "sha256:c49a76c1038c2dd116fa443eba26bbb8e6c37e924e2513574856de3b6516be99", size = 1676945 },
    { url = "https://files.pythonhosted.org/packages/7c/9e/0c48e1a48e072a869b8b5e3920c9f6a8092861524a4a6f159cd7e6fda939/aiohttp-3.11.10-cp313-cp313-manylinux_2_5_i686.manylinux1_i686.manylinux_2_17_i686.manylinux2014_i686.whl", hash = "sha256:7f3dc0e330575f5b134918976a645e79adf333c0a1439dcf6899a80776c9ab39", size = 1602959 },
    { url = "https://files.pythonhosted.org/packages/ab/98/791f979093ff7f67f80344c182cb0ca4c2c60daed397ecaf454cc8d7a5cd/aiohttp-3.11.10-cp313-cp313-musllinux_1_2_aarch64.whl", hash = "sha256:efb15a17a12497685304b2d976cb4939e55137df7b09fa53f1b6a023f01fcb4e", size = 1618058 },
    { url = "https://files.pythonhosted.org/packages/7b/5d/2d4b05feb3fd68eb7c8335f73c81079b56e582633b91002da695ccb439ef/aiohttp-3.11.10-cp313-cp313-musllinux_1_2_i686.whl", hash = "sha256:db1d0b28fcb7f1d35600150c3e4b490775251dea70f894bf15c678fdd84eda6a", size = 1616289 },
    { url = "https://files.pythonhosted.org/packages/50/83/68cc28c00fe681dce6150614f105efe98282da19252cd6e32dfa893bb328/aiohttp-3.11.10-cp313-cp313-musllinux_1_2_ppc64le.whl", hash = "sha256:15fccaf62a4889527539ecb86834084ecf6e9ea70588efde86e8bc775e0e7542", size = 1685239 },
    { url = "https://files.pythonhosted.org/packages/16/f9/68fc5c8928f63238ce9314f04f3f59d9190a4db924998bb9be99c7aacce8/aiohttp-3.11.10-cp313-cp313-musllinux_1_2_s390x.whl", hash = "sha256:593c114a2221444f30749cc5e5f4012488f56bd14de2af44fe23e1e9894a9c60", size = 1715078 },
    { url = "https://files.pythonhosted.org/packages/3f/e0/3dd3f0451c532c77e35780bafb2b6469a046bc15a6ec2e039475a1d2f161/aiohttp-3.11.10-cp313-cp313-musllinux_1_2_x86_64.whl", hash = "sha256:7852bbcb4d0d2f0c4d583f40c3bc750ee033265d80598d0f9cb6f372baa6b836", size = 1672544 },
    { url = "https://files.pythonhosted.org/packages/a5/b1/3530ab040dd5d7fb016b47115016f9b3a07ea29593b0e07e53dbe06a380c/aiohttp-3.11.10-cp313-cp313-win32.whl", hash = "sha256:65e55ca7debae8faaffee0ebb4b47a51b4075f01e9b641c31e554fd376595c6c", size = 409984 },
    { url = "https://files.pythonhosted.org/packages/49/1f/deed34e9fca639a7f873d01150d46925d3e1312051eaa591c1aa1f2e6ddc/aiohttp-3.11.10-cp313-cp313-win_amd64.whl", hash = "sha256:beb39a6d60a709ae3fb3516a1581777e7e8b76933bb88c8f4420d875bb0267c6", size = 435837 },
]

[[package]]
name = "aioitertools"
version = "0.12.0"
source = { registry = "https://pypi.org/simple" }
sdist = { url = "https://files.pythonhosted.org/packages/06/de/38491a84ab323b47c7f86e94d2830e748780525f7a10c8600b67ead7e9ea/aioitertools-0.12.0.tar.gz", hash = "sha256:c2a9055b4fbb7705f561b9d86053e8af5d10cc845d22c32008c43490b2d8dd6b", size = 19369 }
wheels = [
    { url = "https://files.pythonhosted.org/packages/85/13/58b70a580de00893223d61de8fea167877a3aed97d4a5e1405c9159ef925/aioitertools-0.12.0-py3-none-any.whl", hash = "sha256:fc1f5fac3d737354de8831cbba3eb04f79dd649d8f3afb4c5b114925e662a796", size = 24345 },
]

[[package]]
name = "aiosignal"
version = "1.3.1"
source = { registry = "https://pypi.org/simple" }
dependencies = [
    { name = "frozenlist" },
]
sdist = { url = "https://files.pythonhosted.org/packages/ae/67/0952ed97a9793b4958e5736f6d2b346b414a2cd63e82d05940032f45b32f/aiosignal-1.3.1.tar.gz", hash = "sha256:54cd96e15e1649b75d6c87526a6ff0b6c1b0dd3459f43d9ca11d48c339b68cfc", size = 19422 }
wheels = [
    { url = "https://files.pythonhosted.org/packages/76/ac/a7305707cb852b7e16ff80eaf5692309bde30e2b1100a1fcacdc8f731d97/aiosignal-1.3.1-py3-none-any.whl", hash = "sha256:f8376fb07dd1e86a584e4fcdec80b36b7f81aac666ebc724e2c090300dd83b17", size = 7617 },
]

[[package]]
name = "aiosqlite"
version = "0.20.0"
source = { registry = "https://pypi.org/simple" }
dependencies = [
    { name = "typing-extensions" },
]
sdist = { url = "https://files.pythonhosted.org/packages/0d/3a/22ff5415bf4d296c1e92b07fd746ad42c96781f13295a074d58e77747848/aiosqlite-0.20.0.tar.gz", hash = "sha256:6d35c8c256637f4672f843c31021464090805bf925385ac39473fb16eaaca3d7", size = 21691 }
wheels = [
    { url = "https://files.pythonhosted.org/packages/00/c4/c93eb22025a2de6b83263dfe3d7df2e19138e345bca6f18dba7394120930/aiosqlite-0.20.0-py3-none-any.whl", hash = "sha256:36a1deaca0cac40ebe32aac9977a6e2bbc7f5189f23f4a54d5908986729e5bd6", size = 15564 },
]

[[package]]
name = "annotated-types"
version = "0.7.0"
source = { registry = "https://pypi.org/simple" }
sdist = { url = "https://files.pythonhosted.org/packages/ee/67/531ea369ba64dcff5ec9c3402f9f51bf748cec26dde048a2f973a4eea7f5/annotated_types-0.7.0.tar.gz", hash = "sha256:aff07c09a53a08bc8cfccb9c85b05f1aa9a2a6f23728d790723543408344ce89", size = 16081 }
wheels = [
    { url = "https://files.pythonhosted.org/packages/78/b6/6307fbef88d9b5ee7421e68d78a9f162e0da4900bc5f5793f6d3d0e34fb8/annotated_types-0.7.0-py3-none-any.whl", hash = "sha256:1f02e8b43a8fbbc3f3e0d4f0f4bfc8131bcb4eebe8849b8e5c773f3a1c582a53", size = 13643 },
]

[[package]]
name = "antlr4-python3-runtime"
version = "4.13.2"
source = { registry = "https://pypi.org/simple" }
sdist = { url = "https://files.pythonhosted.org/packages/33/5f/2cdf6f7aca3b20d3f316e9f505292e1f256a32089bd702034c29ebde6242/antlr4_python3_runtime-4.13.2.tar.gz", hash = "sha256:909b647e1d2fc2b70180ac586df3933e38919c85f98ccc656a96cd3f25ef3916", size = 117467 }
wheels = [
    { url = "https://files.pythonhosted.org/packages/89/03/a851e84fcbb85214dc637b6378121ef9a0dd61b4c65264675d8a5c9b1ae7/antlr4_python3_runtime-4.13.2-py3-none-any.whl", hash = "sha256:fe3835eb8d33daece0e799090eda89719dbccee7aa39ef94eed3818cafa5a7e8", size = 144462 },
]

[[package]]
name = "anyio"
version = "4.3.0"
source = { registry = "https://pypi.org/simple" }
dependencies = [
    { name = "idna" },
    { name = "sniffio" },
]
sdist = { url = "https://files.pythonhosted.org/packages/db/4d/3970183622f0330d3c23d9b8a5f52e365e50381fd484d08e3285104333d3/anyio-4.3.0.tar.gz", hash = "sha256:f75253795a87df48568485fd18cdd2a3fa5c4f7c5be8e5e36637733fce06fed6", size = 159642 }
wheels = [
    { url = "https://files.pythonhosted.org/packages/14/fd/2f20c40b45e4fb4324834aea24bd4afdf1143390242c0b33774da0e2e34f/anyio-4.3.0-py3-none-any.whl", hash = "sha256:048e05d0f6caeed70d731f3db756d35dcc1f35747c8c403364a8332c630441b8", size = 85584 },
]

[[package]]
name = "appnope"
version = "0.1.4"
source = { registry = "https://pypi.org/simple" }
sdist = { url = "https://files.pythonhosted.org/packages/35/5d/752690df9ef5b76e169e68d6a129fa6d08a7100ca7f754c89495db3c6019/appnope-0.1.4.tar.gz", hash = "sha256:1de3860566df9caf38f01f86f65e0e13e379af54f9e4bee1e66b48f2efffd1ee", size = 4170 }
wheels = [
    { url = "https://files.pythonhosted.org/packages/81/29/5ecc3a15d5a33e31b26c11426c45c501e439cb865d0bff96315d86443b78/appnope-0.1.4-py2.py3-none-any.whl", hash = "sha256:502575ee11cd7a28c0205f379b525beefebab9d161b7c964670864014ed7213c", size = 4321 },
]

[[package]]
name = "argon2-cffi"
version = "23.1.0"
source = { registry = "https://pypi.org/simple" }
dependencies = [
    { name = "argon2-cffi-bindings" },
]
sdist = { url = "https://files.pythonhosted.org/packages/31/fa/57ec2c6d16ecd2ba0cf15f3c7d1c3c2e7b5fcb83555ff56d7ab10888ec8f/argon2_cffi-23.1.0.tar.gz", hash = "sha256:879c3e79a2729ce768ebb7d36d4609e3a78a4ca2ec3a9f12286ca057e3d0db08", size = 42798 }
wheels = [
    { url = "https://files.pythonhosted.org/packages/a4/6a/e8a041599e78b6b3752da48000b14c8d1e8a04ded09c88c714ba047f34f5/argon2_cffi-23.1.0-py3-none-any.whl", hash = "sha256:c670642b78ba29641818ab2e68bd4e6a78ba53b7eff7b4c3815ae16abf91c7ea", size = 15124 },
]

[[package]]
name = "argon2-cffi-bindings"
version = "21.2.0"
source = { registry = "https://pypi.org/simple" }
dependencies = [
    { name = "cffi" },
]
sdist = { url = "https://files.pythonhosted.org/packages/b9/e9/184b8ccce6683b0aa2fbb7ba5683ea4b9c5763f1356347f1312c32e3c66e/argon2-cffi-bindings-21.2.0.tar.gz", hash = "sha256:bb89ceffa6c791807d1305ceb77dbfacc5aa499891d2c55661c6459651fc39e3", size = 1779911 }
wheels = [
    { url = "https://files.pythonhosted.org/packages/d4/13/838ce2620025e9666aa8f686431f67a29052241692a3dd1ae9d3692a89d3/argon2_cffi_bindings-21.2.0-cp36-abi3-macosx_10_9_x86_64.whl", hash = "sha256:ccb949252cb2ab3a08c02024acb77cfb179492d5701c7cbdbfd776124d4d2367", size = 29658 },
    { url = "https://files.pythonhosted.org/packages/b3/02/f7f7bb6b6af6031edb11037639c697b912e1dea2db94d436e681aea2f495/argon2_cffi_bindings-21.2.0-cp36-abi3-manylinux_2_17_aarch64.manylinux2014_aarch64.whl", hash = "sha256:9524464572e12979364b7d600abf96181d3541da11e23ddf565a32e70bd4dc0d", size = 80583 },
    { url = "https://files.pythonhosted.org/packages/ec/f7/378254e6dd7ae6f31fe40c8649eea7d4832a42243acaf0f1fff9083b2bed/argon2_cffi_bindings-21.2.0-cp36-abi3-manylinux_2_17_x86_64.manylinux2014_x86_64.whl", hash = "sha256:b746dba803a79238e925d9046a63aa26bf86ab2a2fe74ce6b009a1c3f5c8f2ae", size = 86168 },
    { url = "https://files.pythonhosted.org/packages/74/f6/4a34a37a98311ed73bb80efe422fed95f2ac25a4cacc5ae1d7ae6a144505/argon2_cffi_bindings-21.2.0-cp36-abi3-manylinux_2_5_i686.manylinux1_i686.manylinux_2_17_i686.manylinux2014_i686.whl", hash = "sha256:58ed19212051f49a523abb1dbe954337dc82d947fb6e5a0da60f7c8471a8476c", size = 82709 },
    { url = "https://files.pythonhosted.org/packages/74/2b/73d767bfdaab25484f7e7901379d5f8793cccbb86c6e0cbc4c1b96f63896/argon2_cffi_bindings-21.2.0-cp36-abi3-musllinux_1_1_aarch64.whl", hash = "sha256:bd46088725ef7f58b5a1ef7ca06647ebaf0eb4baff7d1d0d177c6cc8744abd86", size = 83613 },
    { url = "https://files.pythonhosted.org/packages/4f/fd/37f86deef67ff57c76f137a67181949c2d408077e2e3dd70c6c42912c9bf/argon2_cffi_bindings-21.2.0-cp36-abi3-musllinux_1_1_i686.whl", hash = "sha256:8cd69c07dd875537a824deec19f978e0f2078fdda07fd5c42ac29668dda5f40f", size = 84583 },
    { url = "https://files.pythonhosted.org/packages/6f/52/5a60085a3dae8fded8327a4f564223029f5f54b0cb0455a31131b5363a01/argon2_cffi_bindings-21.2.0-cp36-abi3-musllinux_1_1_x86_64.whl", hash = "sha256:f1152ac548bd5b8bcecfb0b0371f082037e47128653df2e8ba6e914d384f3c3e", size = 88475 },
    { url = "https://files.pythonhosted.org/packages/8b/95/143cd64feb24a15fa4b189a3e1e7efbaeeb00f39a51e99b26fc62fbacabd/argon2_cffi_bindings-21.2.0-cp36-abi3-win32.whl", hash = "sha256:603ca0aba86b1349b147cab91ae970c63118a0f30444d4bc80355937c950c082", size = 27698 },
    { url = "https://files.pythonhosted.org/packages/37/2c/e34e47c7dee97ba6f01a6203e0383e15b60fb85d78ac9a15cd066f6fe28b/argon2_cffi_bindings-21.2.0-cp36-abi3-win_amd64.whl", hash = "sha256:b2ef1c30440dbbcba7a5dc3e319408b59676e2e039e2ae11a8775ecf482b192f", size = 30817 },
    { url = "https://files.pythonhosted.org/packages/5a/e4/bf8034d25edaa495da3c8a3405627d2e35758e44ff6eaa7948092646fdcc/argon2_cffi_bindings-21.2.0-cp38-abi3-macosx_10_9_universal2.whl", hash = "sha256:e415e3f62c8d124ee16018e491a009937f8cf7ebf5eb430ffc5de21b900dad93", size = 53104 },
]

[[package]]
name = "arrow"
version = "1.3.0"
source = { registry = "https://pypi.org/simple" }
dependencies = [
    { name = "python-dateutil" },
    { name = "types-python-dateutil" },
]
sdist = { url = "https://files.pythonhosted.org/packages/2e/00/0f6e8fcdb23ea632c866620cc872729ff43ed91d284c866b515c6342b173/arrow-1.3.0.tar.gz", hash = "sha256:d4540617648cb5f895730f1ad8c82a65f2dad0166f57b75f3ca54759c4d67a85", size = 131960 }
wheels = [
    { url = "https://files.pythonhosted.org/packages/f8/ed/e97229a566617f2ae958a6b13e7cc0f585470eac730a73e9e82c32a3cdd2/arrow-1.3.0-py3-none-any.whl", hash = "sha256:c728b120ebc00eb84e01882a6f5e7927a53960aa990ce7dd2b10f39005a67f80", size = 66419 },
]

[[package]]
name = "asttokens"
version = "3.0.0"
source = { registry = "https://pypi.org/simple" }
sdist = { url = "https://files.pythonhosted.org/packages/4a/e7/82da0a03e7ba5141f05cce0d302e6eed121ae055e0456ca228bf693984bc/asttokens-3.0.0.tar.gz", hash = "sha256:0dcd8baa8d62b0c1d118b399b2ddba3c4aff271d0d7a9e0d4c1681c79035bbc7", size = 61978 }
wheels = [
    { url = "https://files.pythonhosted.org/packages/25/8a/c46dcc25341b5bce5472c718902eb3d38600a903b14fa6aeecef3f21a46f/asttokens-3.0.0-py3-none-any.whl", hash = "sha256:e3078351a059199dd5138cb1c706e6430c05eff2ff136af5eb4790f9d28932e2", size = 26918 },
]

[[package]]
name = "async-lru"
version = "2.0.4"
source = { registry = "https://pypi.org/simple" }
sdist = { url = "https://files.pythonhosted.org/packages/80/e2/2b4651eff771f6fd900d233e175ddc5e2be502c7eb62c0c42f975c6d36cd/async-lru-2.0.4.tar.gz", hash = "sha256:b8a59a5df60805ff63220b2a0c5b5393da5521b113cd5465a44eb037d81a5627", size = 10019 }
wheels = [
    { url = "https://files.pythonhosted.org/packages/fa/9f/3c3503693386c4b0f245eaf5ca6198e3b28879ca0a40bde6b0e319793453/async_lru-2.0.4-py3-none-any.whl", hash = "sha256:ff02944ce3c288c5be660c42dbcca0742b32c3b279d6dceda655190240b99224", size = 6111 },
]

[[package]]
name = "attrs"
version = "24.2.0"
source = { registry = "https://pypi.org/simple" }
sdist = { url = "https://files.pythonhosted.org/packages/fc/0f/aafca9af9315aee06a89ffde799a10a582fe8de76c563ee80bbcdc08b3fb/attrs-24.2.0.tar.gz", hash = "sha256:5cfb1b9148b5b086569baec03f20d7b6bf3bcacc9a42bebf87ffaaca362f6346", size = 792678 }
wheels = [
    { url = "https://files.pythonhosted.org/packages/6a/21/5b6702a7f963e95456c0de2d495f67bf5fd62840ac655dc451586d23d39a/attrs-24.2.0-py3-none-any.whl", hash = "sha256:81921eb96de3191c8258c199618104dd27ac608d9366f5e35d011eae1867ede2", size = 63001 },
]

[[package]]
name = "aws-sam-translator"
version = "1.94.0"
source = { registry = "https://pypi.org/simple" }
dependencies = [
    { name = "boto3" },
    { name = "jsonschema" },
    { name = "pydantic" },
    { name = "typing-extensions" },
]
sdist = { url = "https://files.pythonhosted.org/packages/ef/2c/69276246bc22293aec595dac217e0ad8299053d05c8ff00a24d1f09395b3/aws_sam_translator-1.94.0.tar.gz", hash = "sha256:8ec258d9f7ece72ef91c81f4edb45a2db064c16844b6afac90c575893beaa391", size = 326072 }
wheels = [
    { url = "https://files.pythonhosted.org/packages/4a/84/f3ce5384246c86f3806ca7b8b009edb9ea58271fd222c0bd69e31191b75c/aws_sam_translator-1.94.0-py3-none-any.whl", hash = "sha256:100e33eeffcfa81f7c45cadeb0ee29596ce829f6b4d2745140f04fa19a41f539", size = 384395 },
]

[[package]]
name = "aws-xray-sdk"
version = "2.14.0"
source = { registry = "https://pypi.org/simple" }
dependencies = [
    { name = "botocore" },
    { name = "wrapt" },
]
sdist = { url = "https://files.pythonhosted.org/packages/e0/6c/8e7fb2a45f20afc5c19d52807b560793fb48b0feca1de7de116b62a7893e/aws_xray_sdk-2.14.0.tar.gz", hash = "sha256:aab843c331af9ab9ba5cefb3a303832a19db186140894a523edafc024cc0493c", size = 93976 }
wheels = [
    { url = "https://files.pythonhosted.org/packages/41/69/b417833a8926fa5491e5346d7c233bf7d8a9b12ba1f4ef41ccea2494000c/aws_xray_sdk-2.14.0-py2.py3-none-any.whl", hash = "sha256:cfbe6feea3d26613a2a869d14c9246a844285c97087ad8f296f901633554ad94", size = 101922 },
]

[[package]]
name = "azure-core"
version = "1.32.0"
source = { registry = "https://pypi.org/simple" }
dependencies = [
    { name = "requests" },
    { name = "six" },
    { name = "typing-extensions" },
]
sdist = { url = "https://files.pythonhosted.org/packages/cc/ee/668328306a9e963a5ad9f152cd98c7adad86c822729fd1d2a01613ad1e67/azure_core-1.32.0.tar.gz", hash = "sha256:22b3c35d6b2dae14990f6c1be2912bf23ffe50b220e708a28ab1bb92b1c730e5", size = 279128 }
wheels = [
    { url = "https://files.pythonhosted.org/packages/39/83/325bf5e02504dbd8b4faa98197a44cdf8a325ef259b48326a2b6f17f8383/azure_core-1.32.0-py3-none-any.whl", hash = "sha256:eac191a0efb23bfa83fddf321b27b122b4ec847befa3091fa736a5c32c50d7b4", size = 198855 },
]

[[package]]
name = "azure-datalake-store"
version = "0.0.53"
source = { registry = "https://pypi.org/simple" }
dependencies = [
    { name = "cffi" },
    { name = "msal" },
    { name = "requests" },
]
sdist = { url = "https://files.pythonhosted.org/packages/22/ff/61369d06422b5ac48067215ff404841342651b14a89b46c8d8e1507c8f17/azure-datalake-store-0.0.53.tar.gz", hash = "sha256:05b6de62ee3f2a0a6e6941e6933b792b800c3e7f6ffce2fc324bc19875757393", size = 71430 }
wheels = [
    { url = "https://files.pythonhosted.org/packages/88/2a/75f56b14f115189155cf12e46b366ad1fe3357af5a1a7c09f7446662d617/azure_datalake_store-0.0.53-py2.py3-none-any.whl", hash = "sha256:a30c902a6e360aa47d7f69f086b426729784e71c536f330b691647a51dc42b2b", size = 55308 },
]

[[package]]
name = "azure-identity"
version = "1.19.0"
source = { registry = "https://pypi.org/simple" }
dependencies = [
    { name = "azure-core" },
    { name = "cryptography" },
    { name = "msal" },
    { name = "msal-extensions" },
    { name = "typing-extensions" },
]
sdist = { url = "https://files.pythonhosted.org/packages/aa/91/cbaeff9eb0b838f0d35b4607ac1c6195c735c8eb17db235f8f60e622934c/azure_identity-1.19.0.tar.gz", hash = "sha256:500144dc18197d7019b81501165d4fa92225f03778f17d7ca8a2a180129a9c83", size = 263058 }
wheels = [
    { url = "https://files.pythonhosted.org/packages/f0/d5/3995ed12f941f4a41a273d9b1709282e825ef87ed8eab3833038fee54d59/azure_identity-1.19.0-py3-none-any.whl", hash = "sha256:e3f6558c181692d7509f09de10cca527c7dce426776454fb97df512a46527e81", size = 187587 },
]

[[package]]
name = "azure-storage-blob"
version = "12.24.0"
source = { registry = "https://pypi.org/simple" }
dependencies = [
    { name = "azure-core" },
    { name = "cryptography" },
    { name = "isodate" },
    { name = "typing-extensions" },
]
sdist = { url = "https://files.pythonhosted.org/packages/fe/f6/5a94fa935933c8483bf27af0140e09640bd4ee5b2f346e71eee06c197482/azure_storage_blob-12.24.0.tar.gz", hash = "sha256:eaaaa1507c8c363d6e1d1342bd549938fdf1adec9b1ada8658c8f5bf3aea844e", size = 569613 }
wheels = [
    { url = "https://files.pythonhosted.org/packages/e2/f8/ef0f76f8c424bedd20c685409836ddfb42ac76fd8a0f21c3c3659cf7207d/azure_storage_blob-12.24.0-py3-none-any.whl", hash = "sha256:4f0bb4592ea79a2d986063696514c781c9e62be240f09f6397986e01755bc071", size = 408579 },
]

[[package]]
name = "babel"
version = "2.16.0"
source = { registry = "https://pypi.org/simple" }
sdist = { url = "https://files.pythonhosted.org/packages/2a/74/f1bc80f23eeba13393b7222b11d95ca3af2c1e28edca18af487137eefed9/babel-2.16.0.tar.gz", hash = "sha256:d1f3554ca26605fe173f3de0c65f750f5a42f924499bf134de6423582298e316", size = 9348104 }
wheels = [
    { url = "https://files.pythonhosted.org/packages/ed/20/bc79bc575ba2e2a7f70e8a1155618bb1301eaa5132a8271373a6903f73f8/babel-2.16.0-py3-none-any.whl", hash = "sha256:368b5b98b37c06b7daf6696391c3240c938b37767d4584413e8438c5c435fa8b", size = 9587599 },
]

[[package]]
name = "beautifulsoup4"
version = "4.12.3"
source = { registry = "https://pypi.org/simple" }
dependencies = [
    { name = "soupsieve" },
]
sdist = { url = "https://files.pythonhosted.org/packages/b3/ca/824b1195773ce6166d388573fc106ce56d4a805bd7427b624e063596ec58/beautifulsoup4-4.12.3.tar.gz", hash = "sha256:74e3d1928edc070d21748185c46e3fb33490f22f52a3addee9aee0f4f7781051", size = 581181 }
wheels = [
    { url = "https://files.pythonhosted.org/packages/b1/fe/e8c672695b37eecc5cbf43e1d0638d88d66ba3a44c4d321c796f4e59167f/beautifulsoup4-4.12.3-py3-none-any.whl", hash = "sha256:b80878c9f40111313e55da8ba20bdba06d8fa3969fc68304167741bbf9e082ed", size = 147925 },
]

[[package]]
name = "bleach"
version = "6.2.0"
source = { registry = "https://pypi.org/simple" }
dependencies = [
    { name = "webencodings" },
]
sdist = { url = "https://files.pythonhosted.org/packages/76/9a/0e33f5054c54d349ea62c277191c020c2d6ef1d65ab2cb1993f91ec846d1/bleach-6.2.0.tar.gz", hash = "sha256:123e894118b8a599fd80d3ec1a6d4cc7ce4e5882b1317a7e1ba69b56e95f991f", size = 203083 }
wheels = [
    { url = "https://files.pythonhosted.org/packages/fc/55/96142937f66150805c25c4d0f31ee4132fd33497753400734f9dfdcbdc66/bleach-6.2.0-py3-none-any.whl", hash = "sha256:117d9c6097a7c3d22fd578fcd8d35ff1e125df6736f554da4e432fdd63f31e5e", size = 163406 },
]

[[package]]
name = "blinker"
version = "1.9.0"
source = { registry = "https://pypi.org/simple" }
sdist = { url = "https://files.pythonhosted.org/packages/21/28/9b3f50ce0e048515135495f198351908d99540d69bfdc8c1d15b73dc55ce/blinker-1.9.0.tar.gz", hash = "sha256:b4ce2265a7abece45e7cc896e98dbebe6cead56bcf805a3d23136d145f5445bf", size = 22460 }
wheels = [
    { url = "https://files.pythonhosted.org/packages/10/cb/f2ad4230dc2eb1a74edf38f1a38b9b52277f75bef262d8908e60d957e13c/blinker-1.9.0-py3-none-any.whl", hash = "sha256:ba0efaa9080b619ff2f3459d1d500c57bddea4a6b424b60a91141db6fd2f08bc", size = 8458 },
]

[[package]]
name = "boto3"
version = "1.35.36"
source = { registry = "https://pypi.org/simple" }
dependencies = [
    { name = "botocore" },
    { name = "jmespath" },
    { name = "s3transfer" },
]
sdist = { url = "https://files.pythonhosted.org/packages/33/9f/17536f9a1ab4c6ee454c782f27c9f0160558f70502fc55da62e456c47229/boto3-1.35.36.tar.gz", hash = "sha256:586524b623e4fbbebe28b604c6205eb12f263cc4746bccb011562d07e217a4cb", size = 110987 }
wheels = [
    { url = "https://files.pythonhosted.org/packages/52/6b/8b126c2e1c07fae33185544ea974de67027afc905bd072feef9fbbd38d3d/boto3-1.35.36-py3-none-any.whl", hash = "sha256:33735b9449cd2ef176531ba2cb2265c904a91244440b0e161a17da9d24a1e6d1", size = 139143 },
]

[[package]]
name = "botocore"
version = "1.35.36"
source = { registry = "https://pypi.org/simple" }
dependencies = [
    { name = "jmespath" },
    { name = "python-dateutil" },
    { name = "urllib3" },
]
sdist = { url = "https://files.pythonhosted.org/packages/8d/4f/11d2d314f0bdbe7ff975737d125e1a5357115afe28fcc64f13e68b05ba61/botocore-1.35.36.tar.gz", hash = "sha256:354ec1b766f0029b5d6ff0c45d1a0f9e5007b7d2f3ec89bcdd755b208c5bc797", size = 12808757 }
wheels = [
    { url = "https://files.pythonhosted.org/packages/2a/60/056d58b606731f94fe395266c604ea9efcecc10e6857ceb9b10e6831d746/botocore-1.35.36-py3-none-any.whl", hash = "sha256:64241c778bf2dc863d93abab159e14024d97a926a5715056ef6411418cb9ead3", size = 12597046 },
]

[[package]]
name = "cachetools"
version = "5.5.0"
source = { registry = "https://pypi.org/simple" }
sdist = { url = "https://files.pythonhosted.org/packages/c3/38/a0f315319737ecf45b4319a8cd1f3a908e29d9277b46942263292115eee7/cachetools-5.5.0.tar.gz", hash = "sha256:2cc24fb4cbe39633fb7badd9db9ca6295d766d9c2995f245725a46715d050f2a", size = 27661 }
wheels = [
    { url = "https://files.pythonhosted.org/packages/a4/07/14f8ad37f2d12a5ce41206c21820d8cb6561b728e51fad4530dff0552a67/cachetools-5.5.0-py3-none-any.whl", hash = "sha256:02134e8439cdc2ffb62023ce1debca2944c3f289d66bb17ead3ab3dede74b292", size = 9524 },
]

[[package]]
name = "caio"
version = "0.9.17"
source = { registry = "https://pypi.org/simple" }
sdist = { url = "https://files.pythonhosted.org/packages/88/cf/59b868909a85ad9eca985ad5bbeb3c0a8cd435e50ae12def770d16911753/caio-0.9.17.tar.gz", hash = "sha256:8f30511526814d961aeef389ea6885273abe6c655f1e08abbadb95d12fdd9b4f", size = 25001 }
wheels = [
    { url = "https://files.pythonhosted.org/packages/c3/b8/37dcee4bc4fae1701a86373a297bbca797f6b7bfe5f85993a11049649c63/caio-0.9.17-cp312-cp312-macosx_10_9_universal2.whl", hash = "sha256:0ddb253b145a53ecca76381677ce465bc5efeaecb6aaf493fac43ae79659f0fb", size = 37909 },
    { url = "https://files.pythonhosted.org/packages/80/f5/5e993120daeb4ec084f5f84c118bbd48b65379f63ed56919bf224e0eab42/caio-0.9.17-cp312-cp312-manylinux_2_12_x86_64.manylinux2010_x86_64.manylinux_2_17_x86_64.manylinux2014_x86_64.whl", hash = "sha256:b3e320b0ea371c810359934f8e8fe81777c493cc5fb4d41de44277cbe7336e74", size = 81709 },
    { url = "https://files.pythonhosted.org/packages/58/72/3f4895adb1d23b0ac1d8afc748405a2ad3c77d8d0f23b05a64ff583c11e5/caio-0.9.17-py3-none-any.whl", hash = "sha256:c55d4dc6b3a36f93237ecd6360e1c131c3808bc47d4191a130148a99b80bb311", size = 19062 },
]

[[package]]
name = "certifi"
version = "2024.8.30"
source = { registry = "https://pypi.org/simple" }
sdist = { url = "https://files.pythonhosted.org/packages/b0/ee/9b19140fe824b367c04c5e1b369942dd754c4c5462d5674002f75c4dedc1/certifi-2024.8.30.tar.gz", hash = "sha256:bec941d2aa8195e248a60b31ff9f0558284cf01a52591ceda73ea9afffd69fd9", size = 168507 }
wheels = [
    { url = "https://files.pythonhosted.org/packages/12/90/3c9ff0512038035f59d279fddeb79f5f1eccd8859f06d6163c58798b9487/certifi-2024.8.30-py3-none-any.whl", hash = "sha256:922820b53db7a7257ffbda3f597266d435245903d80737e34f8a45ff3e3230d8", size = 167321 },
]

[[package]]
name = "cffi"
version = "1.17.1"
source = { registry = "https://pypi.org/simple" }
dependencies = [
    { name = "pycparser" },
]
sdist = { url = "https://files.pythonhosted.org/packages/fc/97/c783634659c2920c3fc70419e3af40972dbaf758daa229a7d6ea6135c90d/cffi-1.17.1.tar.gz", hash = "sha256:1c39c6016c32bc48dd54561950ebd6836e1670f2ae46128f67cf49e789c52824", size = 516621 }
wheels = [
    { url = "https://files.pythonhosted.org/packages/5a/84/e94227139ee5fb4d600a7a4927f322e1d4aea6fdc50bd3fca8493caba23f/cffi-1.17.1-cp312-cp312-macosx_10_9_x86_64.whl", hash = "sha256:805b4371bf7197c329fcb3ead37e710d1bca9da5d583f5073b799d5c5bd1eee4", size = 183178 },
    { url = "https://files.pythonhosted.org/packages/da/ee/fb72c2b48656111c4ef27f0f91da355e130a923473bf5ee75c5643d00cca/cffi-1.17.1-cp312-cp312-macosx_11_0_arm64.whl", hash = "sha256:733e99bc2df47476e3848417c5a4540522f234dfd4ef3ab7fafdf555b082ec0c", size = 178840 },
    { url = "https://files.pythonhosted.org/packages/cc/b6/db007700f67d151abadf508cbfd6a1884f57eab90b1bb985c4c8c02b0f28/cffi-1.17.1-cp312-cp312-manylinux_2_12_i686.manylinux2010_i686.manylinux_2_17_i686.manylinux2014_i686.whl", hash = "sha256:1257bdabf294dceb59f5e70c64a3e2f462c30c7ad68092d01bbbfb1c16b1ba36", size = 454803 },
    { url = "https://files.pythonhosted.org/packages/1a/df/f8d151540d8c200eb1c6fba8cd0dfd40904f1b0682ea705c36e6c2e97ab3/cffi-1.17.1-cp312-cp312-manylinux_2_17_aarch64.manylinux2014_aarch64.whl", hash = "sha256:da95af8214998d77a98cc14e3a3bd00aa191526343078b530ceb0bd710fb48a5", size = 478850 },
    { url = "https://files.pythonhosted.org/packages/28/c0/b31116332a547fd2677ae5b78a2ef662dfc8023d67f41b2a83f7c2aa78b1/cffi-1.17.1-cp312-cp312-manylinux_2_17_ppc64le.manylinux2014_ppc64le.whl", hash = "sha256:d63afe322132c194cf832bfec0dc69a99fb9bb6bbd550f161a49e9e855cc78ff", size = 485729 },
    { url = "https://files.pythonhosted.org/packages/91/2b/9a1ddfa5c7f13cab007a2c9cc295b70fbbda7cb10a286aa6810338e60ea1/cffi-1.17.1-cp312-cp312-manylinux_2_17_s390x.manylinux2014_s390x.whl", hash = "sha256:f79fc4fc25f1c8698ff97788206bb3c2598949bfe0fef03d299eb1b5356ada99", size = 471256 },
    { url = "https://files.pythonhosted.org/packages/b2/d5/da47df7004cb17e4955df6a43d14b3b4ae77737dff8bf7f8f333196717bf/cffi-1.17.1-cp312-cp312-manylinux_2_17_x86_64.manylinux2014_x86_64.whl", hash = "sha256:b62ce867176a75d03a665bad002af8e6d54644fad99a3c70905c543130e39d93", size = 479424 },
    { url = "https://files.pythonhosted.org/packages/0b/ac/2a28bcf513e93a219c8a4e8e125534f4f6db03e3179ba1c45e949b76212c/cffi-1.17.1-cp312-cp312-musllinux_1_1_aarch64.whl", hash = "sha256:386c8bf53c502fff58903061338ce4f4950cbdcb23e2902d86c0f722b786bbe3", size = 484568 },
    { url = "https://files.pythonhosted.org/packages/d4/38/ca8a4f639065f14ae0f1d9751e70447a261f1a30fa7547a828ae08142465/cffi-1.17.1-cp312-cp312-musllinux_1_1_x86_64.whl", hash = "sha256:4ceb10419a9adf4460ea14cfd6bc43d08701f0835e979bf821052f1805850fe8", size = 488736 },
    { url = "https://files.pythonhosted.org/packages/86/c5/28b2d6f799ec0bdecf44dced2ec5ed43e0eb63097b0f58c293583b406582/cffi-1.17.1-cp312-cp312-win32.whl", hash = "sha256:a08d7e755f8ed21095a310a693525137cfe756ce62d066e53f502a83dc550f65", size = 172448 },
    { url = "https://files.pythonhosted.org/packages/50/b9/db34c4755a7bd1cb2d1603ac3863f22bcecbd1ba29e5ee841a4bc510b294/cffi-1.17.1-cp312-cp312-win_amd64.whl", hash = "sha256:51392eae71afec0d0c8fb1a53b204dbb3bcabcb3c9b807eedf3e1e6ccf2de903", size = 181976 },
    { url = "https://files.pythonhosted.org/packages/8d/f8/dd6c246b148639254dad4d6803eb6a54e8c85c6e11ec9df2cffa87571dbe/cffi-1.17.1-cp313-cp313-macosx_10_13_x86_64.whl", hash = "sha256:f3a2b4222ce6b60e2e8b337bb9596923045681d71e5a082783484d845390938e", size = 182989 },
    { url = "https://files.pythonhosted.org/packages/8b/f1/672d303ddf17c24fc83afd712316fda78dc6fce1cd53011b839483e1ecc8/cffi-1.17.1-cp313-cp313-macosx_11_0_arm64.whl", hash = "sha256:0984a4925a435b1da406122d4d7968dd861c1385afe3b45ba82b750f229811e2", size = 178802 },
    { url = "https://files.pythonhosted.org/packages/0e/2d/eab2e858a91fdff70533cab61dcff4a1f55ec60425832ddfdc9cd36bc8af/cffi-1.17.1-cp313-cp313-manylinux_2_12_i686.manylinux2010_i686.manylinux_2_17_i686.manylinux2014_i686.whl", hash = "sha256:d01b12eeeb4427d3110de311e1774046ad344f5b1a7403101878976ecd7a10f3", size = 454792 },
    { url = "https://files.pythonhosted.org/packages/75/b2/fbaec7c4455c604e29388d55599b99ebcc250a60050610fadde58932b7ee/cffi-1.17.1-cp313-cp313-manylinux_2_17_aarch64.manylinux2014_aarch64.whl", hash = "sha256:706510fe141c86a69c8ddc029c7910003a17353970cff3b904ff0686a5927683", size = 478893 },
    { url = "https://files.pythonhosted.org/packages/4f/b7/6e4a2162178bf1935c336d4da8a9352cccab4d3a5d7914065490f08c0690/cffi-1.17.1-cp313-cp313-manylinux_2_17_ppc64le.manylinux2014_ppc64le.whl", hash = "sha256:de55b766c7aa2e2a3092c51e0483d700341182f08e67c63630d5b6f200bb28e5", size = 485810 },
    { url = "https://files.pythonhosted.org/packages/c7/8a/1d0e4a9c26e54746dc08c2c6c037889124d4f59dffd853a659fa545f1b40/cffi-1.17.1-cp313-cp313-manylinux_2_17_s390x.manylinux2014_s390x.whl", hash = "sha256:c59d6e989d07460165cc5ad3c61f9fd8f1b4796eacbd81cee78957842b834af4", size = 471200 },
    { url = "https://files.pythonhosted.org/packages/26/9f/1aab65a6c0db35f43c4d1b4f580e8df53914310afc10ae0397d29d697af4/cffi-1.17.1-cp313-cp313-manylinux_2_17_x86_64.manylinux2014_x86_64.whl", hash = "sha256:dd398dbc6773384a17fe0d3e7eeb8d1a21c2200473ee6806bb5e6a8e62bb73dd", size = 479447 },
    { url = "https://files.pythonhosted.org/packages/5f/e4/fb8b3dd8dc0e98edf1135ff067ae070bb32ef9d509d6cb0f538cd6f7483f/cffi-1.17.1-cp313-cp313-musllinux_1_1_aarch64.whl", hash = "sha256:3edc8d958eb099c634dace3c7e16560ae474aa3803a5df240542b305d14e14ed", size = 484358 },
    { url = "https://files.pythonhosted.org/packages/f1/47/d7145bf2dc04684935d57d67dff9d6d795b2ba2796806bb109864be3a151/cffi-1.17.1-cp313-cp313-musllinux_1_1_x86_64.whl", hash = "sha256:72e72408cad3d5419375fc87d289076ee319835bdfa2caad331e377589aebba9", size = 488469 },
    { url = "https://files.pythonhosted.org/packages/bf/ee/f94057fa6426481d663b88637a9a10e859e492c73d0384514a17d78ee205/cffi-1.17.1-cp313-cp313-win32.whl", hash = "sha256:e03eab0a8677fa80d646b5ddece1cbeaf556c313dcfac435ba11f107ba117b5d", size = 172475 },
    { url = "https://files.pythonhosted.org/packages/7c/fc/6a8cb64e5f0324877d503c854da15d76c1e50eb722e320b15345c4d0c6de/cffi-1.17.1-cp313-cp313-win_amd64.whl", hash = "sha256:f6a16c31041f09ead72d69f583767292f750d24913dadacf5756b966aacb3f1a", size = 182009 },
]

[[package]]
name = "cfgv"
version = "3.4.0"
source = { registry = "https://pypi.org/simple" }
sdist = { url = "https://files.pythonhosted.org/packages/11/74/539e56497d9bd1d484fd863dd69cbbfa653cd2aa27abfe35653494d85e94/cfgv-3.4.0.tar.gz", hash = "sha256:e52591d4c5f5dead8e0f673fb16db7949d2cfb3f7da4582893288f0ded8fe560", size = 7114 }
wheels = [
    { url = "https://files.pythonhosted.org/packages/c5/55/51844dd50c4fc7a33b653bfaba4c2456f06955289ca770a5dbd5fd267374/cfgv-3.4.0-py2.py3-none-any.whl", hash = "sha256:b7265b1f29fd3316bfcd2b330d63d024f2bfd8bcb8b0272f8e19a504856c48f9", size = 7249 },
]

[[package]]
name = "cfn-lint"
version = "1.22.1"
source = { registry = "https://pypi.org/simple" }
dependencies = [
    { name = "aws-sam-translator" },
    { name = "jsonpatch" },
    { name = "networkx" },
    { name = "pyyaml" },
    { name = "regex" },
    { name = "sympy" },
    { name = "typing-extensions" },
]
sdist = { url = "https://files.pythonhosted.org/packages/41/79/f36ce57fa501a49e42f536b9dc866457cd814a3b6688d2d5d02e18247bbb/cfn_lint-1.22.1.tar.gz", hash = "sha256:11085a8196ca1f381735782b4977be62a5860e26d3e0b578d2d4a244b9031b16", size = 2878378 }
wheels = [
    { url = "https://files.pythonhosted.org/packages/53/48/9bfa13a2917689a3e4e461d593a102b0f9da5d6268b50e852c985a5bf54d/cfn_lint-1.22.1-py3-none-any.whl", hash = "sha256:33f976cdbc4cdeaf9d939821e906baac91e615588574aecaa7033811297496a9", size = 5030696 },
]

[[package]]
name = "charset-normalizer"
version = "3.4.0"
source = { registry = "https://pypi.org/simple" }
sdist = { url = "https://files.pythonhosted.org/packages/f2/4f/e1808dc01273379acc506d18f1504eb2d299bd4131743b9fc54d7be4df1e/charset_normalizer-3.4.0.tar.gz", hash = "sha256:223217c3d4f82c3ac5e29032b3f1c2eb0fb591b72161f86d93f5719079dae93e", size = 106620 }
wheels = [
    { url = "https://files.pythonhosted.org/packages/d3/0b/4b7a70987abf9b8196845806198975b6aab4ce016632f817ad758a5aa056/charset_normalizer-3.4.0-cp312-cp312-macosx_10_13_universal2.whl", hash = "sha256:0713f3adb9d03d49d365b70b84775d0a0d18e4ab08d12bc46baa6132ba78aaf6", size = 194445 },
    { url = "https://files.pythonhosted.org/packages/50/89/354cc56cf4dd2449715bc9a0f54f3aef3dc700d2d62d1fa5bbea53b13426/charset_normalizer-3.4.0-cp312-cp312-macosx_10_13_x86_64.whl", hash = "sha256:de7376c29d95d6719048c194a9cf1a1b0393fbe8488a22008610b0361d834ecf", size = 125275 },
    { url = "https://files.pythonhosted.org/packages/fa/44/b730e2a2580110ced837ac083d8ad222343c96bb6b66e9e4e706e4d0b6df/charset_normalizer-3.4.0-cp312-cp312-macosx_11_0_arm64.whl", hash = "sha256:4a51b48f42d9358460b78725283f04bddaf44a9358197b889657deba38f329db", size = 119020 },
    { url = "https://files.pythonhosted.org/packages/9d/e4/9263b8240ed9472a2ae7ddc3e516e71ef46617fe40eaa51221ccd4ad9a27/charset_normalizer-3.4.0-cp312-cp312-manylinux_2_17_aarch64.manylinux2014_aarch64.whl", hash = "sha256:b295729485b06c1a0683af02a9e42d2caa9db04a373dc38a6a58cdd1e8abddf1", size = 139128 },
    { url = "https://files.pythonhosted.org/packages/6b/e3/9f73e779315a54334240353eaea75854a9a690f3f580e4bd85d977cb2204/charset_normalizer-3.4.0-cp312-cp312-manylinux_2_17_ppc64le.manylinux2014_ppc64le.whl", hash = "sha256:ee803480535c44e7f5ad00788526da7d85525cfefaf8acf8ab9a310000be4b03", size = 149277 },
    { url = "https://files.pythonhosted.org/packages/1a/cf/f1f50c2f295312edb8a548d3fa56a5c923b146cd3f24114d5adb7e7be558/charset_normalizer-3.4.0-cp312-cp312-manylinux_2_17_s390x.manylinux2014_s390x.whl", hash = "sha256:3d59d125ffbd6d552765510e3f31ed75ebac2c7470c7274195b9161a32350284", size = 142174 },
    { url = "https://files.pythonhosted.org/packages/16/92/92a76dc2ff3a12e69ba94e7e05168d37d0345fa08c87e1fe24d0c2a42223/charset_normalizer-3.4.0-cp312-cp312-manylinux_2_17_x86_64.manylinux2014_x86_64.whl", hash = "sha256:8cda06946eac330cbe6598f77bb54e690b4ca93f593dee1568ad22b04f347c15", size = 143838 },
    { url = "https://files.pythonhosted.org/packages/a4/01/2117ff2b1dfc61695daf2babe4a874bca328489afa85952440b59819e9d7/charset_normalizer-3.4.0-cp312-cp312-manylinux_2_5_i686.manylinux1_i686.manylinux_2_17_i686.manylinux2014_i686.whl", hash = "sha256:07afec21bbbbf8a5cc3651aa96b980afe2526e7f048fdfb7f1014d84acc8b6d8", size = 146149 },
    { url = "https://files.pythonhosted.org/packages/f6/9b/93a332b8d25b347f6839ca0a61b7f0287b0930216994e8bf67a75d050255/charset_normalizer-3.4.0-cp312-cp312-musllinux_1_2_aarch64.whl", hash = "sha256:6b40e8d38afe634559e398cc32b1472f376a4099c75fe6299ae607e404c033b2", size = 140043 },
    { url = "https://files.pythonhosted.org/packages/ab/f6/7ac4a01adcdecbc7a7587767c776d53d369b8b971382b91211489535acf0/charset_normalizer-3.4.0-cp312-cp312-musllinux_1_2_i686.whl", hash = "sha256:b8dcd239c743aa2f9c22ce674a145e0a25cb1566c495928440a181ca1ccf6719", size = 148229 },
    { url = "https://files.pythonhosted.org/packages/9d/be/5708ad18161dee7dc6a0f7e6cf3a88ea6279c3e8484844c0590e50e803ef/charset_normalizer-3.4.0-cp312-cp312-musllinux_1_2_ppc64le.whl", hash = "sha256:84450ba661fb96e9fd67629b93d2941c871ca86fc38d835d19d4225ff946a631", size = 151556 },
    { url = "https://files.pythonhosted.org/packages/5a/bb/3d8bc22bacb9eb89785e83e6723f9888265f3a0de3b9ce724d66bd49884e/charset_normalizer-3.4.0-cp312-cp312-musllinux_1_2_s390x.whl", hash = "sha256:44aeb140295a2f0659e113b31cfe92c9061622cadbc9e2a2f7b8ef6b1e29ef4b", size = 149772 },
    { url = "https://files.pythonhosted.org/packages/f7/fa/d3fc622de05a86f30beea5fc4e9ac46aead4731e73fd9055496732bcc0a4/charset_normalizer-3.4.0-cp312-cp312-musllinux_1_2_x86_64.whl", hash = "sha256:1db4e7fefefd0f548d73e2e2e041f9df5c59e178b4c72fbac4cc6f535cfb1565", size = 144800 },
    { url = "https://files.pythonhosted.org/packages/9a/65/bdb9bc496d7d190d725e96816e20e2ae3a6fa42a5cac99c3c3d6ff884118/charset_normalizer-3.4.0-cp312-cp312-win32.whl", hash = "sha256:5726cf76c982532c1863fb64d8c6dd0e4c90b6ece9feb06c9f202417a31f7dd7", size = 94836 },
    { url = "https://files.pythonhosted.org/packages/3e/67/7b72b69d25b89c0b3cea583ee372c43aa24df15f0e0f8d3982c57804984b/charset_normalizer-3.4.0-cp312-cp312-win_amd64.whl", hash = "sha256:b197e7094f232959f8f20541ead1d9862ac5ebea1d58e9849c1bf979255dfac9", size = 102187 },
    { url = "https://files.pythonhosted.org/packages/f3/89/68a4c86f1a0002810a27f12e9a7b22feb198c59b2f05231349fbce5c06f4/charset_normalizer-3.4.0-cp313-cp313-macosx_10_13_universal2.whl", hash = "sha256:dd4eda173a9fcccb5f2e2bd2a9f423d180194b1bf17cf59e3269899235b2a114", size = 194617 },
    { url = "https://files.pythonhosted.org/packages/4f/cd/8947fe425e2ab0aa57aceb7807af13a0e4162cd21eee42ef5b053447edf5/charset_normalizer-3.4.0-cp313-cp313-macosx_10_13_x86_64.whl", hash = "sha256:e9e3c4c9e1ed40ea53acf11e2a386383c3304212c965773704e4603d589343ed", size = 125310 },
    { url = "https://files.pythonhosted.org/packages/5b/f0/b5263e8668a4ee9becc2b451ed909e9c27058337fda5b8c49588183c267a/charset_normalizer-3.4.0-cp313-cp313-macosx_11_0_arm64.whl", hash = "sha256:92a7e36b000bf022ef3dbb9c46bfe2d52c047d5e3f3343f43204263c5addc250", size = 119126 },
    { url = "https://files.pythonhosted.org/packages/ff/6e/e445afe4f7fda27a533f3234b627b3e515a1b9429bc981c9a5e2aa5d97b6/charset_normalizer-3.4.0-cp313-cp313-manylinux_2_17_aarch64.manylinux2014_aarch64.whl", hash = "sha256:54b6a92d009cbe2fb11054ba694bc9e284dad30a26757b1e372a1fdddaf21920", size = 139342 },
    { url = "https://files.pythonhosted.org/packages/a1/b2/4af9993b532d93270538ad4926c8e37dc29f2111c36f9c629840c57cd9b3/charset_normalizer-3.4.0-cp313-cp313-manylinux_2_17_ppc64le.manylinux2014_ppc64le.whl", hash = "sha256:1ffd9493de4c922f2a38c2bf62b831dcec90ac673ed1ca182fe11b4d8e9f2a64", size = 149383 },
    { url = "https://files.pythonhosted.org/packages/fb/6f/4e78c3b97686b871db9be6f31d64e9264e889f8c9d7ab33c771f847f79b7/charset_normalizer-3.4.0-cp313-cp313-manylinux_2_17_s390x.manylinux2014_s390x.whl", hash = "sha256:35c404d74c2926d0287fbd63ed5d27eb911eb9e4a3bb2c6d294f3cfd4a9e0c23", size = 142214 },
    { url = "https://files.pythonhosted.org/packages/2b/c9/1c8fe3ce05d30c87eff498592c89015b19fade13df42850aafae09e94f35/charset_normalizer-3.4.0-cp313-cp313-manylinux_2_17_x86_64.manylinux2014_x86_64.whl", hash = "sha256:4796efc4faf6b53a18e3d46343535caed491776a22af773f366534056c4e1fbc", size = 144104 },
    { url = "https://files.pythonhosted.org/packages/ee/68/efad5dcb306bf37db7db338338e7bb8ebd8cf38ee5bbd5ceaaaa46f257e6/charset_normalizer-3.4.0-cp313-cp313-manylinux_2_5_i686.manylinux1_i686.manylinux_2_17_i686.manylinux2014_i686.whl", hash = "sha256:e7fdd52961feb4c96507aa649550ec2a0d527c086d284749b2f582f2d40a2e0d", size = 146255 },
    { url = "https://files.pythonhosted.org/packages/0c/75/1ed813c3ffd200b1f3e71121c95da3f79e6d2a96120163443b3ad1057505/charset_normalizer-3.4.0-cp313-cp313-musllinux_1_2_aarch64.whl", hash = "sha256:92db3c28b5b2a273346bebb24857fda45601aef6ae1c011c0a997106581e8a88", size = 140251 },
    { url = "https://files.pythonhosted.org/packages/7d/0d/6f32255c1979653b448d3c709583557a4d24ff97ac4f3a5be156b2e6a210/charset_normalizer-3.4.0-cp313-cp313-musllinux_1_2_i686.whl", hash = "sha256:ab973df98fc99ab39080bfb0eb3a925181454d7c3ac8a1e695fddfae696d9e90", size = 148474 },
    { url = "https://files.pythonhosted.org/packages/ac/a0/c1b5298de4670d997101fef95b97ac440e8c8d8b4efa5a4d1ef44af82f0d/charset_normalizer-3.4.0-cp313-cp313-musllinux_1_2_ppc64le.whl", hash = "sha256:4b67fdab07fdd3c10bb21edab3cbfe8cf5696f453afce75d815d9d7223fbe88b", size = 151849 },
    { url = "https://files.pythonhosted.org/packages/04/4f/b3961ba0c664989ba63e30595a3ed0875d6790ff26671e2aae2fdc28a399/charset_normalizer-3.4.0-cp313-cp313-musllinux_1_2_s390x.whl", hash = "sha256:aa41e526a5d4a9dfcfbab0716c7e8a1b215abd3f3df5a45cf18a12721d31cb5d", size = 149781 },
    { url = "https://files.pythonhosted.org/packages/d8/90/6af4cd042066a4adad58ae25648a12c09c879efa4849c705719ba1b23d8c/charset_normalizer-3.4.0-cp313-cp313-musllinux_1_2_x86_64.whl", hash = "sha256:ffc519621dce0c767e96b9c53f09c5d215578e10b02c285809f76509a3931482", size = 144970 },
    { url = "https://files.pythonhosted.org/packages/cc/67/e5e7e0cbfefc4ca79025238b43cdf8a2037854195b37d6417f3d0895c4c2/charset_normalizer-3.4.0-cp313-cp313-win32.whl", hash = "sha256:f19c1585933c82098c2a520f8ec1227f20e339e33aca8fa6f956f6691b784e67", size = 94973 },
    { url = "https://files.pythonhosted.org/packages/65/97/fc9bbc54ee13d33dc54a7fcf17b26368b18505500fc01e228c27b5222d80/charset_normalizer-3.4.0-cp313-cp313-win_amd64.whl", hash = "sha256:707b82d19e65c9bd28b81dde95249b07bf9f5b90ebe1ef17d9b57473f8a64b7b", size = 102308 },
    { url = "https://files.pythonhosted.org/packages/bf/9b/08c0432272d77b04803958a4598a51e2a4b51c06640af8b8f0f908c18bf2/charset_normalizer-3.4.0-py3-none-any.whl", hash = "sha256:fe9f97feb71aa9896b81973a7bbada8c49501dc73e58a10fcef6663af95e5079", size = 49446 },
]

[[package]]
name = "click"
version = "8.1.7"
source = { registry = "https://pypi.org/simple" }
dependencies = [
    { name = "colorama", marker = "platform_system == 'Windows'" },
]
sdist = { url = "https://files.pythonhosted.org/packages/96/d3/f04c7bfcf5c1862a2a5b845c6b2b360488cf47af55dfa79c98f6a6bf98b5/click-8.1.7.tar.gz", hash = "sha256:ca9853ad459e787e2192211578cc907e7594e294c7ccc834310722b41b9ca6de", size = 336121 }
wheels = [
    { url = "https://files.pythonhosted.org/packages/00/2e/d53fa4befbf2cfa713304affc7ca780ce4fc1fd8710527771b58311a3229/click-8.1.7-py3-none-any.whl", hash = "sha256:ae74fb96c20a0277a1d615f1e4d73c8414f5a98db8b799a7931d1582f3390c28", size = 97941 },
]

[[package]]
name = "colorama"
version = "0.4.6"
source = { registry = "https://pypi.org/simple" }
sdist = { url = "https://files.pythonhosted.org/packages/d8/53/6f443c9a4a8358a93a6792e2acffb9d9d5cb0a5cfd8802644b7b1c9a02e4/colorama-0.4.6.tar.gz", hash = "sha256:08695f5cb7ed6e0531a20572697297273c47b8cae5a63ffc6d6ed5c201be6e44", size = 27697 }
wheels = [
    { url = "https://files.pythonhosted.org/packages/d1/d6/3965ed04c63042e047cb6a3e6ed1a63a35087b6a609aa3a15ed8ac56c221/colorama-0.4.6-py2.py3-none-any.whl", hash = "sha256:4f1d9991f5acc0ca119f9d443620b77f9d6b33703e51011c16baf57afb285fc6", size = 25335 },
]

[[package]]
name = "comm"
version = "0.2.2"
source = { registry = "https://pypi.org/simple" }
dependencies = [
    { name = "traitlets" },
]
sdist = { url = "https://files.pythonhosted.org/packages/e9/a8/fb783cb0abe2b5fded9f55e5703015cdf1c9c85b3669087c538dd15a6a86/comm-0.2.2.tar.gz", hash = "sha256:3fd7a84065306e07bea1773df6eb8282de51ba82f77c72f9c85716ab11fe980e", size = 6210 }
wheels = [
    { url = "https://files.pythonhosted.org/packages/e6/75/49e5bfe642f71f272236b5b2d2691cf915a7283cc0ceda56357b61daa538/comm-0.2.2-py3-none-any.whl", hash = "sha256:e6fb86cb70ff661ee8c9c14e7d36d6de3b4066f1441be4063df9c5009f0a64d3", size = 7180 },
]

[[package]]
name = "cryptography"
version = "44.0.0"
source = { registry = "https://pypi.org/simple" }
dependencies = [
    { name = "cffi", marker = "platform_python_implementation != 'PyPy'" },
]
sdist = { url = "https://files.pythonhosted.org/packages/91/4c/45dfa6829acffa344e3967d6006ee4ae8be57af746ae2eba1c431949b32c/cryptography-44.0.0.tar.gz", hash = "sha256:cd4e834f340b4293430701e772ec543b0fbe6c2dea510a5286fe0acabe153a02", size = 710657 }
wheels = [
    { url = "https://files.pythonhosted.org/packages/55/09/8cc67f9b84730ad330b3b72cf867150744bf07ff113cda21a15a1c6d2c7c/cryptography-44.0.0-cp37-abi3-macosx_10_9_universal2.whl", hash = "sha256:84111ad4ff3f6253820e6d3e58be2cc2a00adb29335d4cacb5ab4d4d34f2a123", size = 6541833 },
    { url = "https://files.pythonhosted.org/packages/7e/5b/3759e30a103144e29632e7cb72aec28cedc79e514b2ea8896bb17163c19b/cryptography-44.0.0-cp37-abi3-manylinux_2_17_aarch64.manylinux2014_aarch64.whl", hash = "sha256:b15492a11f9e1b62ba9d73c210e2416724633167de94607ec6069ef724fad092", size = 3922710 },
    { url = "https://files.pythonhosted.org/packages/5f/58/3b14bf39f1a0cfd679e753e8647ada56cddbf5acebffe7db90e184c76168/cryptography-44.0.0-cp37-abi3-manylinux_2_17_x86_64.manylinux2014_x86_64.whl", hash = "sha256:831c3c4d0774e488fdc83a1923b49b9957d33287de923d58ebd3cec47a0ae43f", size = 4137546 },
    { url = "https://files.pythonhosted.org/packages/98/65/13d9e76ca19b0ba5603d71ac8424b5694415b348e719db277b5edc985ff5/cryptography-44.0.0-cp37-abi3-manylinux_2_28_aarch64.whl", hash = "sha256:761817a3377ef15ac23cd7834715081791d4ec77f9297ee694ca1ee9c2c7e5eb", size = 3915420 },
    { url = "https://files.pythonhosted.org/packages/b1/07/40fe09ce96b91fc9276a9ad272832ead0fddedcba87f1190372af8e3039c/cryptography-44.0.0-cp37-abi3-manylinux_2_28_x86_64.whl", hash = "sha256:3c672a53c0fb4725a29c303be906d3c1fa99c32f58abe008a82705f9ee96f40b", size = 4154498 },
    { url = "https://files.pythonhosted.org/packages/75/ea/af65619c800ec0a7e4034207aec543acdf248d9bffba0533342d1bd435e1/cryptography-44.0.0-cp37-abi3-manylinux_2_34_aarch64.whl", hash = "sha256:4ac4c9f37eba52cb6fbeaf5b59c152ea976726b865bd4cf87883a7e7006cc543", size = 3932569 },
    { url = "https://files.pythonhosted.org/packages/c7/af/d1deb0c04d59612e3d5e54203159e284d3e7a6921e565bb0eeb6269bdd8a/cryptography-44.0.0-cp37-abi3-musllinux_1_2_aarch64.whl", hash = "sha256:ed3534eb1090483c96178fcb0f8893719d96d5274dfde98aa6add34614e97c8e", size = 4016721 },
    { url = "https://files.pythonhosted.org/packages/bd/69/7ca326c55698d0688db867795134bdfac87136b80ef373aaa42b225d6dd5/cryptography-44.0.0-cp37-abi3-musllinux_1_2_x86_64.whl", hash = "sha256:f3f6fdfa89ee2d9d496e2c087cebef9d4fcbb0ad63c40e821b39f74bf48d9c5e", size = 4240915 },
    { url = "https://files.pythonhosted.org/packages/ef/d4/cae11bf68c0f981e0413906c6dd03ae7fa864347ed5fac40021df1ef467c/cryptography-44.0.0-cp37-abi3-win32.whl", hash = "sha256:eb33480f1bad5b78233b0ad3e1b0be21e8ef1da745d8d2aecbb20671658b9053", size = 2757925 },
    { url = "https://files.pythonhosted.org/packages/64/b1/50d7739254d2002acae64eed4fc43b24ac0cc44bf0a0d388d1ca06ec5bb1/cryptography-44.0.0-cp37-abi3-win_amd64.whl", hash = "sha256:abc998e0c0eee3c8a1904221d3f67dcfa76422b23620173e28c11d3e626c21bd", size = 3202055 },
    { url = "https://files.pythonhosted.org/packages/11/18/61e52a3d28fc1514a43b0ac291177acd1b4de00e9301aaf7ef867076ff8a/cryptography-44.0.0-cp39-abi3-macosx_10_9_universal2.whl", hash = "sha256:660cb7312a08bc38be15b696462fa7cc7cd85c3ed9c576e81f4dc4d8b2b31591", size = 6542801 },
    { url = "https://files.pythonhosted.org/packages/1a/07/5f165b6c65696ef75601b781a280fc3b33f1e0cd6aa5a92d9fb96c410e97/cryptography-44.0.0-cp39-abi3-manylinux_2_17_aarch64.manylinux2014_aarch64.whl", hash = "sha256:1923cb251c04be85eec9fda837661c67c1049063305d6be5721643c22dd4e2b7", size = 3922613 },
    { url = "https://files.pythonhosted.org/packages/28/34/6b3ac1d80fc174812486561cf25194338151780f27e438526f9c64e16869/cryptography-44.0.0-cp39-abi3-manylinux_2_17_x86_64.manylinux2014_x86_64.whl", hash = "sha256:404fdc66ee5f83a1388be54300ae978b2efd538018de18556dde92575e05defc", size = 4137925 },
    { url = "https://files.pythonhosted.org/packages/d0/c7/c656eb08fd22255d21bc3129625ed9cd5ee305f33752ef2278711b3fa98b/cryptography-44.0.0-cp39-abi3-manylinux_2_28_aarch64.whl", hash = "sha256:c5eb858beed7835e5ad1faba59e865109f3e52b3783b9ac21e7e47dc5554e289", size = 3915417 },
    { url = "https://files.pythonhosted.org/packages/ef/82/72403624f197af0db6bac4e58153bc9ac0e6020e57234115db9596eee85d/cryptography-44.0.0-cp39-abi3-manylinux_2_28_x86_64.whl", hash = "sha256:f53c2c87e0fb4b0c00fa9571082a057e37690a8f12233306161c8f4b819960b7", size = 4155160 },
    { url = "https://files.pythonhosted.org/packages/a2/cd/2f3c440913d4329ade49b146d74f2e9766422e1732613f57097fea61f344/cryptography-44.0.0-cp39-abi3-manylinux_2_34_aarch64.whl", hash = "sha256:9e6fc8a08e116fb7c7dd1f040074c9d7b51d74a8ea40d4df2fc7aa08b76b9e6c", size = 3932331 },
    { url = "https://files.pythonhosted.org/packages/7f/df/8be88797f0a1cca6e255189a57bb49237402b1880d6e8721690c5603ac23/cryptography-44.0.0-cp39-abi3-musllinux_1_2_aarch64.whl", hash = "sha256:d2436114e46b36d00f8b72ff57e598978b37399d2786fd39793c36c6d5cb1c64", size = 4017372 },
    { url = "https://files.pythonhosted.org/packages/af/36/5ccc376f025a834e72b8e52e18746b927f34e4520487098e283a719c205e/cryptography-44.0.0-cp39-abi3-musllinux_1_2_x86_64.whl", hash = "sha256:a01956ddfa0a6790d594f5b34fc1bfa6098aca434696a03cfdbe469b8ed79285", size = 4239657 },
    { url = "https://files.pythonhosted.org/packages/46/b0/f4f7d0d0bcfbc8dd6296c1449be326d04217c57afb8b2594f017eed95533/cryptography-44.0.0-cp39-abi3-win32.whl", hash = "sha256:eca27345e1214d1b9f9490d200f9db5a874479be914199194e746c893788d417", size = 2758672 },
    { url = "https://files.pythonhosted.org/packages/97/9b/443270b9210f13f6ef240eff73fd32e02d381e7103969dc66ce8e89ee901/cryptography-44.0.0-cp39-abi3-win_amd64.whl", hash = "sha256:708ee5f1bafe76d041b53a4f95eb28cdeb8d18da17e597d46d7833ee59b97ede", size = 3202071 },
]

[[package]]
name = "dataclasses-json"
version = "0.6.7"
source = { registry = "https://pypi.org/simple" }
dependencies = [
    { name = "marshmallow" },
    { name = "typing-inspect" },
]
sdist = { url = "https://files.pythonhosted.org/packages/64/a4/f71d9cf3a5ac257c993b5ca3f93df5f7fb395c725e7f1e6479d2514173c3/dataclasses_json-0.6.7.tar.gz", hash = "sha256:b6b3e528266ea45b9535223bc53ca645f5208833c29229e847b3f26a1cc55fc0", size = 32227 }
wheels = [
    { url = "https://files.pythonhosted.org/packages/c3/be/d0d44e092656fe7a06b55e6103cbce807cdbdee17884a5367c68c9860853/dataclasses_json-0.6.7-py3-none-any.whl", hash = "sha256:0dbf33f26c8d5305befd61b39d2b3414e8a407bedc2834dea9b8d642666fb40a", size = 28686 },
]

[[package]]
name = "debugpy"
version = "1.8.9"
source = { registry = "https://pypi.org/simple" }
sdist = { url = "https://files.pythonhosted.org/packages/88/92/15b454c516c4c53cc8c03967e4be12b65a1ea36db3bb4513a7453f75c8d8/debugpy-1.8.9.zip", hash = "sha256:1339e14c7d980407248f09824d1b25ff5c5616651689f1e0f0e51bdead3ea13e", size = 4921695 }
wheels = [
    { url = "https://files.pythonhosted.org/packages/da/ab/1420baf8404d2b499349a44de5037133e06d489009032ce016fedb66eea1/debugpy-1.8.9-cp312-cp312-macosx_14_0_universal2.whl", hash = "sha256:957363d9a7a6612a37458d9a15e72d03a635047f946e5fceee74b50d52a9c8e2", size = 2504180 },
    { url = "https://files.pythonhosted.org/packages/58/ec/e0f88c6764314bda7887274e0b980812709b3d6363dcae124a49a9ceaa3c/debugpy-1.8.9-cp312-cp312-manylinux_2_5_x86_64.manylinux1_x86_64.manylinux_2_17_x86_64.manylinux2014_x86_64.whl", hash = "sha256:5e565fc54b680292b418bb809f1386f17081d1346dca9a871bf69a8ac4071afe", size = 4224563 },
    { url = "https://files.pythonhosted.org/packages/dd/49/d9ea004ee2e4531d2b528841689ee2ba01c6a4b58840efd15e57dd866a86/debugpy-1.8.9-cp312-cp312-win32.whl", hash = "sha256:3e59842d6c4569c65ceb3751075ff8d7e6a6ada209ceca6308c9bde932bcef11", size = 5163641 },
    { url = "https://files.pythonhosted.org/packages/b1/63/c8b0718024c1187a446316037680e1564bf063c6665c815f17b42c244aba/debugpy-1.8.9-cp312-cp312-win_amd64.whl", hash = "sha256:66eeae42f3137eb428ea3a86d4a55f28da9bd5a4a3d369ba95ecc3a92c1bba53", size = 5203862 },
    { url = "https://files.pythonhosted.org/packages/cc/8d/eb12dcb977a2d166aac6614e60daddd1eef72881a0343717d7deb0d4868c/debugpy-1.8.9-cp313-cp313-macosx_14_0_universal2.whl", hash = "sha256:957ecffff80d47cafa9b6545de9e016ae8c9547c98a538ee96ab5947115fb3dd", size = 2489077 },
    { url = "https://files.pythonhosted.org/packages/87/2b/3b7a00d8d2bb891cfa33240575c2d5fc3fa6e0bc75567f4ece59b9d3d6ea/debugpy-1.8.9-cp313-cp313-manylinux_2_5_x86_64.manylinux1_x86_64.manylinux_2_17_x86_64.manylinux2014_x86_64.whl", hash = "sha256:1efbb3ff61487e2c16b3e033bc8595aea578222c08aaf3c4bf0f93fadbd662ee", size = 4219198 },
    { url = "https://files.pythonhosted.org/packages/5f/a1/f489026a65fabfff8c73bd51b880c130d636e02b1847564141fe3957d94f/debugpy-1.8.9-cp313-cp313-win32.whl", hash = "sha256:7c4d65d03bee875bcb211c76c1d8f10f600c305dbd734beaed4077e902606fee", size = 5163014 },
    { url = "https://files.pythonhosted.org/packages/e6/84/6070908dd163121358eb9d76fcc94f05bc99d2f89a85fe1b86167bc34ec6/debugpy-1.8.9-cp313-cp313-win_amd64.whl", hash = "sha256:e46b420dc1bea64e5bbedd678148be512442bc589b0111bd799367cde051e71a", size = 5203529 },
    { url = "https://files.pythonhosted.org/packages/2d/23/3f5804202da11c950dc0caae4a62d0c9aadabdb2daeb5f7aa09838647b5d/debugpy-1.8.9-py2.py3-none-any.whl", hash = "sha256:cc37a6c9987ad743d9c3a14fa1b1a14b7e4e6041f9dd0c8abf8895fe7a97b899", size = 5166094 },
]

[[package]]
name = "decopatch"
version = "1.4.10"
source = { registry = "https://pypi.org/simple" }
dependencies = [
    { name = "makefun" },
]
sdist = { url = "https://files.pythonhosted.org/packages/90/4c/8ca1f193428cbc4d63d0f07db9b8bd96be2db8ee5deefa93e7e8a28f2812/decopatch-1.4.10.tar.gz", hash = "sha256:957f49c93f4150182c23f8fb51d13bb3213e0f17a79e09c8cca7057598b55720", size = 69538 }
wheels = [
    { url = "https://files.pythonhosted.org/packages/7b/fa/8e4a51e1afda8d4bd73d784bfe4a60cfdeeced9bea419eff5c271180377e/decopatch-1.4.10-py2.py3-none-any.whl", hash = "sha256:e151f7f93de2b1b3fd3f3272dcc7cefd1a69f68ec1c2d8e288ecd9deb36dc5f7", size = 18015 },
]

[[package]]
name = "decorator"
version = "5.1.1"
source = { registry = "https://pypi.org/simple" }
sdist = { url = "https://files.pythonhosted.org/packages/66/0c/8d907af351aa16b42caae42f9d6aa37b900c67308052d10fdce809f8d952/decorator-5.1.1.tar.gz", hash = "sha256:637996211036b6385ef91435e4fae22989472f9d571faba8927ba8253acbc330", size = 35016 }
wheels = [
    { url = "https://files.pythonhosted.org/packages/d5/50/83c593b07763e1161326b3b8c6686f0f4b0f24d5526546bee538c89837d6/decorator-5.1.1-py3-none-any.whl", hash = "sha256:b8c3f85900b9dc423225913c5aace94729fe1fa9763b38939a95226f02d37186", size = 9073 },
]

[[package]]
name = "defusedxml"
version = "0.7.1"
source = { registry = "https://pypi.org/simple" }
sdist = { url = "https://files.pythonhosted.org/packages/0f/d5/c66da9b79e5bdb124974bfe172b4daf3c984ebd9c2a06e2b8a4dc7331c72/defusedxml-0.7.1.tar.gz", hash = "sha256:1bb3032db185915b62d7c6209c5a8792be6a32ab2fedacc84e01b52c51aa3e69", size = 75520 }
wheels = [
    { url = "https://files.pythonhosted.org/packages/07/6c/aa3f2f849e01cb6a001cd8554a88d4c77c5c1a31c95bdf1cf9301e6d9ef4/defusedxml-0.7.1-py2.py3-none-any.whl", hash = "sha256:a352e7e428770286cc899e2542b6cdaedb2b4953ff269a210103ec58f6198a61", size = 25604 },
]

[[package]]
<<<<<<< HEAD
name = "deprecated"
version = "1.2.15"
source = { registry = "https://pypi.org/simple" }
dependencies = [
    { name = "wrapt" },
]
sdist = { url = "https://files.pythonhosted.org/packages/2e/a3/53e7d78a6850ffdd394d7048a31a6f14e44900adedf190f9a165f6b69439/deprecated-1.2.15.tar.gz", hash = "sha256:683e561a90de76239796e6b6feac66b99030d2dd3fcf61ef996330f14bbb9b0d", size = 2977612 }
wheels = [
    { url = "https://files.pythonhosted.org/packages/1d/8f/c7f227eb42cfeaddce3eb0c96c60cbca37797fa7b34f8e1aeadf6c5c0983/Deprecated-1.2.15-py2.py3-none-any.whl", hash = "sha256:353bc4a8ac4bfc96800ddab349d89c25dec1079f65fd53acdcc1e0b975b21320", size = 9941 },
]

[[package]]
name = "dill"
version = "0.3.9"
source = { registry = "https://pypi.org/simple" }
sdist = { url = "https://files.pythonhosted.org/packages/70/43/86fe3f9e130c4137b0f1b50784dd70a5087b911fe07fa81e53e0c4c47fea/dill-0.3.9.tar.gz", hash = "sha256:81aa267dddf68cbfe8029c42ca9ec6a4ab3b22371d1c450abc54422577b4512c", size = 187000 }
wheels = [
    { url = "https://files.pythonhosted.org/packages/46/d1/e73b6ad76f0b1fb7f23c35c6d95dbc506a9c8804f43dda8cb5b0fa6331fd/dill-0.3.9-py3-none-any.whl", hash = "sha256:468dff3b89520b474c0397703366b7b95eebe6303f108adf9b19da1f702be87a", size = 119418 },
]

[[package]]
name = "dirtyjson"
version = "1.0.8"
source = { registry = "https://pypi.org/simple" }
sdist = { url = "https://files.pythonhosted.org/packages/db/04/d24f6e645ad82ba0ef092fa17d9ef7a21953781663648a01c9371d9e8e98/dirtyjson-1.0.8.tar.gz", hash = "sha256:90ca4a18f3ff30ce849d100dcf4a003953c79d3a2348ef056f1d9c22231a25fd", size = 30782 }
wheels = [
    { url = "https://files.pythonhosted.org/packages/68/69/1bcf70f81de1b4a9f21b3a62ec0c83bdff991c88d6cc2267d02408457e88/dirtyjson-1.0.8-py3-none-any.whl", hash = "sha256:125e27248435a58acace26d5c2c4c11a1c0de0a9c5124c5a94ba78e517d74f53", size = 25197 },
]

[[package]]
=======
>>>>>>> 8b48dae5
name = "distlib"
version = "0.3.9"
source = { registry = "https://pypi.org/simple" }
sdist = { url = "https://files.pythonhosted.org/packages/0d/dd/1bec4c5ddb504ca60fc29472f3d27e8d4da1257a854e1d96742f15c1d02d/distlib-0.3.9.tar.gz", hash = "sha256:a60f20dea646b8a33f3e7772f74dc0b2d0772d2837ee1342a00645c81edf9403", size = 613923 }
wheels = [
    { url = "https://files.pythonhosted.org/packages/91/a1/cf2472db20f7ce4a6be1253a81cfdf85ad9c7885ffbed7047fb72c24cf87/distlib-0.3.9-py2.py3-none-any.whl", hash = "sha256:47f8c22fd27c27e25a65601af709b38e4f0a45ea4fc2e710f65755fa8caaaf87", size = 468973 },
]

[[package]]
name = "distro"
version = "1.9.0"
source = { registry = "https://pypi.org/simple" }
sdist = { url = "https://files.pythonhosted.org/packages/fc/f8/98eea607f65de6527f8a2e8885fc8015d3e6f5775df186e443e0964a11c3/distro-1.9.0.tar.gz", hash = "sha256:2fa77c6fd8940f116ee1d6b94a2f90b13b5ea8d019b98bc8bafdcabcdd9bdbed", size = 60722 }
wheels = [
    { url = "https://files.pythonhosted.org/packages/12/b3/231ffd4ab1fc9d679809f356cebee130ac7daa00d6d6f3206dd4fd137e9e/distro-1.9.0-py3-none-any.whl", hash = "sha256:7bffd925d65168f85027d8da9af6bddab658135b840670a223589bc0c8ef02b2", size = 20277 },
]

[[package]]
name = "docker"
version = "7.1.0"
source = { registry = "https://pypi.org/simple" }
dependencies = [
    { name = "pywin32", marker = "sys_platform == 'win32'" },
    { name = "requests" },
    { name = "urllib3" },
]
sdist = { url = "https://files.pythonhosted.org/packages/91/9b/4a2ea29aeba62471211598dac5d96825bb49348fa07e906ea930394a83ce/docker-7.1.0.tar.gz", hash = "sha256:ad8c70e6e3f8926cb8a92619b832b4ea5299e2831c14284663184e200546fa6c", size = 117834 }
wheels = [
    { url = "https://files.pythonhosted.org/packages/e3/26/57c6fb270950d476074c087527a558ccb6f4436657314bfb6cdf484114c4/docker-7.1.0-py3-none-any.whl", hash = "sha256:c96b93b7f0a746f9e77d325bcfb87422a3d8bd4f03136ae8a85b37f1898d5fc0", size = 147774 },
]

[[package]]
name = "executing"
version = "2.1.0"
source = { registry = "https://pypi.org/simple" }
sdist = { url = "https://files.pythonhosted.org/packages/8c/e3/7d45f492c2c4a0e8e0fad57d081a7c8a0286cdd86372b070cca1ec0caa1e/executing-2.1.0.tar.gz", hash = "sha256:8ea27ddd260da8150fa5a708269c4a10e76161e2496ec3e587da9e3c0fe4b9ab", size = 977485 }
wheels = [
    { url = "https://files.pythonhosted.org/packages/b5/fd/afcd0496feca3276f509df3dbd5dae726fcc756f1a08d9e25abe1733f962/executing-2.1.0-py2.py3-none-any.whl", hash = "sha256:8d63781349375b5ebccc3142f4b30350c0cd9c79f921cde38be2be4637e98eaf", size = 25805 },
]

[[package]]
name = "fastjsonschema"
version = "2.21.1"
source = { registry = "https://pypi.org/simple" }
sdist = { url = "https://files.pythonhosted.org/packages/8b/50/4b769ce1ac4071a1ef6d86b1a3fb56cdc3a37615e8c5519e1af96cdac366/fastjsonschema-2.21.1.tar.gz", hash = "sha256:794d4f0a58f848961ba16af7b9c85a3e88cd360df008c59aac6fc5ae9323b5d4", size = 373939 }
wheels = [
    { url = "https://files.pythonhosted.org/packages/90/2b/0817a2b257fe88725c25589d89aec060581aabf668707a8d03b2e9e0cb2a/fastjsonschema-2.21.1-py3-none-any.whl", hash = "sha256:c9e5b7e908310918cf494a434eeb31384dd84a98b57a30bcb1f535015b554667", size = 23924 },
]

[[package]]
name = "filelock"
version = "3.16.1"
source = { registry = "https://pypi.org/simple" }
sdist = { url = "https://files.pythonhosted.org/packages/9d/db/3ef5bb276dae18d6ec2124224403d1d67bccdbefc17af4cc8f553e341ab1/filelock-3.16.1.tar.gz", hash = "sha256:c249fbfcd5db47e5e2d6d62198e565475ee65e4831e2561c8e313fa7eb961435", size = 18037 }
wheels = [
    { url = "https://files.pythonhosted.org/packages/b9/f8/feced7779d755758a52d1f6635d990b8d98dc0a29fa568bbe0625f18fdf3/filelock-3.16.1-py3-none-any.whl", hash = "sha256:2082e5703d51fbf98ea75855d9d5527e33d8ff23099bec374a134febee6946b0", size = 16163 },
]

[[package]]
name = "filetype"
version = "1.2.0"
source = { registry = "https://pypi.org/simple" }
sdist = { url = "https://files.pythonhosted.org/packages/bb/29/745f7d30d47fe0f251d3ad3dc2978a23141917661998763bebb6da007eb1/filetype-1.2.0.tar.gz", hash = "sha256:66b56cd6474bf41d8c54660347d37afcc3f7d1970648de365c102ef77548aadb", size = 998020 }
wheels = [
    { url = "https://files.pythonhosted.org/packages/18/79/1b8fa1bb3568781e84c9200f951c735f3f157429f44be0495da55894d620/filetype-1.2.0-py2.py3-none-any.whl", hash = "sha256:7ce71b6880181241cf7ac8697a2f1eb6a8bd9b429f7ad6d27b8db9ba5f1c2d25", size = 19970 },
]

[[package]]
name = "flask"
version = "3.1.0"
source = { registry = "https://pypi.org/simple" }
dependencies = [
    { name = "blinker" },
    { name = "click" },
    { name = "itsdangerous" },
    { name = "jinja2" },
    { name = "werkzeug" },
]
sdist = { url = "https://files.pythonhosted.org/packages/89/50/dff6380f1c7f84135484e176e0cac8690af72fa90e932ad2a0a60e28c69b/flask-3.1.0.tar.gz", hash = "sha256:5f873c5184c897c8d9d1b05df1e3d01b14910ce69607a117bd3277098a5836ac", size = 680824 }
wheels = [
    { url = "https://files.pythonhosted.org/packages/af/47/93213ee66ef8fae3b93b3e29206f6b251e65c97bd91d8e1c5596ef15af0a/flask-3.1.0-py3-none-any.whl", hash = "sha256:d667207822eb83f1c4b50949b1623c8fc8d51f2341d65f72e1a1815397551136", size = 102979 },
]

[[package]]
name = "flask-cors"
version = "5.0.0"
source = { registry = "https://pypi.org/simple" }
dependencies = [
    { name = "flask" },
]
sdist = { url = "https://files.pythonhosted.org/packages/4f/d0/d9e52b154e603b0faccc0b7c2ad36a764d8755ef4036acbf1582a67fb86b/flask_cors-5.0.0.tar.gz", hash = "sha256:5aadb4b950c4e93745034594d9f3ea6591f734bb3662e16e255ffbf5e89c88ef", size = 30954 }
wheels = [
    { url = "https://files.pythonhosted.org/packages/56/07/1afa0514c876282bebc1c9aee83c6bb98fe6415cf57b88d9b06e7e29bf9c/Flask_Cors-5.0.0-py2.py3-none-any.whl", hash = "sha256:b9e307d082a9261c100d8fb0ba909eec6a228ed1b60a8315fd85f783d61910bc", size = 14463 },
]

[[package]]
name = "fqdn"
version = "1.5.1"
source = { registry = "https://pypi.org/simple" }
sdist = { url = "https://files.pythonhosted.org/packages/30/3e/a80a8c077fd798951169626cde3e239adeba7dab75deb3555716415bd9b0/fqdn-1.5.1.tar.gz", hash = "sha256:105ed3677e767fb5ca086a0c1f4bb66ebc3c100be518f0e0d755d9eae164d89f", size = 6015 }
wheels = [
    { url = "https://files.pythonhosted.org/packages/cf/58/8acf1b3e91c58313ce5cb67df61001fc9dcd21be4fadb76c1a2d540e09ed/fqdn-1.5.1-py3-none-any.whl", hash = "sha256:3a179af3761e4df6eb2e026ff9e1a3033d3587bf980a0b1b2e1e5d08d7358014", size = 9121 },
]

[[package]]
name = "frozenlist"
version = "1.5.0"
source = { registry = "https://pypi.org/simple" }
sdist = { url = "https://files.pythonhosted.org/packages/8f/ed/0f4cec13a93c02c47ec32d81d11c0c1efbadf4a471e3f3ce7cad366cbbd3/frozenlist-1.5.0.tar.gz", hash = "sha256:81d5af29e61b9c8348e876d442253723928dce6433e0e76cd925cd83f1b4b817", size = 39930 }
wheels = [
    { url = "https://files.pythonhosted.org/packages/79/73/fa6d1a96ab7fd6e6d1c3500700963eab46813847f01ef0ccbaa726181dd5/frozenlist-1.5.0-cp312-cp312-macosx_10_13_universal2.whl", hash = "sha256:31115ba75889723431aa9a4e77d5f398f5cf976eea3bdf61749731f62d4a4a21", size = 94026 },
    { url = "https://files.pythonhosted.org/packages/ab/04/ea8bf62c8868b8eada363f20ff1b647cf2e93377a7b284d36062d21d81d1/frozenlist-1.5.0-cp312-cp312-macosx_10_13_x86_64.whl", hash = "sha256:7437601c4d89d070eac8323f121fcf25f88674627505334654fd027b091db09d", size = 54150 },
    { url = "https://files.pythonhosted.org/packages/d0/9a/8e479b482a6f2070b26bda572c5e6889bb3ba48977e81beea35b5ae13ece/frozenlist-1.5.0-cp312-cp312-macosx_11_0_arm64.whl", hash = "sha256:7948140d9f8ece1745be806f2bfdf390127cf1a763b925c4a805c603df5e697e", size = 51927 },
    { url = "https://files.pythonhosted.org/packages/e3/12/2aad87deb08a4e7ccfb33600871bbe8f0e08cb6d8224371387f3303654d7/frozenlist-1.5.0-cp312-cp312-manylinux_2_17_aarch64.manylinux2014_aarch64.whl", hash = "sha256:feeb64bc9bcc6b45c6311c9e9b99406660a9c05ca8a5b30d14a78555088b0b3a", size = 282647 },
    { url = "https://files.pythonhosted.org/packages/77/f2/07f06b05d8a427ea0060a9cef6e63405ea9e0d761846b95ef3fb3be57111/frozenlist-1.5.0-cp312-cp312-manylinux_2_17_ppc64le.manylinux2014_ppc64le.whl", hash = "sha256:683173d371daad49cffb8309779e886e59c2f369430ad28fe715f66d08d4ab1a", size = 289052 },
    { url = "https://files.pythonhosted.org/packages/bd/9f/8bf45a2f1cd4aa401acd271b077989c9267ae8463e7c8b1eb0d3f561b65e/frozenlist-1.5.0-cp312-cp312-manylinux_2_17_s390x.manylinux2014_s390x.whl", hash = "sha256:7d57d8f702221405a9d9b40f9da8ac2e4a1a8b5285aac6100f3393675f0a85ee", size = 291719 },
    { url = "https://files.pythonhosted.org/packages/41/d1/1f20fd05a6c42d3868709b7604c9f15538a29e4f734c694c6bcfc3d3b935/frozenlist-1.5.0-cp312-cp312-manylinux_2_5_i686.manylinux1_i686.manylinux_2_17_i686.manylinux2014_i686.whl", hash = "sha256:30c72000fbcc35b129cb09956836c7d7abf78ab5416595e4857d1cae8d6251a6", size = 267433 },
    { url = "https://files.pythonhosted.org/packages/af/f2/64b73a9bb86f5a89fb55450e97cd5c1f84a862d4ff90d9fd1a73ab0f64a5/frozenlist-1.5.0-cp312-cp312-manylinux_2_5_x86_64.manylinux1_x86_64.manylinux_2_17_x86_64.manylinux2014_x86_64.whl", hash = "sha256:000a77d6034fbad9b6bb880f7ec073027908f1b40254b5d6f26210d2dab1240e", size = 283591 },
    { url = "https://files.pythonhosted.org/packages/29/e2/ffbb1fae55a791fd6c2938dd9ea779509c977435ba3940b9f2e8dc9d5316/frozenlist-1.5.0-cp312-cp312-musllinux_1_2_aarch64.whl", hash = "sha256:5d7f5a50342475962eb18b740f3beecc685a15b52c91f7d975257e13e029eca9", size = 273249 },
    { url = "https://files.pythonhosted.org/packages/2e/6e/008136a30798bb63618a114b9321b5971172a5abddff44a100c7edc5ad4f/frozenlist-1.5.0-cp312-cp312-musllinux_1_2_i686.whl", hash = "sha256:87f724d055eb4785d9be84e9ebf0f24e392ddfad00b3fe036e43f489fafc9039", size = 271075 },
    { url = "https://files.pythonhosted.org/packages/ae/f0/4e71e54a026b06724cec9b6c54f0b13a4e9e298cc8db0f82ec70e151f5ce/frozenlist-1.5.0-cp312-cp312-musllinux_1_2_ppc64le.whl", hash = "sha256:6e9080bb2fb195a046e5177f10d9d82b8a204c0736a97a153c2466127de87784", size = 285398 },
    { url = "https://files.pythonhosted.org/packages/4d/36/70ec246851478b1c0b59f11ef8ade9c482ff447c1363c2bd5fad45098b12/frozenlist-1.5.0-cp312-cp312-musllinux_1_2_s390x.whl", hash = "sha256:9b93d7aaa36c966fa42efcaf716e6b3900438632a626fb09c049f6a2f09fc631", size = 294445 },
    { url = "https://files.pythonhosted.org/packages/37/e0/47f87544055b3349b633a03c4d94b405956cf2437f4ab46d0928b74b7526/frozenlist-1.5.0-cp312-cp312-musllinux_1_2_x86_64.whl", hash = "sha256:52ef692a4bc60a6dd57f507429636c2af8b6046db8b31b18dac02cbc8f507f7f", size = 280569 },
    { url = "https://files.pythonhosted.org/packages/f9/7c/490133c160fb6b84ed374c266f42800e33b50c3bbab1652764e6e1fc498a/frozenlist-1.5.0-cp312-cp312-win32.whl", hash = "sha256:29d94c256679247b33a3dc96cce0f93cbc69c23bf75ff715919332fdbb6a32b8", size = 44721 },
    { url = "https://files.pythonhosted.org/packages/b1/56/4e45136ffc6bdbfa68c29ca56ef53783ef4c2fd395f7cbf99a2624aa9aaa/frozenlist-1.5.0-cp312-cp312-win_amd64.whl", hash = "sha256:8969190d709e7c48ea386db202d708eb94bdb29207a1f269bab1196ce0dcca1f", size = 51329 },
    { url = "https://files.pythonhosted.org/packages/da/3b/915f0bca8a7ea04483622e84a9bd90033bab54bdf485479556c74fd5eaf5/frozenlist-1.5.0-cp313-cp313-macosx_10_13_universal2.whl", hash = "sha256:7a1a048f9215c90973402e26c01d1cff8a209e1f1b53f72b95c13db61b00f953", size = 91538 },
    { url = "https://files.pythonhosted.org/packages/c7/d1/a7c98aad7e44afe5306a2b068434a5830f1470675f0e715abb86eb15f15b/frozenlist-1.5.0-cp313-cp313-macosx_10_13_x86_64.whl", hash = "sha256:dd47a5181ce5fcb463b5d9e17ecfdb02b678cca31280639255ce9d0e5aa67af0", size = 52849 },
    { url = "https://files.pythonhosted.org/packages/3a/c8/76f23bf9ab15d5f760eb48701909645f686f9c64fbb8982674c241fbef14/frozenlist-1.5.0-cp313-cp313-macosx_11_0_arm64.whl", hash = "sha256:1431d60b36d15cda188ea222033eec8e0eab488f39a272461f2e6d9e1a8e63c2", size = 50583 },
    { url = "https://files.pythonhosted.org/packages/1f/22/462a3dd093d11df623179d7754a3b3269de3b42de2808cddef50ee0f4f48/frozenlist-1.5.0-cp313-cp313-manylinux_2_17_aarch64.manylinux2014_aarch64.whl", hash = "sha256:6482a5851f5d72767fbd0e507e80737f9c8646ae7fd303def99bfe813f76cf7f", size = 265636 },
    { url = "https://files.pythonhosted.org/packages/80/cf/e075e407fc2ae7328155a1cd7e22f932773c8073c1fc78016607d19cc3e5/frozenlist-1.5.0-cp313-cp313-manylinux_2_17_ppc64le.manylinux2014_ppc64le.whl", hash = "sha256:44c49271a937625619e862baacbd037a7ef86dd1ee215afc298a417ff3270608", size = 270214 },
    { url = "https://files.pythonhosted.org/packages/a1/58/0642d061d5de779f39c50cbb00df49682832923f3d2ebfb0fedf02d05f7f/frozenlist-1.5.0-cp313-cp313-manylinux_2_17_s390x.manylinux2014_s390x.whl", hash = "sha256:12f78f98c2f1c2429d42e6a485f433722b0061d5c0b0139efa64f396efb5886b", size = 273905 },
    { url = "https://files.pythonhosted.org/packages/ab/66/3fe0f5f8f2add5b4ab7aa4e199f767fd3b55da26e3ca4ce2cc36698e50c4/frozenlist-1.5.0-cp313-cp313-manylinux_2_5_i686.manylinux1_i686.manylinux_2_17_i686.manylinux2014_i686.whl", hash = "sha256:ce3aa154c452d2467487765e3adc730a8c153af77ad84096bc19ce19a2400840", size = 250542 },
    { url = "https://files.pythonhosted.org/packages/f6/b8/260791bde9198c87a465224e0e2bb62c4e716f5d198fc3a1dacc4895dbd1/frozenlist-1.5.0-cp313-cp313-manylinux_2_5_x86_64.manylinux1_x86_64.manylinux_2_17_x86_64.manylinux2014_x86_64.whl", hash = "sha256:9b7dc0c4338e6b8b091e8faf0db3168a37101943e687f373dce00959583f7439", size = 267026 },
    { url = "https://files.pythonhosted.org/packages/2e/a4/3d24f88c527f08f8d44ade24eaee83b2627793fa62fa07cbb7ff7a2f7d42/frozenlist-1.5.0-cp313-cp313-musllinux_1_2_aarch64.whl", hash = "sha256:45e0896250900b5aa25180f9aec243e84e92ac84bd4a74d9ad4138ef3f5c97de", size = 257690 },
    { url = "https://files.pythonhosted.org/packages/de/9a/d311d660420b2beeff3459b6626f2ab4fb236d07afbdac034a4371fe696e/frozenlist-1.5.0-cp313-cp313-musllinux_1_2_i686.whl", hash = "sha256:561eb1c9579d495fddb6da8959fd2a1fca2c6d060d4113f5844b433fc02f2641", size = 253893 },
    { url = "https://files.pythonhosted.org/packages/c6/23/e491aadc25b56eabd0f18c53bb19f3cdc6de30b2129ee0bc39cd387cd560/frozenlist-1.5.0-cp313-cp313-musllinux_1_2_ppc64le.whl", hash = "sha256:df6e2f325bfee1f49f81aaac97d2aa757c7646534a06f8f577ce184afe2f0a9e", size = 267006 },
    { url = "https://files.pythonhosted.org/packages/08/c4/ab918ce636a35fb974d13d666dcbe03969592aeca6c3ab3835acff01f79c/frozenlist-1.5.0-cp313-cp313-musllinux_1_2_s390x.whl", hash = "sha256:140228863501b44b809fb39ec56b5d4071f4d0aa6d216c19cbb08b8c5a7eadb9", size = 276157 },
    { url = "https://files.pythonhosted.org/packages/c0/29/3b7a0bbbbe5a34833ba26f686aabfe982924adbdcafdc294a7a129c31688/frozenlist-1.5.0-cp313-cp313-musllinux_1_2_x86_64.whl", hash = "sha256:7707a25d6a77f5d27ea7dc7d1fc608aa0a478193823f88511ef5e6b8a48f9d03", size = 264642 },
    { url = "https://files.pythonhosted.org/packages/ab/42/0595b3dbffc2e82d7fe658c12d5a5bafcd7516c6bf2d1d1feb5387caa9c1/frozenlist-1.5.0-cp313-cp313-win32.whl", hash = "sha256:31a9ac2b38ab9b5a8933b693db4939764ad3f299fcaa931a3e605bc3460e693c", size = 44914 },
    { url = "https://files.pythonhosted.org/packages/17/c4/b7db1206a3fea44bf3b838ca61deb6f74424a8a5db1dd53ecb21da669be6/frozenlist-1.5.0-cp313-cp313-win_amd64.whl", hash = "sha256:11aabdd62b8b9c4b84081a3c246506d1cddd2dd93ff0ad53ede5defec7886b28", size = 51167 },
    { url = "https://files.pythonhosted.org/packages/c6/c8/a5be5b7550c10858fcf9b0ea054baccab474da77d37f1e828ce043a3a5d4/frozenlist-1.5.0-py3-none-any.whl", hash = "sha256:d994863bba198a4a518b467bb971c56e1db3f180a25c6cf7bb1949c267f748c3", size = 11901 },
]

[[package]]
name = "fsspec"
version = "2024.10.0"
source = { registry = "https://pypi.org/simple" }
sdist = { url = "https://files.pythonhosted.org/packages/a0/52/f16a068ebadae42526484c31f4398e62962504e5724a8ba5dc3409483df2/fsspec-2024.10.0.tar.gz", hash = "sha256:eda2d8a4116d4f2429db8550f2457da57279247dd930bb12f821b58391359493", size = 286853 }
wheels = [
    { url = "https://files.pythonhosted.org/packages/c6/b2/454d6e7f0158951d8a78c2e1eb4f69ae81beb8dca5fee9809c6c99e9d0d0/fsspec-2024.10.0-py3-none-any.whl", hash = "sha256:03b9a6785766a4de40368b88906366755e2819e758b83705c88cd7cb5fe81871", size = 179641 },
]

[[package]]
name = "gcsfs"
version = "2024.10.0"
source = { registry = "https://pypi.org/simple" }
dependencies = [
    { name = "aiohttp" },
    { name = "decorator" },
    { name = "fsspec" },
    { name = "google-auth" },
    { name = "google-auth-oauthlib" },
    { name = "google-cloud-storage" },
    { name = "requests" },
]
sdist = { url = "https://files.pythonhosted.org/packages/e5/1e/1d8c4593d9e2eb04918fec43253ab152823d67ad51ad9e3ab6b3a78c431a/gcsfs-2024.10.0.tar.gz", hash = "sha256:5df54cfe568e8fdeea5aafa7fed695cdc69a9a674e991ca8c1ce634f5df1d314", size = 79588 }
wheels = [
    { url = "https://files.pythonhosted.org/packages/dc/96/d60e835fb7d10166c77aef0c1fa30e634153c03a0f486786977b95f88fde/gcsfs-2024.10.0-py2.py3-none-any.whl", hash = "sha256:bb2d23547e61203ea2dda5fa6c4b91a0c34b74ebe8bb6ab1926f6c33381bceb2", size = 34953 },
]

[[package]]
name = "ghp-import"
version = "2.1.0"
source = { registry = "https://pypi.org/simple" }
dependencies = [
    { name = "python-dateutil" },
]
sdist = { url = "https://files.pythonhosted.org/packages/d9/29/d40217cbe2f6b1359e00c6c307bb3fc876ba74068cbab3dde77f03ca0dc4/ghp-import-2.1.0.tar.gz", hash = "sha256:9c535c4c61193c2df8871222567d7fd7e5014d835f97dc7b7439069e2413d343", size = 10943 }
wheels = [
    { url = "https://files.pythonhosted.org/packages/f7/ec/67fbef5d497f86283db54c22eec6f6140243aae73265799baaaa19cd17fb/ghp_import-2.1.0-py3-none-any.whl", hash = "sha256:8337dd7b50877f163d4c0289bc1f1c7f127550241988d568c1db512c4324a619", size = 11034 },
]

[[package]]
name = "google-api-core"
version = "2.24.0"
source = { registry = "https://pypi.org/simple" }
dependencies = [
    { name = "google-auth" },
    { name = "googleapis-common-protos" },
    { name = "proto-plus" },
    { name = "protobuf" },
    { name = "requests" },
]
sdist = { url = "https://files.pythonhosted.org/packages/81/56/d70d66ed1b5ab5f6c27bf80ec889585ad8f865ff32acbafd3b2ef0bfb5d0/google_api_core-2.24.0.tar.gz", hash = "sha256:e255640547a597a4da010876d333208ddac417d60add22b6851a0c66a831fcaf", size = 162647 }
wheels = [
    { url = "https://files.pythonhosted.org/packages/a1/76/65b8b94e74bf1b6d1cc38d916089670c4da5029d25762441d8c5c19e51dd/google_api_core-2.24.0-py3-none-any.whl", hash = "sha256:10d82ac0fca69c82a25b3efdeefccf6f28e02ebb97925a8cce8edbfe379929d9", size = 158576 },
]

[[package]]
name = "google-auth"
version = "2.37.0"
source = { registry = "https://pypi.org/simple" }
dependencies = [
    { name = "cachetools" },
    { name = "pyasn1-modules" },
    { name = "rsa" },
]
sdist = { url = "https://files.pythonhosted.org/packages/46/af/b25763b9d35dfc2c6f9c3ec34d8d3f1ba760af3a7b7e8d5c5f0579522c45/google_auth-2.37.0.tar.gz", hash = "sha256:0054623abf1f9c83492c63d3f47e77f0a544caa3d40b2d98e099a611c2dd5d00", size = 268878 }
wheels = [
    { url = "https://files.pythonhosted.org/packages/8d/8d/4d5d5f9f500499f7bd4c93903b43e8d6976f3fc6f064637ded1a85d09b07/google_auth-2.37.0-py2.py3-none-any.whl", hash = "sha256:42664f18290a6be591be5329a96fe30184be1a1badb7292a7f686a9659de9ca0", size = 209829 },
]

[[package]]
name = "google-auth-oauthlib"
version = "1.2.1"
source = { registry = "https://pypi.org/simple" }
dependencies = [
    { name = "google-auth" },
    { name = "requests-oauthlib" },
]
sdist = { url = "https://files.pythonhosted.org/packages/cc/0f/1772edb8d75ecf6280f1c7f51cbcebe274e8b17878b382f63738fd96cee5/google_auth_oauthlib-1.2.1.tar.gz", hash = "sha256:afd0cad092a2eaa53cd8e8298557d6de1034c6cb4a740500b5357b648af97263", size = 24970 }
wheels = [
    { url = "https://files.pythonhosted.org/packages/1a/8e/22a28dfbd218033e4eeaf3a0533b2b54852b6530da0c0fe934f0cc494b29/google_auth_oauthlib-1.2.1-py2.py3-none-any.whl", hash = "sha256:2d58a27262d55aa1b87678c3ba7142a080098cbc2024f903c62355deb235d91f", size = 24930 },
]

[[package]]
name = "google-cloud-core"
version = "2.4.1"
source = { registry = "https://pypi.org/simple" }
dependencies = [
    { name = "google-api-core" },
    { name = "google-auth" },
]
sdist = { url = "https://files.pythonhosted.org/packages/b8/1f/9d1e0ba6919668608570418a9a51e47070ac15aeff64261fb092d8be94c0/google-cloud-core-2.4.1.tar.gz", hash = "sha256:9b7749272a812bde58fff28868d0c5e2f585b82f37e09a1f6ed2d4d10f134073", size = 35587 }
wheels = [
    { url = "https://files.pythonhosted.org/packages/5e/0f/2e2061e3fbcb9d535d5da3f58cc8de4947df1786fe6a1355960feb05a681/google_cloud_core-2.4.1-py2.py3-none-any.whl", hash = "sha256:a9e6a4422b9ac5c29f79a0ede9485473338e2ce78d91f2370c01e730eab22e61", size = 29233 },
]

[[package]]
name = "google-cloud-storage"
version = "2.19.0"
source = { registry = "https://pypi.org/simple" }
dependencies = [
    { name = "google-api-core" },
    { name = "google-auth" },
    { name = "google-cloud-core" },
    { name = "google-crc32c" },
    { name = "google-resumable-media" },
    { name = "requests" },
]
sdist = { url = "https://files.pythonhosted.org/packages/36/76/4d965702e96bb67976e755bed9828fa50306dca003dbee08b67f41dd265e/google_cloud_storage-2.19.0.tar.gz", hash = "sha256:cd05e9e7191ba6cb68934d8eb76054d9be4562aa89dbc4236feee4d7d51342b2", size = 5535488 }
wheels = [
    { url = "https://files.pythonhosted.org/packages/d5/94/6db383d8ee1adf45dc6c73477152b82731fa4c4a46d9c1932cc8757e0fd4/google_cloud_storage-2.19.0-py2.py3-none-any.whl", hash = "sha256:aeb971b5c29cf8ab98445082cbfe7b161a1f48ed275822f59ed3f1524ea54fba", size = 131787 },
]

[[package]]
name = "google-crc32c"
version = "1.6.0"
source = { registry = "https://pypi.org/simple" }
sdist = { url = "https://files.pythonhosted.org/packages/67/72/c3298da1a3773102359c5a78f20dae8925f5ea876e37354415f68594a6fb/google_crc32c-1.6.0.tar.gz", hash = "sha256:6eceb6ad197656a1ff49ebfbbfa870678c75be4344feb35ac1edf694309413dc", size = 14472 }
wheels = [
    { url = "https://files.pythonhosted.org/packages/cf/41/65a91657d6a8123c6c12f9aac72127b6ac76dda9e2ba1834026a842eb77c/google_crc32c-1.6.0-cp312-cp312-macosx_12_0_arm64.whl", hash = "sha256:ed767bf4ba90104c1216b68111613f0d5926fb3780660ea1198fc469af410e9d", size = 30268 },
    { url = "https://files.pythonhosted.org/packages/59/d0/ee743a267c7d5c4bb8bd865f7d4c039505f1c8a4b439df047fdc17be9769/google_crc32c-1.6.0-cp312-cp312-macosx_12_0_x86_64.whl", hash = "sha256:62f6d4a29fea082ac4a3c9be5e415218255cf11684ac6ef5488eea0c9132689b", size = 30113 },
    { url = "https://files.pythonhosted.org/packages/25/53/e5e449c368dd26ade5fb2bb209e046d4309ed0623be65b13f0ce026cb520/google_crc32c-1.6.0-cp312-cp312-manylinux_2_17_aarch64.manylinux2014_aarch64.whl", hash = "sha256:c87d98c7c4a69066fd31701c4e10d178a648c2cac3452e62c6b24dc51f9fcc00", size = 32995 },
    { url = "https://files.pythonhosted.org/packages/52/12/9bf6042d5b0ac8c25afed562fb78e51b0641474097e4139e858b45de40a5/google_crc32c-1.6.0-cp312-cp312-manylinux_2_17_x86_64.manylinux2014_x86_64.whl", hash = "sha256:bd5e7d2445d1a958c266bfa5d04c39932dc54093fa391736dbfdb0f1929c1fb3", size = 32614 },
    { url = "https://files.pythonhosted.org/packages/76/29/fc20f5ec36eac1eea0d0b2de4118c774c5f59c513f2a8630d4db6991f3e0/google_crc32c-1.6.0-cp312-cp312-win_amd64.whl", hash = "sha256:7aec8e88a3583515f9e0957fe4f5f6d8d4997e36d0f61624e70469771584c760", size = 33445 },
]

[[package]]
name = "google-resumable-media"
version = "2.7.2"
source = { registry = "https://pypi.org/simple" }
dependencies = [
    { name = "google-crc32c" },
]
sdist = { url = "https://files.pythonhosted.org/packages/58/5a/0efdc02665dca14e0837b62c8a1a93132c264bd02054a15abb2218afe0ae/google_resumable_media-2.7.2.tar.gz", hash = "sha256:5280aed4629f2b60b847b0d42f9857fd4935c11af266744df33d8074cae92fe0", size = 2163099 }
wheels = [
    { url = "https://files.pythonhosted.org/packages/82/35/b8d3baf8c46695858cb9d8835a53baa1eeb9906ddaf2f728a5f5b640fd1e/google_resumable_media-2.7.2-py2.py3-none-any.whl", hash = "sha256:3ce7551e9fe6d99e9a126101d2536612bb73486721951e9562fee0f90c6ababa", size = 81251 },
]

[[package]]
name = "googleapis-common-protos"
version = "1.66.0"
source = { registry = "https://pypi.org/simple" }
dependencies = [
    { name = "protobuf" },
]
sdist = { url = "https://files.pythonhosted.org/packages/ff/a7/8e9cccdb1c49870de6faea2a2764fa23f627dd290633103540209f03524c/googleapis_common_protos-1.66.0.tar.gz", hash = "sha256:c3e7b33d15fdca5374cc0a7346dd92ffa847425cc4ea941d970f13680052ec8c", size = 114376 }
wheels = [
    { url = "https://files.pythonhosted.org/packages/a0/0f/c0713fb2b3d28af4b2fded3291df1c4d4f79a00d15c2374a9e010870016c/googleapis_common_protos-1.66.0-py2.py3-none-any.whl", hash = "sha256:d7abcd75fabb2e0ec9f74466401f6c119a0b498e27370e9be4c94cb7e382b8ed", size = 221682 },
]

[[package]]
name = "graphql-core"
version = "3.2.5"
source = { registry = "https://pypi.org/simple" }
sdist = { url = "https://files.pythonhosted.org/packages/2e/b5/ebc6fe3852e2d2fdaf682dddfc366934f3d2c9ef9b6d1b0e6ca348d936ba/graphql_core-3.2.5.tar.gz", hash = "sha256:e671b90ed653c808715645e3998b7ab67d382d55467b7e2978549111bbabf8d5", size = 504664 }
wheels = [
    { url = "https://files.pythonhosted.org/packages/e3/dc/078bd6b304de790618ebb95e2aedaadb78f4527ac43a9ad8815f006636b6/graphql_core-3.2.5-py3-none-any.whl", hash = "sha256:2f150d5096448aa4f8ab26268567bbfeef823769893b39c1a2e1409590939c8a", size = 203189 },
]

[[package]]
name = "greenlet"
version = "3.1.1"
source = { registry = "https://pypi.org/simple" }
sdist = { url = "https://files.pythonhosted.org/packages/2f/ff/df5fede753cc10f6a5be0931204ea30c35fa2f2ea7a35b25bdaf4fe40e46/greenlet-3.1.1.tar.gz", hash = "sha256:4ce3ac6cdb6adf7946475d7ef31777c26d94bccc377e070a7986bd2d5c515467", size = 186022 }
wheels = [
    { url = "https://files.pythonhosted.org/packages/7d/ec/bad1ac26764d26aa1353216fcbfa4670050f66d445448aafa227f8b16e80/greenlet-3.1.1-cp312-cp312-macosx_11_0_universal2.whl", hash = "sha256:4afe7ea89de619adc868e087b4d2359282058479d7cfb94970adf4b55284574d", size = 274260 },
    { url = "https://files.pythonhosted.org/packages/66/d4/c8c04958870f482459ab5956c2942c4ec35cac7fe245527f1039837c17a9/greenlet-3.1.1-cp312-cp312-manylinux_2_17_aarch64.manylinux2014_aarch64.whl", hash = "sha256:f406b22b7c9a9b4f8aa9d2ab13d6ae0ac3e85c9a809bd590ad53fed2bf70dc79", size = 649064 },
    { url = "https://files.pythonhosted.org/packages/51/41/467b12a8c7c1303d20abcca145db2be4e6cd50a951fa30af48b6ec607581/greenlet-3.1.1-cp312-cp312-manylinux_2_17_ppc64le.manylinux2014_ppc64le.whl", hash = "sha256:c3a701fe5a9695b238503ce5bbe8218e03c3bcccf7e204e455e7462d770268aa", size = 663420 },
    { url = "https://files.pythonhosted.org/packages/27/8f/2a93cd9b1e7107d5c7b3b7816eeadcac2ebcaf6d6513df9abaf0334777f6/greenlet-3.1.1-cp312-cp312-manylinux_2_17_s390x.manylinux2014_s390x.whl", hash = "sha256:2846930c65b47d70b9d178e89c7e1a69c95c1f68ea5aa0a58646b7a96df12441", size = 658035 },
    { url = "https://files.pythonhosted.org/packages/57/5c/7c6f50cb12be092e1dccb2599be5a942c3416dbcfb76efcf54b3f8be4d8d/greenlet-3.1.1-cp312-cp312-manylinux_2_17_x86_64.manylinux2014_x86_64.whl", hash = "sha256:99cfaa2110534e2cf3ba31a7abcac9d328d1d9f1b95beede58294a60348fba36", size = 660105 },
    { url = "https://files.pythonhosted.org/packages/f1/66/033e58a50fd9ec9df00a8671c74f1f3a320564c6415a4ed82a1c651654ba/greenlet-3.1.1-cp312-cp312-manylinux_2_24_x86_64.manylinux_2_28_x86_64.whl", hash = "sha256:1443279c19fca463fc33e65ef2a935a5b09bb90f978beab37729e1c3c6c25fe9", size = 613077 },
    { url = "https://files.pythonhosted.org/packages/19/c5/36384a06f748044d06bdd8776e231fadf92fc896bd12cb1c9f5a1bda9578/greenlet-3.1.1-cp312-cp312-musllinux_1_1_aarch64.whl", hash = "sha256:b7cede291382a78f7bb5f04a529cb18e068dd29e0fb27376074b6d0317bf4dd0", size = 1135975 },
    { url = "https://files.pythonhosted.org/packages/38/f9/c0a0eb61bdf808d23266ecf1d63309f0e1471f284300ce6dac0ae1231881/greenlet-3.1.1-cp312-cp312-musllinux_1_1_x86_64.whl", hash = "sha256:23f20bb60ae298d7d8656c6ec6db134bca379ecefadb0b19ce6f19d1f232a942", size = 1163955 },
    { url = "https://files.pythonhosted.org/packages/43/21/a5d9df1d21514883333fc86584c07c2b49ba7c602e670b174bd73cfc9c7f/greenlet-3.1.1-cp312-cp312-win_amd64.whl", hash = "sha256:7124e16b4c55d417577c2077be379514321916d5790fa287c9ed6f23bd2ffd01", size = 299655 },
    { url = "https://files.pythonhosted.org/packages/f3/57/0db4940cd7bb461365ca8d6fd53e68254c9dbbcc2b452e69d0d41f10a85e/greenlet-3.1.1-cp313-cp313-macosx_11_0_universal2.whl", hash = "sha256:05175c27cb459dcfc05d026c4232f9de8913ed006d42713cb8a5137bd49375f1", size = 272990 },
    { url = "https://files.pythonhosted.org/packages/1c/ec/423d113c9f74e5e402e175b157203e9102feeb7088cee844d735b28ef963/greenlet-3.1.1-cp313-cp313-manylinux_2_17_aarch64.manylinux2014_aarch64.whl", hash = "sha256:935e943ec47c4afab8965954bf49bfa639c05d4ccf9ef6e924188f762145c0ff", size = 649175 },
    { url = "https://files.pythonhosted.org/packages/a9/46/ddbd2db9ff209186b7b7c621d1432e2f21714adc988703dbdd0e65155c77/greenlet-3.1.1-cp313-cp313-manylinux_2_17_ppc64le.manylinux2014_ppc64le.whl", hash = "sha256:667a9706c970cb552ede35aee17339a18e8f2a87a51fba2ed39ceeeb1004798a", size = 663425 },
    { url = "https://files.pythonhosted.org/packages/bc/f9/9c82d6b2b04aa37e38e74f0c429aece5eeb02bab6e3b98e7db89b23d94c6/greenlet-3.1.1-cp313-cp313-manylinux_2_17_s390x.manylinux2014_s390x.whl", hash = "sha256:b8a678974d1f3aa55f6cc34dc480169d58f2e6d8958895d68845fa4ab566509e", size = 657736 },
    { url = "https://files.pythonhosted.org/packages/d9/42/b87bc2a81e3a62c3de2b0d550bf91a86939442b7ff85abb94eec3fc0e6aa/greenlet-3.1.1-cp313-cp313-manylinux_2_17_x86_64.manylinux2014_x86_64.whl", hash = "sha256:efc0f674aa41b92da8c49e0346318c6075d734994c3c4e4430b1c3f853e498e4", size = 660347 },
    { url = "https://files.pythonhosted.org/packages/37/fa/71599c3fd06336cdc3eac52e6871cfebab4d9d70674a9a9e7a482c318e99/greenlet-3.1.1-cp313-cp313-manylinux_2_24_x86_64.manylinux_2_28_x86_64.whl", hash = "sha256:0153404a4bb921f0ff1abeb5ce8a5131da56b953eda6e14b88dc6bbc04d2049e", size = 615583 },
    { url = "https://files.pythonhosted.org/packages/4e/96/e9ef85de031703ee7a4483489b40cf307f93c1824a02e903106f2ea315fe/greenlet-3.1.1-cp313-cp313-musllinux_1_1_aarch64.whl", hash = "sha256:275f72decf9932639c1c6dd1013a1bc266438eb32710016a1c742df5da6e60a1", size = 1133039 },
    { url = "https://files.pythonhosted.org/packages/87/76/b2b6362accd69f2d1889db61a18c94bc743e961e3cab344c2effaa4b4a25/greenlet-3.1.1-cp313-cp313-musllinux_1_1_x86_64.whl", hash = "sha256:c4aab7f6381f38a4b42f269057aee279ab0fc7bf2e929e3d4abfae97b682a12c", size = 1160716 },
    { url = "https://files.pythonhosted.org/packages/1f/1b/54336d876186920e185066d8c3024ad55f21d7cc3683c856127ddb7b13ce/greenlet-3.1.1-cp313-cp313-win_amd64.whl", hash = "sha256:b42703b1cf69f2aa1df7d1030b9d77d3e584a70755674d60e710f0af570f3761", size = 299490 },
    { url = "https://files.pythonhosted.org/packages/5f/17/bea55bf36990e1638a2af5ba10c1640273ef20f627962cf97107f1e5d637/greenlet-3.1.1-cp313-cp313t-manylinux_2_17_aarch64.manylinux2014_aarch64.whl", hash = "sha256:f1695e76146579f8c06c1509c7ce4dfe0706f49c6831a817ac04eebb2fd02011", size = 643731 },
    { url = "https://files.pythonhosted.org/packages/78/d2/aa3d2157f9ab742a08e0fd8f77d4699f37c22adfbfeb0c610a186b5f75e0/greenlet-3.1.1-cp313-cp313t-manylinux_2_17_ppc64le.manylinux2014_ppc64le.whl", hash = "sha256:7876452af029456b3f3549b696bb36a06db7c90747740c5302f74a9e9fa14b13", size = 649304 },
    { url = "https://files.pythonhosted.org/packages/f1/8e/d0aeffe69e53ccff5a28fa86f07ad1d2d2d6537a9506229431a2a02e2f15/greenlet-3.1.1-cp313-cp313t-manylinux_2_17_s390x.manylinux2014_s390x.whl", hash = "sha256:4ead44c85f8ab905852d3de8d86f6f8baf77109f9da589cb4fa142bd3b57b475", size = 646537 },
    { url = "https://files.pythonhosted.org/packages/05/79/e15408220bbb989469c8871062c97c6c9136770657ba779711b90870d867/greenlet-3.1.1-cp313-cp313t-manylinux_2_17_x86_64.manylinux2014_x86_64.whl", hash = "sha256:8320f64b777d00dd7ccdade271eaf0cad6636343293a25074cc5566160e4de7b", size = 642506 },
    { url = "https://files.pythonhosted.org/packages/18/87/470e01a940307796f1d25f8167b551a968540fbe0551c0ebb853cb527dd6/greenlet-3.1.1-cp313-cp313t-manylinux_2_24_x86_64.manylinux_2_28_x86_64.whl", hash = "sha256:6510bf84a6b643dabba74d3049ead221257603a253d0a9873f55f6a59a65f822", size = 602753 },
    { url = "https://files.pythonhosted.org/packages/e2/72/576815ba674eddc3c25028238f74d7b8068902b3968cbe456771b166455e/greenlet-3.1.1-cp313-cp313t-musllinux_1_1_aarch64.whl", hash = "sha256:04b013dc07c96f83134b1e99888e7a79979f1a247e2a9f59697fa14b5862ed01", size = 1122731 },
    { url = "https://files.pythonhosted.org/packages/ac/38/08cc303ddddc4b3d7c628c3039a61a3aae36c241ed01393d00c2fd663473/greenlet-3.1.1-cp313-cp313t-musllinux_1_1_x86_64.whl", hash = "sha256:411f015496fec93c1c8cd4e5238da364e1da7a124bcb293f085bf2860c32c6f6", size = 1142112 },
]

[[package]]
name = "griffe"
version = "1.5.1"
source = { registry = "https://pypi.org/simple" }
dependencies = [
    { name = "colorama" },
]
sdist = { url = "https://files.pythonhosted.org/packages/d4/c9/8167810358ca129839156dc002526e7398b5fad4a9d7b6e88b875e802d0d/griffe-1.5.1.tar.gz", hash = "sha256:72964f93e08c553257706d6cd2c42d1c172213feb48b2be386f243380b405d4b", size = 384113 }
wheels = [
    { url = "https://files.pythonhosted.org/packages/ab/00/e693a155da0a2a72fd2df75b8fe338146cae59d590ad6f56800adde90cb5/griffe-1.5.1-py3-none-any.whl", hash = "sha256:ad6a7980f8c424c9102160aafa3bcdf799df0e75f7829d75af9ee5aef656f860", size = 127132 },
]

[[package]]
name = "h11"
version = "0.14.0"
source = { registry = "https://pypi.org/simple" }
sdist = { url = "https://files.pythonhosted.org/packages/f5/38/3af3d3633a34a3316095b39c8e8fb4853a28a536e55d347bd8d8e9a14b03/h11-0.14.0.tar.gz", hash = "sha256:8f19fbbe99e72420ff35c00b27a34cb9937e902a8b810e2c88300c6f0a3b699d", size = 100418 }
wheels = [
    { url = "https://files.pythonhosted.org/packages/95/04/ff642e65ad6b90db43e668d70ffb6736436c7ce41fcc549f4e9472234127/h11-0.14.0-py3-none-any.whl", hash = "sha256:e3fe4ac4b851c468cc8363d500db52c2ead036020723024a109d37346efaa761", size = 58259 },
]

[[package]]
name = "httpcore"
version = "1.0.7"
source = { registry = "https://pypi.org/simple" }
dependencies = [
    { name = "certifi" },
    { name = "h11" },
]
sdist = { url = "https://files.pythonhosted.org/packages/6a/41/d7d0a89eb493922c37d343b607bc1b5da7f5be7e383740b4753ad8943e90/httpcore-1.0.7.tar.gz", hash = "sha256:8551cb62a169ec7162ac7be8d4817d561f60e08eaa485234898414bb5a8a0b4c", size = 85196 }
wheels = [
    { url = "https://files.pythonhosted.org/packages/87/f5/72347bc88306acb359581ac4d52f23c0ef445b57157adedb9aee0cd689d2/httpcore-1.0.7-py3-none-any.whl", hash = "sha256:a3fff8f43dc260d5bd363d9f9cf1830fa3a458b332856f34282de498ed420edd", size = 78551 },
]

[[package]]
name = "httpx"
version = "0.28.1"
source = { registry = "https://pypi.org/simple" }
dependencies = [
    { name = "anyio" },
    { name = "certifi" },
    { name = "httpcore" },
    { name = "idna" },
]
sdist = { url = "https://files.pythonhosted.org/packages/b1/df/48c586a5fe32a0f01324ee087459e112ebb7224f646c0b5023f5e79e9956/httpx-0.28.1.tar.gz", hash = "sha256:75e98c5f16b0f35b567856f597f06ff2270a374470a5c2392242528e3e3e42fc", size = 141406 }
wheels = [
    { url = "https://files.pythonhosted.org/packages/2a/39/e50c7c3a983047577ee07d2a9e53faf5a69493943ec3f6a384bdc792deb2/httpx-0.28.1-py3-none-any.whl", hash = "sha256:d909fcccc110f8c7faf814ca82a9a4d816bc5a6dbfea25d6591d6985b8ba59ad", size = 73517 },
]

[[package]]
name = "identify"
version = "2.6.3"
source = { registry = "https://pypi.org/simple" }
sdist = { url = "https://files.pythonhosted.org/packages/1a/5f/05f0d167be94585d502b4adf8c7af31f1dc0b1c7e14f9938a88fdbbcf4a7/identify-2.6.3.tar.gz", hash = "sha256:62f5dae9b5fef52c84cc188514e9ea4f3f636b1d8799ab5ebc475471f9e47a02", size = 99179 }
wheels = [
    { url = "https://files.pythonhosted.org/packages/c9/f5/09644a3ad803fae9eca8efa17e1f2aef380c7f0b02f7ec4e8d446e51d64a/identify-2.6.3-py2.py3-none-any.whl", hash = "sha256:9edba65473324c2ea9684b1f944fe3191db3345e50b6d04571d10ed164f8d7bd", size = 99049 },
]

[[package]]
name = "idna"
version = "3.10"
source = { registry = "https://pypi.org/simple" }
sdist = { url = "https://files.pythonhosted.org/packages/f1/70/7703c29685631f5a7590aa73f1f1d3fa9a380e654b86af429e0934a32f7d/idna-3.10.tar.gz", hash = "sha256:12f65c9b470abda6dc35cf8e63cc574b1c52b11df2c86030af0ac09b01b13ea9", size = 190490 }
wheels = [
    { url = "https://files.pythonhosted.org/packages/76/c6/c88e154df9c4e1a2a66ccf0005a88dfb2650c1dffb6f5ce603dfbd452ce3/idna-3.10-py3-none-any.whl", hash = "sha256:946d195a0d259cbba61165e88e65941f16e9b36ea6ddb97f00452bae8b1287d3", size = 70442 },
]

[[package]]
name = "importlib-metadata"
version = "8.5.0"
source = { registry = "https://pypi.org/simple" }
dependencies = [
    { name = "zipp" },
]
sdist = { url = "https://files.pythonhosted.org/packages/cd/12/33e59336dca5be0c398a7482335911a33aa0e20776128f038019f1a95f1b/importlib_metadata-8.5.0.tar.gz", hash = "sha256:71522656f0abace1d072b9e5481a48f07c138e00f079c38c8f883823f9c26bd7", size = 55304 }
wheels = [
    { url = "https://files.pythonhosted.org/packages/a0/d9/a1e041c5e7caa9a05c925f4bdbdfb7f006d1f74996af53467bc394c97be7/importlib_metadata-8.5.0-py3-none-any.whl", hash = "sha256:45e54197d28b7a7f1559e60b95e7c567032b602131fbd588f1497f47880aa68b", size = 26514 },
]

[[package]]
name = "importlib-resources"
version = "6.4.5"
source = { registry = "https://pypi.org/simple" }
sdist = { url = "https://files.pythonhosted.org/packages/98/be/f3e8c6081b684f176b761e6a2fef02a0be939740ed6f54109a2951d806f3/importlib_resources-6.4.5.tar.gz", hash = "sha256:980862a1d16c9e147a59603677fa2aa5fd82b87f223b6cb870695bcfce830065", size = 43372 }
wheels = [
    { url = "https://files.pythonhosted.org/packages/e1/6a/4604f9ae2fa62ef47b9de2fa5ad599589d28c9fd1d335f32759813dfa91e/importlib_resources-6.4.5-py3-none-any.whl", hash = "sha256:ac29d5f956f01d5e4bb63102a5a19957f1b9175e45649977264a1416783bb717", size = 36115 },
]

[[package]]
name = "iniconfig"
version = "2.0.0"
source = { registry = "https://pypi.org/simple" }
sdist = { url = "https://files.pythonhosted.org/packages/d7/4b/cbd8e699e64a6f16ca3a8220661b5f83792b3017d0f79807cb8708d33913/iniconfig-2.0.0.tar.gz", hash = "sha256:2d91e135bf72d31a410b17c16da610a82cb55f6b0477d1a902134b24a455b8b3", size = 4646 }
wheels = [
    { url = "https://files.pythonhosted.org/packages/ef/a6/62565a6e1cf69e10f5727360368e451d4b7f58beeac6173dc9db836a5b46/iniconfig-2.0.0-py3-none-any.whl", hash = "sha256:b6a85871a79d2e3b22d2d1b94ac2824226a63c6b741c88f7ae975f18b6778374", size = 5892 },
]

[[package]]
name = "ipykernel"
version = "6.29.5"
source = { registry = "https://pypi.org/simple" }
dependencies = [
    { name = "appnope", marker = "platform_system == 'Darwin'" },
    { name = "comm" },
    { name = "debugpy" },
    { name = "ipython" },
    { name = "jupyter-client" },
    { name = "jupyter-core" },
    { name = "matplotlib-inline" },
    { name = "nest-asyncio" },
    { name = "packaging" },
    { name = "psutil" },
    { name = "pyzmq" },
    { name = "tornado" },
    { name = "traitlets" },
]
sdist = { url = "https://files.pythonhosted.org/packages/e9/5c/67594cb0c7055dc50814b21731c22a601101ea3b1b50a9a1b090e11f5d0f/ipykernel-6.29.5.tar.gz", hash = "sha256:f093a22c4a40f8828f8e330a9c297cb93dcab13bd9678ded6de8e5cf81c56215", size = 163367 }
wheels = [
    { url = "https://files.pythonhosted.org/packages/94/5c/368ae6c01c7628438358e6d337c19b05425727fbb221d2a3c4303c372f42/ipykernel-6.29.5-py3-none-any.whl", hash = "sha256:afdb66ba5aa354b09b91379bac28ae4afebbb30e8b39510c9690afb7a10421b5", size = 117173 },
]

[[package]]
name = "ipython"
version = "8.30.0"
source = { registry = "https://pypi.org/simple" }
dependencies = [
    { name = "colorama", marker = "sys_platform == 'win32'" },
    { name = "decorator" },
    { name = "jedi" },
    { name = "matplotlib-inline" },
    { name = "pexpect", marker = "sys_platform != 'emscripten' and sys_platform != 'win32'" },
    { name = "prompt-toolkit" },
    { name = "pygments" },
    { name = "stack-data" },
    { name = "traitlets" },
]
sdist = { url = "https://files.pythonhosted.org/packages/d8/8b/710af065ab8ed05649afa5bd1e07401637c9ec9fb7cfda9eac7e91e9fbd4/ipython-8.30.0.tar.gz", hash = "sha256:cb0a405a306d2995a5cbb9901894d240784a9f341394c6ba3f4fe8c6eb89ff6e", size = 5592205 }
wheels = [
    { url = "https://files.pythonhosted.org/packages/1d/f3/1332ba2f682b07b304ad34cad2f003adcfeb349486103f4b632335074a7c/ipython-8.30.0-py3-none-any.whl", hash = "sha256:85ec56a7e20f6c38fce7727dcca699ae4ffc85985aa7b23635a8008f918ae321", size = 820765 },
]

[[package]]
name = "isodate"
version = "0.7.2"
source = { registry = "https://pypi.org/simple" }
sdist = { url = "https://files.pythonhosted.org/packages/54/4d/e940025e2ce31a8ce1202635910747e5a87cc3a6a6bb2d00973375014749/isodate-0.7.2.tar.gz", hash = "sha256:4cd1aa0f43ca76f4a6c6c0292a85f40b35ec2e43e315b59f06e6d32171a953e6", size = 29705 }
wheels = [
    { url = "https://files.pythonhosted.org/packages/15/aa/0aca39a37d3c7eb941ba736ede56d689e7be91cab5d9ca846bde3999eba6/isodate-0.7.2-py3-none-any.whl", hash = "sha256:28009937d8031054830160fce6d409ed342816b543597cece116d966c6d99e15", size = 22320 },
]

[[package]]
name = "isoduration"
version = "20.11.0"
source = { registry = "https://pypi.org/simple" }
dependencies = [
    { name = "arrow" },
]
sdist = { url = "https://files.pythonhosted.org/packages/7c/1a/3c8edc664e06e6bd06cce40c6b22da5f1429aa4224d0c590f3be21c91ead/isoduration-20.11.0.tar.gz", hash = "sha256:ac2f9015137935279eac671f94f89eb00584f940f5dc49462a0c4ee692ba1bd9", size = 11649 }
wheels = [
    { url = "https://files.pythonhosted.org/packages/7b/55/e5326141505c5d5e34c5e0935d2908a74e4561eca44108fbfb9c13d2911a/isoduration-20.11.0-py3-none-any.whl", hash = "sha256:b2904c2a4228c3d44f409c8ae8e2370eb21a26f7ac2ec5446df141dde3452042", size = 11321 },
]

[[package]]
name = "itsdangerous"
version = "2.2.0"
source = { registry = "https://pypi.org/simple" }
sdist = { url = "https://files.pythonhosted.org/packages/9c/cb/8ac0172223afbccb63986cc25049b154ecfb5e85932587206f42317be31d/itsdangerous-2.2.0.tar.gz", hash = "sha256:e0050c0b7da1eea53ffaf149c0cfbb5c6e2e2b69c4bef22c81fa6eb73e5f6173", size = 54410 }
wheels = [
    { url = "https://files.pythonhosted.org/packages/04/96/92447566d16df59b2a776c0fb82dbc4d9e07cd95062562af01e408583fc4/itsdangerous-2.2.0-py3-none-any.whl", hash = "sha256:c6242fc49e35958c8b15141343aa660db5fc54d4f13a1db01a3f5891b98700ef", size = 16234 },
]

[[package]]
name = "jedi"
version = "0.19.2"
source = { registry = "https://pypi.org/simple" }
dependencies = [
    { name = "parso" },
]
sdist = { url = "https://files.pythonhosted.org/packages/72/3a/79a912fbd4d8dd6fbb02bf69afd3bb72cf0c729bb3063c6f4498603db17a/jedi-0.19.2.tar.gz", hash = "sha256:4770dc3de41bde3966b02eb84fbcf557fb33cce26ad23da12c742fb50ecb11f0", size = 1231287 }
wheels = [
    { url = "https://files.pythonhosted.org/packages/c0/5a/9cac0c82afec3d09ccd97c8b6502d48f165f9124db81b4bcb90b4af974ee/jedi-0.19.2-py2.py3-none-any.whl", hash = "sha256:a8ef22bde8490f57fe5c7681a3c83cb58874daf72b4784de3cce5b6ef6edb5b9", size = 1572278 },
]

[[package]]
name = "jinja2"
version = "3.1.4"
source = { registry = "https://pypi.org/simple" }
dependencies = [
    { name = "markupsafe" },
]
sdist = { url = "https://files.pythonhosted.org/packages/ed/55/39036716d19cab0747a5020fc7e907f362fbf48c984b14e62127f7e68e5d/jinja2-3.1.4.tar.gz", hash = "sha256:4a3aee7acbbe7303aede8e9648d13b8bf88a429282aa6122a993f0ac800cb369", size = 240245 }
wheels = [
    { url = "https://files.pythonhosted.org/packages/31/80/3a54838c3fb461f6fec263ebf3a3a41771bd05190238de3486aae8540c36/jinja2-3.1.4-py3-none-any.whl", hash = "sha256:bc5dd2abb727a5319567b7a813e6a2e7318c39f4f487cfe6c89c6f9c7d25197d", size = 133271 },
]

[[package]]
name = "jiter"
version = "0.8.2"
source = { registry = "https://pypi.org/simple" }
sdist = { url = "https://files.pythonhosted.org/packages/f8/70/90bc7bd3932e651486861df5c8ffea4ca7c77d28e8532ddefe2abc561a53/jiter-0.8.2.tar.gz", hash = "sha256:cd73d3e740666d0e639f678adb176fad25c1bcbdae88d8d7b857e1783bb4212d", size = 163007 }
wheels = [
    { url = "https://files.pythonhosted.org/packages/a1/17/c8747af8ea4e045f57d6cfd6fc180752cab9bc3de0e8a0c9ca4e8af333b1/jiter-0.8.2-cp312-cp312-macosx_10_12_x86_64.whl", hash = "sha256:e6ec2be506e7d6f9527dae9ff4b7f54e68ea44a0ef6b098256ddf895218a2f8f", size = 302027 },
    { url = "https://files.pythonhosted.org/packages/3c/c1/6da849640cd35a41e91085723b76acc818d4b7d92b0b6e5111736ce1dd10/jiter-0.8.2-cp312-cp312-macosx_11_0_arm64.whl", hash = "sha256:76e324da7b5da060287c54f2fabd3db5f76468006c811831f051942bf68c9d44", size = 310326 },
    { url = "https://files.pythonhosted.org/packages/06/99/a2bf660d8ccffee9ad7ed46b4f860d2108a148d0ea36043fd16f4dc37e94/jiter-0.8.2-cp312-cp312-manylinux_2_17_aarch64.manylinux2014_aarch64.whl", hash = "sha256:180a8aea058f7535d1c84183c0362c710f4750bef66630c05f40c93c2b152a0f", size = 334242 },
    { url = "https://files.pythonhosted.org/packages/a7/5f/cea1c17864828731f11427b9d1ab7f24764dbd9aaf4648a7f851164d2718/jiter-0.8.2-cp312-cp312-manylinux_2_17_armv7l.manylinux2014_armv7l.whl", hash = "sha256:025337859077b41548bdcbabe38698bcd93cfe10b06ff66617a48ff92c9aec60", size = 356654 },
    { url = "https://files.pythonhosted.org/packages/e9/13/62774b7e5e7f5d5043efe1d0f94ead66e6d0f894ae010adb56b3f788de71/jiter-0.8.2-cp312-cp312-manylinux_2_17_ppc64le.manylinux2014_ppc64le.whl", hash = "sha256:ecff0dc14f409599bbcafa7e470c00b80f17abc14d1405d38ab02e4b42e55b57", size = 379967 },
    { url = "https://files.pythonhosted.org/packages/ec/fb/096b34c553bb0bd3f2289d5013dcad6074948b8d55212aa13a10d44c5326/jiter-0.8.2-cp312-cp312-manylinux_2_17_s390x.manylinux2014_s390x.whl", hash = "sha256:ffd9fee7d0775ebaba131f7ca2e2d83839a62ad65e8e02fe2bd8fc975cedeb9e", size = 389252 },
    { url = "https://files.pythonhosted.org/packages/17/61/beea645c0bf398ced8b199e377b61eb999d8e46e053bb285c91c3d3eaab0/jiter-0.8.2-cp312-cp312-manylinux_2_17_x86_64.manylinux2014_x86_64.whl", hash = "sha256:14601dcac4889e0a1c75ccf6a0e4baf70dbc75041e51bcf8d0e9274519df6887", size = 345490 },
    { url = "https://files.pythonhosted.org/packages/d5/df/834aa17ad5dcc3cf0118821da0a0cf1589ea7db9832589278553640366bc/jiter-0.8.2-cp312-cp312-manylinux_2_5_i686.manylinux1_i686.whl", hash = "sha256:92249669925bc1c54fcd2ec73f70f2c1d6a817928480ee1c65af5f6b81cdf12d", size = 376991 },
    { url = "https://files.pythonhosted.org/packages/67/80/87d140399d382fb4ea5b3d56e7ecaa4efdca17cd7411ff904c1517855314/jiter-0.8.2-cp312-cp312-musllinux_1_1_aarch64.whl", hash = "sha256:e725edd0929fa79f8349ab4ec7f81c714df51dc4e991539a578e5018fa4a7152", size = 510822 },
    { url = "https://files.pythonhosted.org/packages/5c/37/3394bb47bac1ad2cb0465601f86828a0518d07828a650722e55268cdb7e6/jiter-0.8.2-cp312-cp312-musllinux_1_1_x86_64.whl", hash = "sha256:bf55846c7b7a680eebaf9c3c48d630e1bf51bdf76c68a5f654b8524335b0ad29", size = 503730 },
    { url = "https://files.pythonhosted.org/packages/f9/e2/253fc1fa59103bb4e3aa0665d6ceb1818df1cd7bf3eb492c4dad229b1cd4/jiter-0.8.2-cp312-cp312-win32.whl", hash = "sha256:7efe4853ecd3d6110301665a5178b9856be7e2a9485f49d91aa4d737ad2ae49e", size = 203375 },
    { url = "https://files.pythonhosted.org/packages/41/69/6d4bbe66b3b3b4507e47aa1dd5d075919ad242b4b1115b3f80eecd443687/jiter-0.8.2-cp312-cp312-win_amd64.whl", hash = "sha256:83c0efd80b29695058d0fd2fa8a556490dbce9804eac3e281f373bbc99045f6c", size = 204740 },
    { url = "https://files.pythonhosted.org/packages/6c/b0/bfa1f6f2c956b948802ef5a021281978bf53b7a6ca54bb126fd88a5d014e/jiter-0.8.2-cp313-cp313-macosx_10_12_x86_64.whl", hash = "sha256:ca1f08b8e43dc3bd0594c992fb1fd2f7ce87f7bf0d44358198d6da8034afdf84", size = 301190 },
    { url = "https://files.pythonhosted.org/packages/a4/8f/396ddb4e292b5ea57e45ade5dc48229556b9044bad29a3b4b2dddeaedd52/jiter-0.8.2-cp313-cp313-macosx_11_0_arm64.whl", hash = "sha256:5672a86d55416ccd214c778efccf3266b84f87b89063b582167d803246354be4", size = 309334 },
    { url = "https://files.pythonhosted.org/packages/7f/68/805978f2f446fa6362ba0cc2e4489b945695940656edd844e110a61c98f8/jiter-0.8.2-cp313-cp313-manylinux_2_17_aarch64.manylinux2014_aarch64.whl", hash = "sha256:58dc9bc9767a1101f4e5e22db1b652161a225874d66f0e5cb8e2c7d1c438b587", size = 333918 },
    { url = "https://files.pythonhosted.org/packages/b3/99/0f71f7be667c33403fa9706e5b50583ae5106d96fab997fa7e2f38ee8347/jiter-0.8.2-cp313-cp313-manylinux_2_17_armv7l.manylinux2014_armv7l.whl", hash = "sha256:37b2998606d6dadbb5ccda959a33d6a5e853252d921fec1792fc902351bb4e2c", size = 356057 },
    { url = "https://files.pythonhosted.org/packages/8d/50/a82796e421a22b699ee4d2ce527e5bcb29471a2351cbdc931819d941a167/jiter-0.8.2-cp313-cp313-manylinux_2_17_ppc64le.manylinux2014_ppc64le.whl", hash = "sha256:4ab9a87f3784eb0e098f84a32670cfe4a79cb6512fd8f42ae3d0709f06405d18", size = 379790 },
    { url = "https://files.pythonhosted.org/packages/3c/31/10fb012b00f6d83342ca9e2c9618869ab449f1aa78c8f1b2193a6b49647c/jiter-0.8.2-cp313-cp313-manylinux_2_17_s390x.manylinux2014_s390x.whl", hash = "sha256:79aec8172b9e3c6d05fd4b219d5de1ac616bd8da934107325a6c0d0e866a21b6", size = 388285 },
    { url = "https://files.pythonhosted.org/packages/c8/81/f15ebf7de57be488aa22944bf4274962aca8092e4f7817f92ffa50d3ee46/jiter-0.8.2-cp313-cp313-manylinux_2_17_x86_64.manylinux2014_x86_64.whl", hash = "sha256:711e408732d4e9a0208008e5892c2966b485c783cd2d9a681f3eb147cf36c7ef", size = 344764 },
    { url = "https://files.pythonhosted.org/packages/b3/e8/0cae550d72b48829ba653eb348cdc25f3f06f8a62363723702ec18e7be9c/jiter-0.8.2-cp313-cp313-manylinux_2_5_i686.manylinux1_i686.whl", hash = "sha256:653cf462db4e8c41995e33d865965e79641ef45369d8a11f54cd30888b7e6ff1", size = 376620 },
    { url = "https://files.pythonhosted.org/packages/b8/50/e5478ff9d82534a944c03b63bc217c5f37019d4a34d288db0f079b13c10b/jiter-0.8.2-cp313-cp313-musllinux_1_1_aarch64.whl", hash = "sha256:9c63eaef32b7bebac8ebebf4dabebdbc6769a09c127294db6babee38e9f405b9", size = 510402 },
    { url = "https://files.pythonhosted.org/packages/8e/1e/3de48bbebbc8f7025bd454cedc8c62378c0e32dd483dece5f4a814a5cb55/jiter-0.8.2-cp313-cp313-musllinux_1_1_x86_64.whl", hash = "sha256:eb21aaa9a200d0a80dacc7a81038d2e476ffe473ffdd9c91eb745d623561de05", size = 503018 },
    { url = "https://files.pythonhosted.org/packages/d5/cd/d5a5501d72a11fe3e5fd65c78c884e5164eefe80077680533919be22d3a3/jiter-0.8.2-cp313-cp313-win32.whl", hash = "sha256:789361ed945d8d42850f919342a8665d2dc79e7e44ca1c97cc786966a21f627a", size = 203190 },
    { url = "https://files.pythonhosted.org/packages/51/bf/e5ca301245ba951447e3ad677a02a64a8845b185de2603dabd83e1e4b9c6/jiter-0.8.2-cp313-cp313-win_amd64.whl", hash = "sha256:ab7f43235d71e03b941c1630f4b6e3055d46b6cb8728a17663eaac9d8e83a865", size = 203551 },
    { url = "https://files.pythonhosted.org/packages/2f/3c/71a491952c37b87d127790dd7a0b1ebea0514c6b6ad30085b16bbe00aee6/jiter-0.8.2-cp313-cp313t-macosx_11_0_arm64.whl", hash = "sha256:b426f72cd77da3fec300ed3bc990895e2dd6b49e3bfe6c438592a3ba660e41ca", size = 308347 },
    { url = "https://files.pythonhosted.org/packages/a0/4c/c02408042e6a7605ec063daed138e07b982fdb98467deaaf1c90950cf2c6/jiter-0.8.2-cp313-cp313t-manylinux_2_17_x86_64.manylinux2014_x86_64.whl", hash = "sha256:b2dd880785088ff2ad21ffee205e58a8c1ddabc63612444ae41e5e4b321b39c0", size = 342875 },
    { url = "https://files.pythonhosted.org/packages/91/61/c80ef80ed8a0a21158e289ef70dac01e351d929a1c30cb0f49be60772547/jiter-0.8.2-cp313-cp313t-win_amd64.whl", hash = "sha256:3ac9f578c46f22405ff7f8b1f5848fb753cc4b8377fbec8470a7dc3997ca7566", size = 202374 },
]

[[package]]
name = "jmespath"
version = "1.0.1"
source = { registry = "https://pypi.org/simple" }
sdist = { url = "https://files.pythonhosted.org/packages/00/2a/e867e8531cf3e36b41201936b7fa7ba7b5702dbef42922193f05c8976cd6/jmespath-1.0.1.tar.gz", hash = "sha256:90261b206d6defd58fdd5e85f478bf633a2901798906be2ad389150c5c60edbe", size = 25843 }
wheels = [
    { url = "https://files.pythonhosted.org/packages/31/b4/b9b800c45527aadd64d5b442f9b932b00648617eb5d63d2c7a6587b7cafc/jmespath-1.0.1-py3-none-any.whl", hash = "sha256:02e2e4cc71b5bcab88332eebf907519190dd9e6e82107fa7f83b1003a6252980", size = 20256 },
]

[[package]]
name = "joblib"
version = "1.4.2"
source = { registry = "https://pypi.org/simple" }
sdist = { url = "https://files.pythonhosted.org/packages/64/33/60135848598c076ce4b231e1b1895170f45fbcaeaa2c9d5e38b04db70c35/joblib-1.4.2.tar.gz", hash = "sha256:2382c5816b2636fbd20a09e0f4e9dad4736765fdfb7dca582943b9c1366b3f0e", size = 2116621 }
wheels = [
    { url = "https://files.pythonhosted.org/packages/91/29/df4b9b42f2be0b623cbd5e2140cafcaa2bef0759a00b7b70104dcfe2fb51/joblib-1.4.2-py3-none-any.whl", hash = "sha256:06d478d5674cbc267e7496a410ee875abd68e4340feff4490bcb7afb88060ae6", size = 301817 },
]

[[package]]
name = "joserfc"
version = "1.0.1"
source = { registry = "https://pypi.org/simple" }
dependencies = [
    { name = "cryptography" },
]
sdist = { url = "https://files.pythonhosted.org/packages/34/1b/4feb48eac1f2b39239b097c53b39839d413f03da5391a3fd6d6daaca5352/joserfc-1.0.1.tar.gz", hash = "sha256:c4507be82d681245f461710ffca1fa809fd288f49bc3ce4dba0b1c591700a686", size = 169456 }
wheels = [
    { url = "https://files.pythonhosted.org/packages/28/23/bdc4669992ed61ec5c6ab21a60b781ec2ff9e3347b3a82c586876dce3947/joserfc-1.0.1-py3-none-any.whl", hash = "sha256:ae16f56b4091181cab5148a75610bb40d2452db17d09169598605250fa40f5dd", size = 60882 },
]

[[package]]
name = "json5"
version = "0.10.0"
source = { registry = "https://pypi.org/simple" }
sdist = { url = "https://files.pythonhosted.org/packages/85/3d/bbe62f3d0c05a689c711cff57b2e3ac3d3e526380adb7c781989f075115c/json5-0.10.0.tar.gz", hash = "sha256:e66941c8f0a02026943c52c2eb34ebeb2a6f819a0be05920a6f5243cd30fd559", size = 48202 }
wheels = [
    { url = "https://files.pythonhosted.org/packages/aa/42/797895b952b682c3dafe23b1834507ee7f02f4d6299b65aaa61425763278/json5-0.10.0-py3-none-any.whl", hash = "sha256:19b23410220a7271e8377f81ba8aacba2fdd56947fbb137ee5977cbe1f5e8dfa", size = 34049 },
]

[[package]]
name = "jsondiff"
version = "2.2.1"
source = { registry = "https://pypi.org/simple" }
dependencies = [
    { name = "pyyaml" },
]
sdist = { url = "https://files.pythonhosted.org/packages/35/48/841137f1843fa215ea284834d1514b8e9e20962bda63a636c7417e02f8fb/jsondiff-2.2.1.tar.gz", hash = "sha256:658d162c8a86ba86de26303cd86a7b37e1b2c1ec98b569a60e2ca6180545f7fe", size = 26649 }
wheels = [
    { url = "https://files.pythonhosted.org/packages/63/94/a8066f84d62ab666d61ef97deba1a33126e3e5c0c0da2c458ada17053ed6/jsondiff-2.2.1-py3-none-any.whl", hash = "sha256:b1f0f7e2421881848b1d556d541ac01a91680cfcc14f51a9b62cdf4da0e56722", size = 13440 },
]

[[package]]
name = "jsonpatch"
version = "1.33"
source = { registry = "https://pypi.org/simple" }
dependencies = [
    { name = "jsonpointer" },
]
sdist = { url = "https://files.pythonhosted.org/packages/42/78/18813351fe5d63acad16aec57f94ec2b70a09e53ca98145589e185423873/jsonpatch-1.33.tar.gz", hash = "sha256:9fcd4009c41e6d12348b4a0ff2563ba56a2923a7dfee731d004e212e1ee5030c", size = 21699 }
wheels = [
    { url = "https://files.pythonhosted.org/packages/73/07/02e16ed01e04a374e644b575638ec7987ae846d25ad97bcc9945a3ee4b0e/jsonpatch-1.33-py2.py3-none-any.whl", hash = "sha256:0ae28c0cd062bbd8b8ecc26d7d164fbbea9652a1a3693f3b956c1eae5145dade", size = 12898 },
]

[[package]]
name = "jsonpath-ng"
version = "1.7.0"
source = { registry = "https://pypi.org/simple" }
dependencies = [
    { name = "ply" },
]
sdist = { url = "https://files.pythonhosted.org/packages/6d/86/08646239a313f895186ff0a4573452038eed8c86f54380b3ebac34d32fb2/jsonpath-ng-1.7.0.tar.gz", hash = "sha256:f6f5f7fd4e5ff79c785f1573b394043b39849fb2bb47bcead935d12b00beab3c", size = 37838 }
wheels = [
    { url = "https://files.pythonhosted.org/packages/35/5a/73ecb3d82f8615f32ccdadeb9356726d6cae3a4bbc840b437ceb95708063/jsonpath_ng-1.7.0-py3-none-any.whl", hash = "sha256:f3d7f9e848cba1b6da28c55b1c26ff915dc9e0b1ba7e752a53d6da8d5cbd00b6", size = 30105 },
]

[[package]]
name = "jsonpointer"
version = "3.0.0"
source = { registry = "https://pypi.org/simple" }
sdist = { url = "https://files.pythonhosted.org/packages/6a/0a/eebeb1fa92507ea94016a2a790b93c2ae41a7e18778f85471dc54475ed25/jsonpointer-3.0.0.tar.gz", hash = "sha256:2b2d729f2091522d61c3b31f82e11870f60b68f43fbc705cb76bf4b832af59ef", size = 9114 }
wheels = [
    { url = "https://files.pythonhosted.org/packages/71/92/5e77f98553e9e75130c78900d000368476aed74276eb8ae8796f65f00918/jsonpointer-3.0.0-py2.py3-none-any.whl", hash = "sha256:13e088adc14fca8b6aa8177c044e12701e6ad4b28ff10e65f2267a90109c9942", size = 7595 },
]

[[package]]
name = "jsonschema"
version = "4.23.0"
source = { registry = "https://pypi.org/simple" }
dependencies = [
    { name = "attrs" },
    { name = "jsonschema-specifications" },
    { name = "referencing" },
    { name = "rpds-py" },
]
sdist = { url = "https://files.pythonhosted.org/packages/38/2e/03362ee4034a4c917f697890ccd4aec0800ccf9ded7f511971c75451deec/jsonschema-4.23.0.tar.gz", hash = "sha256:d71497fef26351a33265337fa77ffeb82423f3ea21283cd9467bb03999266bc4", size = 325778 }
wheels = [
    { url = "https://files.pythonhosted.org/packages/69/4a/4f9dbeb84e8850557c02365a0eee0649abe5eb1d84af92a25731c6c0f922/jsonschema-4.23.0-py3-none-any.whl", hash = "sha256:fbadb6f8b144a8f8cf9f0b89ba94501d143e50411a1278633f56a7acf7fd5566", size = 88462 },
]

[package.optional-dependencies]
format-nongpl = [
    { name = "fqdn" },
    { name = "idna" },
    { name = "isoduration" },
    { name = "jsonpointer" },
    { name = "rfc3339-validator" },
    { name = "rfc3986-validator" },
    { name = "uri-template" },
    { name = "webcolors" },
]

[[package]]
name = "jsonschema-path"
version = "0.3.3"
source = { registry = "https://pypi.org/simple" }
dependencies = [
    { name = "pathable" },
    { name = "pyyaml" },
    { name = "referencing" },
    { name = "requests" },
]
sdist = { url = "https://files.pythonhosted.org/packages/85/39/3a58b63a997b0cf824536d6f84fff82645a1ca8de222ee63586adab44dfa/jsonschema_path-0.3.3.tar.gz", hash = "sha256:f02e5481a4288ec062f8e68c808569e427d905bedfecb7f2e4c69ef77957c382", size = 11589 }
wheels = [
    { url = "https://files.pythonhosted.org/packages/53/b0/69237e85976916b2e37586b7ddc48b9547fc38b440e25103d084b2b02ab3/jsonschema_path-0.3.3-py3-none-any.whl", hash = "sha256:203aff257f8038cd3c67be614fe6b2001043408cb1b4e36576bc4921e09d83c4", size = 14817 },
]

[[package]]
name = "jsonschema-specifications"
version = "2023.12.1"
source = { registry = "https://pypi.org/simple" }
dependencies = [
    { name = "referencing" },
]
sdist = { url = "https://files.pythonhosted.org/packages/f8/b9/cc0cc592e7c195fb8a650c1d5990b10175cf13b4c97465c72ec841de9e4b/jsonschema_specifications-2023.12.1.tar.gz", hash = "sha256:48a76787b3e70f5ed53f1160d2b81f586e4ca6d1548c5de7085d1682674764cc", size = 13983 }
wheels = [
    { url = "https://files.pythonhosted.org/packages/ee/07/44bd408781594c4d0a027666ef27fab1e441b109dc3b76b4f836f8fd04fe/jsonschema_specifications-2023.12.1-py3-none-any.whl", hash = "sha256:87e4fdf3a94858b8a2ba2778d9ba57d8a9cafca7c7489c46ba0d30a8bc6a9c3c", size = 18482 },
]

[[package]]
name = "jupyter-client"
version = "8.6.3"
source = { registry = "https://pypi.org/simple" }
dependencies = [
    { name = "jupyter-core" },
    { name = "python-dateutil" },
    { name = "pyzmq" },
    { name = "tornado" },
    { name = "traitlets" },
]
sdist = { url = "https://files.pythonhosted.org/packages/71/22/bf9f12fdaeae18019a468b68952a60fe6dbab5d67cd2a103cac7659b41ca/jupyter_client-8.6.3.tar.gz", hash = "sha256:35b3a0947c4a6e9d589eb97d7d4cd5e90f910ee73101611f01283732bd6d9419", size = 342019 }
wheels = [
    { url = "https://files.pythonhosted.org/packages/11/85/b0394e0b6fcccd2c1eeefc230978a6f8cb0c5df1e4cd3e7625735a0d7d1e/jupyter_client-8.6.3-py3-none-any.whl", hash = "sha256:e8a19cc986cc45905ac3362915f410f3af85424b4c0905e94fa5f2cb08e8f23f", size = 106105 },
]

[[package]]
name = "jupyter-core"
version = "5.7.2"
source = { registry = "https://pypi.org/simple" }
dependencies = [
    { name = "platformdirs" },
    { name = "pywin32", marker = "platform_python_implementation != 'PyPy' and sys_platform == 'win32'" },
    { name = "traitlets" },
]
sdist = { url = "https://files.pythonhosted.org/packages/00/11/b56381fa6c3f4cc5d2cf54a7dbf98ad9aa0b339ef7a601d6053538b079a7/jupyter_core-5.7.2.tar.gz", hash = "sha256:aa5f8d32bbf6b431ac830496da7392035d6f61b4f54872f15c4bd2a9c3f536d9", size = 87629 }
wheels = [
    { url = "https://files.pythonhosted.org/packages/c9/fb/108ecd1fe961941959ad0ee4e12ee7b8b1477247f30b1fdfd83ceaf017f0/jupyter_core-5.7.2-py3-none-any.whl", hash = "sha256:4f7315d2f6b4bcf2e3e7cb6e46772eba760ae459cd1f59d29eb57b0a01bd7409", size = 28965 },
]

[[package]]
name = "jupyter-events"
version = "0.10.0"
source = { registry = "https://pypi.org/simple" }
dependencies = [
    { name = "jsonschema", extra = ["format-nongpl"] },
    { name = "python-json-logger" },
    { name = "pyyaml" },
    { name = "referencing" },
    { name = "rfc3339-validator" },
    { name = "rfc3986-validator" },
    { name = "traitlets" },
]
sdist = { url = "https://files.pythonhosted.org/packages/8d/53/7537a1aa558229bb0b1b178d814c9d68a9c697d3aecb808a1cb2646acf1f/jupyter_events-0.10.0.tar.gz", hash = "sha256:670b8229d3cc882ec782144ed22e0d29e1c2d639263f92ca8383e66682845e22", size = 61516 }
wheels = [
    { url = "https://files.pythonhosted.org/packages/a5/94/059180ea70a9a326e1815176b2370da56376da347a796f8c4f0b830208ef/jupyter_events-0.10.0-py3-none-any.whl", hash = "sha256:4b72130875e59d57716d327ea70d3ebc3af1944d3717e5a498b8a06c6c159960", size = 18777 },
]

[[package]]
name = "jupyter-lsp"
version = "2.2.5"
source = { registry = "https://pypi.org/simple" }
dependencies = [
    { name = "jupyter-server" },
]
sdist = { url = "https://files.pythonhosted.org/packages/85/b4/3200b0b09c12bc3b72d943d923323c398eff382d1dcc7c0dbc8b74630e40/jupyter-lsp-2.2.5.tar.gz", hash = "sha256:793147a05ad446f809fd53ef1cd19a9f5256fd0a2d6b7ce943a982cb4f545001", size = 48741 }
wheels = [
    { url = "https://files.pythonhosted.org/packages/07/e0/7bd7cff65594fd9936e2f9385701e44574fc7d721331ff676ce440b14100/jupyter_lsp-2.2.5-py3-none-any.whl", hash = "sha256:45fbddbd505f3fbfb0b6cb2f1bc5e15e83ab7c79cd6e89416b248cb3c00c11da", size = 69146 },
]

[[package]]
name = "jupyter-server"
version = "2.14.2"
source = { registry = "https://pypi.org/simple" }
dependencies = [
    { name = "anyio" },
    { name = "argon2-cffi" },
    { name = "jinja2" },
    { name = "jupyter-client" },
    { name = "jupyter-core" },
    { name = "jupyter-events" },
    { name = "jupyter-server-terminals" },
    { name = "nbconvert" },
    { name = "nbformat" },
    { name = "overrides" },
    { name = "packaging" },
    { name = "prometheus-client" },
    { name = "pywinpty", marker = "os_name == 'nt'" },
    { name = "pyzmq" },
    { name = "send2trash" },
    { name = "terminado" },
    { name = "tornado" },
    { name = "traitlets" },
    { name = "websocket-client" },
]
sdist = { url = "https://files.pythonhosted.org/packages/0c/34/88b47749c7fa9358e10eac356c4b97d94a91a67d5c935a73f69bc4a31118/jupyter_server-2.14.2.tar.gz", hash = "sha256:66095021aa9638ced276c248b1d81862e4c50f292d575920bbe960de1c56b12b", size = 719933 }
wheels = [
    { url = "https://files.pythonhosted.org/packages/57/e1/085edea6187a127ca8ea053eb01f4e1792d778b4d192c74d32eb6730fed6/jupyter_server-2.14.2-py3-none-any.whl", hash = "sha256:47ff506127c2f7851a17bf4713434208fc490955d0e8632e95014a9a9afbeefd", size = 383556 },
]

[[package]]
name = "jupyter-server-terminals"
version = "0.5.3"
source = { registry = "https://pypi.org/simple" }
dependencies = [
    { name = "pywinpty", marker = "os_name == 'nt'" },
    { name = "terminado" },
]
sdist = { url = "https://files.pythonhosted.org/packages/fc/d5/562469734f476159e99a55426d697cbf8e7eb5efe89fb0e0b4f83a3d3459/jupyter_server_terminals-0.5.3.tar.gz", hash = "sha256:5ae0295167220e9ace0edcfdb212afd2b01ee8d179fe6f23c899590e9b8a5269", size = 31430 }
wheels = [
    { url = "https://files.pythonhosted.org/packages/07/2d/2b32cdbe8d2a602f697a649798554e4f072115438e92249624e532e8aca6/jupyter_server_terminals-0.5.3-py3-none-any.whl", hash = "sha256:41ee0d7dc0ebf2809c668e0fc726dfaf258fcd3e769568996ca731b6194ae9aa", size = 13656 },
]

[[package]]
name = "jupyterlab"
version = "4.3.3"
source = { registry = "https://pypi.org/simple" }
dependencies = [
    { name = "async-lru" },
    { name = "httpx" },
    { name = "ipykernel" },
    { name = "jinja2" },
    { name = "jupyter-core" },
    { name = "jupyter-lsp" },
    { name = "jupyter-server" },
    { name = "jupyterlab-server" },
    { name = "notebook-shim" },
    { name = "packaging" },
    { name = "setuptools" },
    { name = "tornado" },
    { name = "traitlets" },
]
sdist = { url = "https://files.pythonhosted.org/packages/c3/ca/b80ea37f800b7d0b96088dec04d59b4575eb33e59ca1ca19d23885fb6fe6/jupyterlab-4.3.3.tar.gz", hash = "sha256:76fa39e548fdac94dc1204af5956c556f54c785f70ee26aa47ea08eda4d5bbcd", size = 21797278 }
wheels = [
    { url = "https://files.pythonhosted.org/packages/c1/ce/6731e54aacbe91daa439ae895763fe9d91952ce96cd0e3f94d8d13229717/jupyterlab-4.3.3-py3-none-any.whl", hash = "sha256:32a8fd30677e734ffcc3916a4758b9dab21b02015b668c60eb36f84357b7d4b1", size = 11665394 },
]

[[package]]
name = "jupyterlab-pygments"
version = "0.3.0"
source = { registry = "https://pypi.org/simple" }
sdist = { url = "https://files.pythonhosted.org/packages/90/51/9187be60d989df97f5f0aba133fa54e7300f17616e065d1ada7d7646b6d6/jupyterlab_pygments-0.3.0.tar.gz", hash = "sha256:721aca4d9029252b11cfa9d185e5b5af4d54772bb8072f9b7036f4170054d35d", size = 512900 }
wheels = [
    { url = "https://files.pythonhosted.org/packages/b1/dd/ead9d8ea85bf202d90cc513b533f9c363121c7792674f78e0d8a854b63b4/jupyterlab_pygments-0.3.0-py3-none-any.whl", hash = "sha256:841a89020971da1d8693f1a99997aefc5dc424bb1b251fd6322462a1b8842780", size = 15884 },
]

[[package]]
name = "jupyterlab-server"
version = "2.27.3"
source = { registry = "https://pypi.org/simple" }
dependencies = [
    { name = "babel" },
    { name = "jinja2" },
    { name = "json5" },
    { name = "jsonschema" },
    { name = "jupyter-server" },
    { name = "packaging" },
    { name = "requests" },
]
sdist = { url = "https://files.pythonhosted.org/packages/0a/c9/a883ce65eb27905ce77ace410d83587c82ea64dc85a48d1f7ed52bcfa68d/jupyterlab_server-2.27.3.tar.gz", hash = "sha256:eb36caca59e74471988f0ae25c77945610b887f777255aa21f8065def9e51ed4", size = 76173 }
wheels = [
    { url = "https://files.pythonhosted.org/packages/54/09/2032e7d15c544a0e3cd831c51d77a8ca57f7555b2e1b2922142eddb02a84/jupyterlab_server-2.27.3-py3-none-any.whl", hash = "sha256:e697488f66c3db49df675158a77b3b017520d772c6e1548c7d9bcc5df7944ee4", size = 59700 },
]

[[package]]
name = "lazy-object-proxy"
version = "1.10.0"
source = { registry = "https://pypi.org/simple" }
sdist = { url = "https://files.pythonhosted.org/packages/2c/f0/f02e2d150d581a294efded4020094a371bbab42423fe78625ac18854d89b/lazy-object-proxy-1.10.0.tar.gz", hash = "sha256:78247b6d45f43a52ef35c25b5581459e85117225408a4128a3daf8bf9648ac69", size = 43271 }
wheels = [
    { url = "https://files.pythonhosted.org/packages/d0/5d/768a7f2ccebb29604def61842fd54f6f5f75c79e366ee8748dda84de0b13/lazy_object_proxy-1.10.0-cp312-cp312-macosx_10_9_x86_64.whl", hash = "sha256:e98c8af98d5707dcdecc9ab0863c0ea6e88545d42ca7c3feffb6b4d1e370c7ba", size = 27560 },
    { url = "https://files.pythonhosted.org/packages/b3/ce/f369815549dbfa4bebed541fa4e1561d69e4f268a1f6f77da886df182dab/lazy_object_proxy-1.10.0-cp312-cp312-manylinux_2_17_aarch64.manylinux2014_aarch64.whl", hash = "sha256:952c81d415b9b80ea261d2372d2a4a2332a3890c2b83e0535f263ddfe43f0d43", size = 72403 },
    { url = "https://files.pythonhosted.org/packages/44/46/3771e0a4315044aa7b67da892b2fb1f59dfcf0eaff2c8967b2a0a85d5896/lazy_object_proxy-1.10.0-cp312-cp312-manylinux_2_5_x86_64.manylinux1_x86_64.manylinux_2_17_x86_64.manylinux2014_x86_64.whl", hash = "sha256:80b39d3a151309efc8cc48675918891b865bdf742a8616a337cb0090791a0de9", size = 72401 },
    { url = "https://files.pythonhosted.org/packages/81/39/84ce4740718e1c700bd04d3457ac92b2e9ce76529911583e7a2bf4d96eb2/lazy_object_proxy-1.10.0-cp312-cp312-musllinux_1_1_aarch64.whl", hash = "sha256:e221060b701e2aa2ea991542900dd13907a5c90fa80e199dbf5a03359019e7a3", size = 75375 },
    { url = "https://files.pythonhosted.org/packages/86/3b/d6b65da2b864822324745c0a73fe7fd86c67ccea54173682c3081d7adea8/lazy_object_proxy-1.10.0-cp312-cp312-musllinux_1_1_x86_64.whl", hash = "sha256:92f09ff65ecff3108e56526f9e2481b8116c0b9e1425325e13245abfd79bdb1b", size = 75466 },
    { url = "https://files.pythonhosted.org/packages/f5/33/467a093bf004a70022cb410c590d937134bba2faa17bf9dc42a48f49af35/lazy_object_proxy-1.10.0-cp312-cp312-win32.whl", hash = "sha256:3ad54b9ddbe20ae9f7c1b29e52f123120772b06dbb18ec6be9101369d63a4074", size = 25914 },
    { url = "https://files.pythonhosted.org/packages/77/ce/7956dc5ac2f8b62291b798c8363c81810e22a9effe469629d297d087e350/lazy_object_proxy-1.10.0-cp312-cp312-win_amd64.whl", hash = "sha256:127a789c75151db6af398b8972178afe6bda7d6f68730c057fbbc2e96b08d282", size = 27525 },
    { url = "https://files.pythonhosted.org/packages/31/8b/94dc8d58704ab87b39faed6f2fc0090b9d90e2e2aa2bbec35c79f3d2a054/lazy_object_proxy-1.10.0-pp310.pp311.pp312.pp38.pp39-none-any.whl", hash = "sha256:80fa48bd89c8f2f456fc0765c11c23bf5af827febacd2f523ca5bc1893fcc09d", size = 16405 },
]

[[package]]
name = "llama-cloud"
version = "0.1.9"
source = { registry = "https://pypi.org/simple" }
dependencies = [
    { name = "certifi" },
    { name = "httpx" },
    { name = "pydantic" },
]
sdist = { url = "https://files.pythonhosted.org/packages/1b/51/6cd3b09ed88ec8286ab02a79d7b50f73fa43cc9f32285b9db751c3f3be58/llama_cloud-0.1.9.tar.gz", hash = "sha256:fc03bd338a1da04b7607a44d82a62b3eb178d80af05a53653e801d6f8bb67df7", size = 88636 }
wheels = [
    { url = "https://files.pythonhosted.org/packages/c1/72/4c66004ae4212c03949b1d91a16e54ef89130f32cf0b8704baecb51371d9/llama_cloud-0.1.9-py3-none-any.whl", hash = "sha256:792ee316985bbf4dd0294007105a100489d4baba0bcc4f3e16284f0c01d832d4", size = 240987 },
]

[[package]]
name = "llama-index"
version = "0.12.11"
source = { registry = "https://pypi.org/simple" }
dependencies = [
    { name = "llama-index-agent-openai" },
    { name = "llama-index-cli" },
    { name = "llama-index-core" },
    { name = "llama-index-embeddings-openai" },
    { name = "llama-index-indices-managed-llama-cloud" },
    { name = "llama-index-llms-openai" },
    { name = "llama-index-multi-modal-llms-openai" },
    { name = "llama-index-program-openai" },
    { name = "llama-index-question-gen-openai" },
    { name = "llama-index-readers-file" },
    { name = "llama-index-readers-llama-parse" },
    { name = "nltk" },
]
sdist = { url = "https://files.pythonhosted.org/packages/43/34/7eb11a6b6fa603fa0a072c1ffaa08d337d805d09feca5235bd42664d9ec4/llama_index-0.12.11.tar.gz", hash = "sha256:b1116946a2414aec104a6c417b847da5b4f077a0966c50ebd2fc445cd713adce", size = 7781 }
wheels = [
    { url = "https://files.pythonhosted.org/packages/d5/72/ab8bae2072c0e7786cbe7348d5b45bfb12972dd3a1fdb5cb96c615b779f6/llama_index-0.12.11-py3-none-any.whl", hash = "sha256:007361c35e1981a1656cef287b7bcdf22aa88e7d41b8e3a8ee261bb5a10519a9", size = 6876 },
]

[[package]]
name = "llama-index-agent-openai"
version = "0.4.2"
source = { registry = "https://pypi.org/simple" }
dependencies = [
    { name = "llama-index-core" },
    { name = "llama-index-llms-openai" },
    { name = "openai" },
]
sdist = { url = "https://files.pythonhosted.org/packages/0b/09/bb3c4d5496f2d79499ca6d323f379e2051473b56a917ed46cf4d0d2aeb05/llama_index_agent_openai-0.4.2.tar.gz", hash = "sha256:0f8aeb091fc834b2667a46ad2417fc8601bf1c08ccfd1a3d15ede90a30eb1a29", size = 10612 }
wheels = [
    { url = "https://files.pythonhosted.org/packages/4d/37/21bdd9adce0e358203a81f245521e829d72547e14ecd6c298ec0327218a1/llama_index_agent_openai-0.4.2-py3-none-any.whl", hash = "sha256:e100b8a743b11fef373b5be31be590b929950a4d7fd9d158b5f014dd8fd7976e", size = 13205 },
]

[[package]]
name = "llama-index-cli"
version = "0.4.0"
source = { registry = "https://pypi.org/simple" }
dependencies = [
    { name = "llama-index-core" },
    { name = "llama-index-embeddings-openai" },
    { name = "llama-index-llms-openai" },
]
sdist = { url = "https://files.pythonhosted.org/packages/0a/52/81e1448d4dcff5beb1453f397f34f9ac769b7fcdb6b7c8fbd4c20b73e836/llama_index_cli-0.4.0.tar.gz", hash = "sha256:d6ab201359962a8a34368aeda3a49bbbe67e9e009c59bd925c4fb2be4ace3906", size = 24710 }
wheels = [
    { url = "https://files.pythonhosted.org/packages/70/29/2b659e5930ea44253bf99e2afc395daaa2a3edaa579d99e63ea53df03313/llama_index_cli-0.4.0-py3-none-any.whl", hash = "sha256:60d12f89e6b85e80a0cc3a8b531f05a911b5eebaebc37314411476d1ba685904", size = 27785 },
]

[[package]]
name = "llama-index-core"
version = "0.12.11"
source = { registry = "https://pypi.org/simple" }
dependencies = [
    { name = "aiohttp" },
    { name = "dataclasses-json" },
    { name = "deprecated" },
    { name = "dirtyjson" },
    { name = "filetype" },
    { name = "fsspec" },
    { name = "httpx" },
    { name = "nest-asyncio" },
    { name = "networkx" },
    { name = "nltk" },
    { name = "numpy" },
    { name = "pillow" },
    { name = "pydantic" },
    { name = "pyyaml" },
    { name = "requests" },
    { name = "sqlalchemy", extra = ["asyncio"] },
    { name = "tenacity" },
    { name = "tiktoken" },
    { name = "tqdm" },
    { name = "typing-extensions" },
    { name = "typing-inspect" },
    { name = "wrapt" },
]
sdist = { url = "https://files.pythonhosted.org/packages/8d/a7/1ee40a8bcc5e7ff1dc523f2a26e217b3d7a306d4180b0654e9b4ab519c9c/llama_index_core-0.12.11.tar.gz", hash = "sha256:9a41ca91167ea5eec9ebaac7f5e958b7feddbd8af3bfbf7c393a5edfb994d566", size = 1332167 }
wheels = [
    { url = "https://files.pythonhosted.org/packages/d4/fb/3aadbfb0a43a734857802d6c372e70470921aaef3023b5e8f39dbdc6fd94/llama_index_core-0.12.11-py3-none-any.whl", hash = "sha256:3b1e019c899e9e011dfa01c96b7e3f666e0c161035fbca6cb787b4c61e0c94db", size = 1584262 },
]

[[package]]
name = "llama-index-embeddings-openai"
version = "0.3.1"
source = { registry = "https://pypi.org/simple" }
dependencies = [
    { name = "llama-index-core" },
    { name = "openai" },
]
sdist = { url = "https://files.pythonhosted.org/packages/a1/02/a2604ef3a167131fdd701888f45f16c8efa6d523d02efe8c4e640238f4ea/llama_index_embeddings_openai-0.3.1.tar.gz", hash = "sha256:1368aad3ce24cbaed23d5ad251343cef1eb7b4a06d6563d6606d59cb347fef20", size = 5492 }
wheels = [
    { url = "https://files.pythonhosted.org/packages/bb/45/ca55b91c4ac1b6251d4099fa44121a6c012129822906cadcc27b8cfb33a4/llama_index_embeddings_openai-0.3.1-py3-none-any.whl", hash = "sha256:f15a3d13da9b6b21b8bd51d337197879a453d1605e625a1c6d45e741756c0290", size = 6177 },
]

[[package]]
name = "llama-index-indices-managed-llama-cloud"
version = "0.6.3"
source = { registry = "https://pypi.org/simple" }
dependencies = [
    { name = "llama-cloud" },
    { name = "llama-index-core" },
]
sdist = { url = "https://files.pythonhosted.org/packages/ce/58/29afa6086e2080ae27da79949e319f77f08cb7d1b2bd26e56a676dab1338/llama_index_indices_managed_llama_cloud-0.6.3.tar.gz", hash = "sha256:f09e4182cbc2a2bd75ae85cebb1681075247f0d91b931b094cac4315386ce87a", size = 10483 }
wheels = [
    { url = "https://files.pythonhosted.org/packages/43/c6/ebb53a15e63c8da3633a595f53fc965509e8c6707da6a8b1bfa9b7923236/llama_index_indices_managed_llama_cloud-0.6.3-py3-none-any.whl", hash = "sha256:7f125602f624a2d321b6a4130cd98df35eb8c15818a159390755b2c13068f4ce", size = 11077 },
]

[[package]]
name = "llama-index-llms-openai"
version = "0.3.13"
source = { registry = "https://pypi.org/simple" }
dependencies = [
    { name = "llama-index-core" },
    { name = "openai" },
]
sdist = { url = "https://files.pythonhosted.org/packages/12/0d/bc11eb89f8c912747d3a41186b8b9a2fc2c15cc52af7866689621e22ab4d/llama_index_llms_openai-0.3.13.tar.gz", hash = "sha256:51dda240dae7671c37e84bb50fe77fe6bb58a9b2a7e33dccd84473c9998afcea", size = 14302 }
wheels = [
    { url = "https://files.pythonhosted.org/packages/0a/22/b0dad3dd2b9054d020208cbc86e9fd730c04fe3551a9af2e640593eff6ef/llama_index_llms_openai-0.3.13-py3-none-any.whl", hash = "sha256:caea1d6cb5bdd34518fcefe28b784698c92120ed133e6cd4591f777cd15180b0", size = 14542 },
]

[[package]]
name = "llama-index-multi-modal-llms-openai"
version = "0.4.2"
source = { registry = "https://pypi.org/simple" }
dependencies = [
    { name = "llama-index-core" },
    { name = "llama-index-llms-openai" },
]
sdist = { url = "https://files.pythonhosted.org/packages/eb/32/6f13d3cb79d71504072041d2e83fa67804c7945d2249f7ccadbcbbe15fdc/llama_index_multi_modal_llms_openai-0.4.2.tar.gz", hash = "sha256:3437a08cec85cebbc212aa73da5c9b8b054b4dc628338568435a7df88489476f", size = 5078 }
wheels = [
    { url = "https://files.pythonhosted.org/packages/05/18/14772cebd9674772bc605632c92d4675e86d87a3263c35a90865d6c4918b/llama_index_multi_modal_llms_openai-0.4.2-py3-none-any.whl", hash = "sha256:093f60f59fc423abab110810f8f129b96b0212b9737d74480f0e3e1b715e975b", size = 5855 },
]

[[package]]
name = "llama-index-program-openai"
version = "0.3.1"
source = { registry = "https://pypi.org/simple" }
dependencies = [
    { name = "llama-index-agent-openai" },
    { name = "llama-index-core" },
    { name = "llama-index-llms-openai" },
]
sdist = { url = "https://files.pythonhosted.org/packages/7a/b8/24f1103106bfeed04f0e33b587863345c2d7fad001828bb02844a5427fbc/llama_index_program_openai-0.3.1.tar.gz", hash = "sha256:6039a6cdbff62c6388c07e82a157fe2edd3bbef0c5adf292ad8546bf4ec75b82", size = 4818 }
wheels = [
    { url = "https://files.pythonhosted.org/packages/00/59/3f31171c30a08c8ba21155d5241ba174630e57cf43b03d97fd77bf565b51/llama_index_program_openai-0.3.1-py3-none-any.whl", hash = "sha256:93646937395dc5318fd095153d2f91bd632b25215d013d14a87c088887d205f9", size = 5318 },
]

[[package]]
name = "llama-index-question-gen-openai"
version = "0.3.0"
source = { registry = "https://pypi.org/simple" }
dependencies = [
    { name = "llama-index-core" },
    { name = "llama-index-llms-openai" },
    { name = "llama-index-program-openai" },
]
sdist = { url = "https://files.pythonhosted.org/packages/4e/47/c57392e2fb00c0f596f912e7977e3c639ac3314f2aed5d4ac733baa367f1/llama_index_question_gen_openai-0.3.0.tar.gz", hash = "sha256:efd3b468232808e9d3474670aaeab00e41b90f75f52d0c9bfbf11207e0963d62", size = 2608 }
wheels = [
    { url = "https://files.pythonhosted.org/packages/7c/2c/765b0dfc2c988bbea267e236c836d7a96c60a20df76d842e43e17401f800/llama_index_question_gen_openai-0.3.0-py3-none-any.whl", hash = "sha256:9b60ec114273a63b50349948666e5744a8f58acb645824e07c979041e8fec598", size = 2899 },
]

[[package]]
name = "llama-index-readers-file"
version = "0.4.3"
source = { registry = "https://pypi.org/simple" }
dependencies = [
    { name = "beautifulsoup4" },
    { name = "llama-index-core" },
    { name = "pandas" },
    { name = "pypdf" },
    { name = "striprtf" },
]
sdist = { url = "https://files.pythonhosted.org/packages/bc/35/62edc3eed9d69d9b5b5faae4c0c82ff05e608b07b0c547a988c23f19a79c/llama_index_readers_file-0.4.3.tar.gz", hash = "sha256:07514bebed7ce431c1b3ef9279d09aa3d1bba8e342d661860a033355b98fb33a", size = 22046 }
wheels = [
    { url = "https://files.pythonhosted.org/packages/a5/06/f41f795000c623d4cdaf95729a045a2be819c31f39951d5e88f4bccf37db/llama_index_readers_file-0.4.3-py3-none-any.whl", hash = "sha256:c669da967ea534e3af3660f9fd730c71c725288f5c57906bcce338414ebeee5c", size = 38914 },
]

[[package]]
name = "llama-index-readers-llama-parse"
version = "0.4.0"
source = { registry = "https://pypi.org/simple" }
dependencies = [
    { name = "llama-index-core" },
    { name = "llama-parse" },
]
sdist = { url = "https://files.pythonhosted.org/packages/35/30/4611821286f82ba7b5842295607baa876262db86f88b87d83595eed172bf/llama_index_readers_llama_parse-0.4.0.tar.gz", hash = "sha256:e99ec56f4f8546d7fda1a7c1ae26162fb9acb7ebcac343b5abdb4234b4644e0f", size = 2472 }
wheels = [
    { url = "https://files.pythonhosted.org/packages/68/4f/e30d4257fe9e4224f5612b77fe99aaceddae411b2e74ca30534491de3e6f/llama_index_readers_llama_parse-0.4.0-py3-none-any.whl", hash = "sha256:574e48386f28d2c86c3f961ca4a4906910312f3400dd0c53014465bfbc6b32bf", size = 2472 },
]

[[package]]
name = "llama-parse"
version = "0.5.19"
source = { registry = "https://pypi.org/simple" }
dependencies = [
    { name = "click" },
    { name = "llama-index-core" },
    { name = "pydantic" },
]
sdist = { url = "https://files.pythonhosted.org/packages/3b/02/63839a55f6f207110400c4f394152fd0290e9f8e450226b02a87cfdbd835/llama_parse-0.5.19.tar.gz", hash = "sha256:db69da70e199a2664705eb983a70fa92b7cee19dd6cff175af7692a0b8a4dd53", size = 16100 }
wheels = [
    { url = "https://files.pythonhosted.org/packages/38/b7/3ff106e8199992bb62e72f195c8f6f2f2fe4a185f5f92746f0ed9db5c5d2/llama_parse-0.5.19-py3-none-any.whl", hash = "sha256:715cc895d183531b4299359d4f4004089b2e522f5f137f316084e7aa04035b62", size = 15421 },
]

[[package]]
name = "makefun"
version = "1.15.6"
source = { registry = "https://pypi.org/simple" }
sdist = { url = "https://files.pythonhosted.org/packages/6f/00/62966769824620717a3c2d76b1d442489648398b599bdcd490af13bff101/makefun-1.15.6.tar.gz", hash = "sha256:26bc63442a6182fb75efed8b51741dd2d1db2f176bec8c64e20a586256b8f149", size = 72583 }
wheels = [
    { url = "https://files.pythonhosted.org/packages/89/a1/3e145759e776c8866488a71270c399bf7c4e554551ac2e247aa0a18a0596/makefun-1.15.6-py2.py3-none-any.whl", hash = "sha256:e69b870f0bb60304765b1e3db576aaecf2f9b3e5105afe8cfeff8f2afe6ad067", size = 22946 },
]

[[package]]
name = "markdown"
version = "3.7"
source = { registry = "https://pypi.org/simple" }
sdist = { url = "https://files.pythonhosted.org/packages/54/28/3af612670f82f4c056911fbbbb42760255801b3068c48de792d354ff4472/markdown-3.7.tar.gz", hash = "sha256:2ae2471477cfd02dbbf038d5d9bc226d40def84b4fe2986e49b59b6b472bbed2", size = 357086 }
wheels = [
    { url = "https://files.pythonhosted.org/packages/3f/08/83871f3c50fc983b88547c196d11cf8c3340e37c32d2e9d6152abe2c61f7/Markdown-3.7-py3-none-any.whl", hash = "sha256:7eb6df5690b81a1d7942992c97fad2938e956e79df20cbc6186e9c3a77b1c803", size = 106349 },
]

[[package]]
name = "markdown-it-py"
version = "3.0.0"
source = { registry = "https://pypi.org/simple" }
dependencies = [
    { name = "mdurl" },
]
sdist = { url = "https://files.pythonhosted.org/packages/38/71/3b932df36c1a044d397a1f92d1cf91ee0a503d91e470cbd670aa66b07ed0/markdown-it-py-3.0.0.tar.gz", hash = "sha256:e3f60a94fa066dc52ec76661e37c851cb232d92f9886b15cb560aaada2df8feb", size = 74596 }
wheels = [
    { url = "https://files.pythonhosted.org/packages/42/d7/1ec15b46af6af88f19b8e5ffea08fa375d433c998b8a7639e76935c14f1f/markdown_it_py-3.0.0-py3-none-any.whl", hash = "sha256:355216845c60bd96232cd8d8c40e8f9765cc86f46880e43a8fd22dc1a1a8cab1", size = 87528 },
]

[[package]]
name = "markupsafe"
version = "3.0.2"
source = { registry = "https://pypi.org/simple" }
sdist = { url = "https://files.pythonhosted.org/packages/b2/97/5d42485e71dfc078108a86d6de8fa46db44a1a9295e89c5d6d4a06e23a62/markupsafe-3.0.2.tar.gz", hash = "sha256:ee55d3edf80167e48ea11a923c7386f4669df67d7994554387f84e7d8b0a2bf0", size = 20537 }
wheels = [
    { url = "https://files.pythonhosted.org/packages/22/09/d1f21434c97fc42f09d290cbb6350d44eb12f09cc62c9476effdb33a18aa/MarkupSafe-3.0.2-cp312-cp312-macosx_10_13_universal2.whl", hash = "sha256:9778bd8ab0a994ebf6f84c2b949e65736d5575320a17ae8984a77fab08db94cf", size = 14274 },
    { url = "https://files.pythonhosted.org/packages/6b/b0/18f76bba336fa5aecf79d45dcd6c806c280ec44538b3c13671d49099fdd0/MarkupSafe-3.0.2-cp312-cp312-macosx_11_0_arm64.whl", hash = "sha256:846ade7b71e3536c4e56b386c2a47adf5741d2d8b94ec9dc3e92e5e1ee1e2225", size = 12348 },
    { url = "https://files.pythonhosted.org/packages/e0/25/dd5c0f6ac1311e9b40f4af06c78efde0f3b5cbf02502f8ef9501294c425b/MarkupSafe-3.0.2-cp312-cp312-manylinux_2_17_aarch64.manylinux2014_aarch64.whl", hash = "sha256:1c99d261bd2d5f6b59325c92c73df481e05e57f19837bdca8413b9eac4bd8028", size = 24149 },
    { url = "https://files.pythonhosted.org/packages/f3/f0/89e7aadfb3749d0f52234a0c8c7867877876e0a20b60e2188e9850794c17/MarkupSafe-3.0.2-cp312-cp312-manylinux_2_17_x86_64.manylinux2014_x86_64.whl", hash = "sha256:e17c96c14e19278594aa4841ec148115f9c7615a47382ecb6b82bd8fea3ab0c8", size = 23118 },
    { url = "https://files.pythonhosted.org/packages/d5/da/f2eeb64c723f5e3777bc081da884b414671982008c47dcc1873d81f625b6/MarkupSafe-3.0.2-cp312-cp312-manylinux_2_5_i686.manylinux1_i686.manylinux_2_17_i686.manylinux2014_i686.whl", hash = "sha256:88416bd1e65dcea10bc7569faacb2c20ce071dd1f87539ca2ab364bf6231393c", size = 22993 },
    { url = "https://files.pythonhosted.org/packages/da/0e/1f32af846df486dce7c227fe0f2398dc7e2e51d4a370508281f3c1c5cddc/MarkupSafe-3.0.2-cp312-cp312-musllinux_1_2_aarch64.whl", hash = "sha256:2181e67807fc2fa785d0592dc2d6206c019b9502410671cc905d132a92866557", size = 24178 },
    { url = "https://files.pythonhosted.org/packages/c4/f6/bb3ca0532de8086cbff5f06d137064c8410d10779c4c127e0e47d17c0b71/MarkupSafe-3.0.2-cp312-cp312-musllinux_1_2_i686.whl", hash = "sha256:52305740fe773d09cffb16f8ed0427942901f00adedac82ec8b67752f58a1b22", size = 23319 },
    { url = "https://files.pythonhosted.org/packages/a2/82/8be4c96ffee03c5b4a034e60a31294daf481e12c7c43ab8e34a1453ee48b/MarkupSafe-3.0.2-cp312-cp312-musllinux_1_2_x86_64.whl", hash = "sha256:ad10d3ded218f1039f11a75f8091880239651b52e9bb592ca27de44eed242a48", size = 23352 },
    { url = "https://files.pythonhosted.org/packages/51/ae/97827349d3fcffee7e184bdf7f41cd6b88d9919c80f0263ba7acd1bbcb18/MarkupSafe-3.0.2-cp312-cp312-win32.whl", hash = "sha256:0f4ca02bea9a23221c0182836703cbf8930c5e9454bacce27e767509fa286a30", size = 15097 },
    { url = "https://files.pythonhosted.org/packages/c1/80/a61f99dc3a936413c3ee4e1eecac96c0da5ed07ad56fd975f1a9da5bc630/MarkupSafe-3.0.2-cp312-cp312-win_amd64.whl", hash = "sha256:8e06879fc22a25ca47312fbe7c8264eb0b662f6db27cb2d3bbbc74b1df4b9b87", size = 15601 },
    { url = "https://files.pythonhosted.org/packages/83/0e/67eb10a7ecc77a0c2bbe2b0235765b98d164d81600746914bebada795e97/MarkupSafe-3.0.2-cp313-cp313-macosx_10_13_universal2.whl", hash = "sha256:ba9527cdd4c926ed0760bc301f6728ef34d841f405abf9d4f959c478421e4efd", size = 14274 },
    { url = "https://files.pythonhosted.org/packages/2b/6d/9409f3684d3335375d04e5f05744dfe7e9f120062c9857df4ab490a1031a/MarkupSafe-3.0.2-cp313-cp313-macosx_11_0_arm64.whl", hash = "sha256:f8b3d067f2e40fe93e1ccdd6b2e1d16c43140e76f02fb1319a05cf2b79d99430", size = 12352 },
    { url = "https://files.pythonhosted.org/packages/d2/f5/6eadfcd3885ea85fe2a7c128315cc1bb7241e1987443d78c8fe712d03091/MarkupSafe-3.0.2-cp313-cp313-manylinux_2_17_aarch64.manylinux2014_aarch64.whl", hash = "sha256:569511d3b58c8791ab4c2e1285575265991e6d8f8700c7be0e88f86cb0672094", size = 24122 },
    { url = "https://files.pythonhosted.org/packages/0c/91/96cf928db8236f1bfab6ce15ad070dfdd02ed88261c2afafd4b43575e9e9/MarkupSafe-3.0.2-cp313-cp313-manylinux_2_17_x86_64.manylinux2014_x86_64.whl", hash = "sha256:15ab75ef81add55874e7ab7055e9c397312385bd9ced94920f2802310c930396", size = 23085 },
    { url = "https://files.pythonhosted.org/packages/c2/cf/c9d56af24d56ea04daae7ac0940232d31d5a8354f2b457c6d856b2057d69/MarkupSafe-3.0.2-cp313-cp313-manylinux_2_5_i686.manylinux1_i686.manylinux_2_17_i686.manylinux2014_i686.whl", hash = "sha256:f3818cb119498c0678015754eba762e0d61e5b52d34c8b13d770f0719f7b1d79", size = 22978 },
    { url = "https://files.pythonhosted.org/packages/2a/9f/8619835cd6a711d6272d62abb78c033bda638fdc54c4e7f4272cf1c0962b/MarkupSafe-3.0.2-cp313-cp313-musllinux_1_2_aarch64.whl", hash = "sha256:cdb82a876c47801bb54a690c5ae105a46b392ac6099881cdfb9f6e95e4014c6a", size = 24208 },
    { url = "https://files.pythonhosted.org/packages/f9/bf/176950a1792b2cd2102b8ffeb5133e1ed984547b75db47c25a67d3359f77/MarkupSafe-3.0.2-cp313-cp313-musllinux_1_2_i686.whl", hash = "sha256:cabc348d87e913db6ab4aa100f01b08f481097838bdddf7c7a84b7575b7309ca", size = 23357 },
    { url = "https://files.pythonhosted.org/packages/ce/4f/9a02c1d335caabe5c4efb90e1b6e8ee944aa245c1aaaab8e8a618987d816/MarkupSafe-3.0.2-cp313-cp313-musllinux_1_2_x86_64.whl", hash = "sha256:444dcda765c8a838eaae23112db52f1efaf750daddb2d9ca300bcae1039adc5c", size = 23344 },
    { url = "https://files.pythonhosted.org/packages/ee/55/c271b57db36f748f0e04a759ace9f8f759ccf22b4960c270c78a394f58be/MarkupSafe-3.0.2-cp313-cp313-win32.whl", hash = "sha256:bcf3e58998965654fdaff38e58584d8937aa3096ab5354d493c77d1fdd66d7a1", size = 15101 },
    { url = "https://files.pythonhosted.org/packages/29/88/07df22d2dd4df40aba9f3e402e6dc1b8ee86297dddbad4872bd5e7b0094f/MarkupSafe-3.0.2-cp313-cp313-win_amd64.whl", hash = "sha256:e6a2a455bd412959b57a172ce6328d2dd1f01cb2135efda2e4576e8a23fa3b0f", size = 15603 },
    { url = "https://files.pythonhosted.org/packages/62/6a/8b89d24db2d32d433dffcd6a8779159da109842434f1dd2f6e71f32f738c/MarkupSafe-3.0.2-cp313-cp313t-macosx_10_13_universal2.whl", hash = "sha256:b5a6b3ada725cea8a5e634536b1b01c30bcdcd7f9c6fff4151548d5bf6b3a36c", size = 14510 },
    { url = "https://files.pythonhosted.org/packages/7a/06/a10f955f70a2e5a9bf78d11a161029d278eeacbd35ef806c3fd17b13060d/MarkupSafe-3.0.2-cp313-cp313t-macosx_11_0_arm64.whl", hash = "sha256:a904af0a6162c73e3edcb969eeeb53a63ceeb5d8cf642fade7d39e7963a22ddb", size = 12486 },
    { url = "https://files.pythonhosted.org/packages/34/cf/65d4a571869a1a9078198ca28f39fba5fbb910f952f9dbc5220afff9f5e6/MarkupSafe-3.0.2-cp313-cp313t-manylinux_2_17_aarch64.manylinux2014_aarch64.whl", hash = "sha256:4aa4e5faecf353ed117801a068ebab7b7e09ffb6e1d5e412dc852e0da018126c", size = 25480 },
    { url = "https://files.pythonhosted.org/packages/0c/e3/90e9651924c430b885468b56b3d597cabf6d72be4b24a0acd1fa0e12af67/MarkupSafe-3.0.2-cp313-cp313t-manylinux_2_17_x86_64.manylinux2014_x86_64.whl", hash = "sha256:c0ef13eaeee5b615fb07c9a7dadb38eac06a0608b41570d8ade51c56539e509d", size = 23914 },
    { url = "https://files.pythonhosted.org/packages/66/8c/6c7cf61f95d63bb866db39085150df1f2a5bd3335298f14a66b48e92659c/MarkupSafe-3.0.2-cp313-cp313t-manylinux_2_5_i686.manylinux1_i686.manylinux_2_17_i686.manylinux2014_i686.whl", hash = "sha256:d16a81a06776313e817c951135cf7340a3e91e8c1ff2fac444cfd75fffa04afe", size = 23796 },
    { url = "https://files.pythonhosted.org/packages/bb/35/cbe9238ec3f47ac9a7c8b3df7a808e7cb50fe149dc7039f5f454b3fba218/MarkupSafe-3.0.2-cp313-cp313t-musllinux_1_2_aarch64.whl", hash = "sha256:6381026f158fdb7c72a168278597a5e3a5222e83ea18f543112b2662a9b699c5", size = 25473 },
    { url = "https://files.pythonhosted.org/packages/e6/32/7621a4382488aa283cc05e8984a9c219abad3bca087be9ec77e89939ded9/MarkupSafe-3.0.2-cp313-cp313t-musllinux_1_2_i686.whl", hash = "sha256:3d79d162e7be8f996986c064d1c7c817f6df3a77fe3d6859f6f9e7be4b8c213a", size = 24114 },
    { url = "https://files.pythonhosted.org/packages/0d/80/0985960e4b89922cb5a0bac0ed39c5b96cbc1a536a99f30e8c220a996ed9/MarkupSafe-3.0.2-cp313-cp313t-musllinux_1_2_x86_64.whl", hash = "sha256:131a3c7689c85f5ad20f9f6fb1b866f402c445b220c19fe4308c0b147ccd2ad9", size = 24098 },
    { url = "https://files.pythonhosted.org/packages/82/78/fedb03c7d5380df2427038ec8d973587e90561b2d90cd472ce9254cf348b/MarkupSafe-3.0.2-cp313-cp313t-win32.whl", hash = "sha256:ba8062ed2cf21c07a9e295d5b8a2a5ce678b913b45fdf68c32d95d6c1291e0b6", size = 15208 },
    { url = "https://files.pythonhosted.org/packages/4f/65/6079a46068dfceaeabb5dcad6d674f5f5c61a6fa5673746f42a9f4c233b3/MarkupSafe-3.0.2-cp313-cp313t-win_amd64.whl", hash = "sha256:e444a31f8db13eb18ada366ab3cf45fd4b31e4db1236a4448f68778c1d1a5a2f", size = 15739 },
]

[[package]]
name = "marshmallow"
version = "3.25.1"
source = { registry = "https://pypi.org/simple" }
dependencies = [
    { name = "packaging" },
]
sdist = { url = "https://files.pythonhosted.org/packages/b8/85/43b8e95251312e8d0d3389263e87e368a5a015db475e140d5dd8cb8dcb47/marshmallow-3.25.1.tar.gz", hash = "sha256:f4debda3bb11153d81ac34b0d582bf23053055ee11e791b54b4b35493468040a", size = 217295 }
wheels = [
    { url = "https://files.pythonhosted.org/packages/8e/25/5b300f0400078d9783fbe44d30fedd849a130fc3aff01f18278c12342b6f/marshmallow-3.25.1-py3-none-any.whl", hash = "sha256:ec5d00d873ce473b7f2ffcb7104286a376c354cab0c2fa12f5573dab03e87210", size = 49624 },
]

[[package]]
name = "matplotlib-inline"
version = "0.1.7"
source = { registry = "https://pypi.org/simple" }
dependencies = [
    { name = "traitlets" },
]
sdist = { url = "https://files.pythonhosted.org/packages/99/5b/a36a337438a14116b16480db471ad061c36c3694df7c2084a0da7ba538b7/matplotlib_inline-0.1.7.tar.gz", hash = "sha256:8423b23ec666be3d16e16b60bdd8ac4e86e840ebd1dd11a30b9f117f2fa0ab90", size = 8159 }
wheels = [
    { url = "https://files.pythonhosted.org/packages/8f/8e/9ad090d3553c280a8060fbf6e24dc1c0c29704ee7d1c372f0c174aa59285/matplotlib_inline-0.1.7-py3-none-any.whl", hash = "sha256:df192d39a4ff8f21b1895d72e6a13f5fcc5099f00fa84384e0ea28c2cc0653ca", size = 9899 },
]

[[package]]
name = "mdurl"
version = "0.1.2"
source = { registry = "https://pypi.org/simple" }
sdist = { url = "https://files.pythonhosted.org/packages/d6/54/cfe61301667036ec958cb99bd3efefba235e65cdeb9c84d24a8293ba1d90/mdurl-0.1.2.tar.gz", hash = "sha256:bb413d29f5eea38f31dd4754dd7377d4465116fb207585f97bf925588687c1ba", size = 8729 }
wheels = [
    { url = "https://files.pythonhosted.org/packages/b3/38/89ba8ad64ae25be8de66a6d463314cf1eb366222074cfda9ee839c56a4b4/mdurl-0.1.2-py3-none-any.whl", hash = "sha256:84008a41e51615a49fc9966191ff91509e3c40b939176e643fd50a5c2196b8f8", size = 9979 },
]

[[package]]
name = "mergedeep"
version = "1.3.4"
source = { registry = "https://pypi.org/simple" }
sdist = { url = "https://files.pythonhosted.org/packages/3a/41/580bb4006e3ed0361b8151a01d324fb03f420815446c7def45d02f74c270/mergedeep-1.3.4.tar.gz", hash = "sha256:0096d52e9dad9939c3d975a774666af186eda617e6ca84df4c94dec30004f2a8", size = 4661 }
wheels = [
    { url = "https://files.pythonhosted.org/packages/2c/19/04f9b178c2d8a15b076c8b5140708fa6ffc5601fb6f1e975537072df5b2a/mergedeep-1.3.4-py3-none-any.whl", hash = "sha256:70775750742b25c0d8f36c55aed03d24c3384d17c951b3175d898bd778ef0307", size = 6354 },
]

[[package]]
name = "mike"
version = "2.1.3"
source = { registry = "https://pypi.org/simple" }
dependencies = [
    { name = "importlib-metadata" },
    { name = "importlib-resources" },
    { name = "jinja2" },
    { name = "mkdocs" },
    { name = "pyparsing" },
    { name = "pyyaml" },
    { name = "pyyaml-env-tag" },
    { name = "verspec" },
]
sdist = { url = "https://files.pythonhosted.org/packages/ab/f7/2933f1a1fb0e0f077d5d6a92c6c7f8a54e6128241f116dff4df8b6050bbf/mike-2.1.3.tar.gz", hash = "sha256:abd79b8ea483fb0275b7972825d3082e5ae67a41820f8d8a0dc7a3f49944e810", size = 38119 }
wheels = [
    { url = "https://files.pythonhosted.org/packages/fd/1a/31b7cd6e4e7a02df4e076162e9783620777592bea9e4bb036389389af99d/mike-2.1.3-py3-none-any.whl", hash = "sha256:d90c64077e84f06272437b464735130d380703a76a5738b152932884c60c062a", size = 33754 },
]

[[package]]
name = "mistune"
version = "3.0.2"
source = { registry = "https://pypi.org/simple" }
sdist = { url = "https://files.pythonhosted.org/packages/ef/c8/f0173fe3bf85fd891aee2e7bcd8207dfe26c2c683d727c5a6cc3aec7b628/mistune-3.0.2.tar.gz", hash = "sha256:fc7f93ded930c92394ef2cb6f04a8aabab4117a91449e72dcc8dfa646a508be8", size = 90840 }
wheels = [
    { url = "https://files.pythonhosted.org/packages/f0/74/c95adcdf032956d9ef6c89a9b8a5152bf73915f8c633f3e3d88d06bd699c/mistune-3.0.2-py3-none-any.whl", hash = "sha256:71481854c30fdbc938963d3605b72501f5c10a9320ecd412c121c163a1c7d205", size = 47958 },
]

[[package]]
name = "mkdocs"
version = "1.6.1"
source = { registry = "https://pypi.org/simple" }
dependencies = [
    { name = "click" },
    { name = "colorama", marker = "platform_system == 'Windows'" },
    { name = "ghp-import" },
    { name = "jinja2" },
    { name = "markdown" },
    { name = "markupsafe" },
    { name = "mergedeep" },
    { name = "mkdocs-get-deps" },
    { name = "packaging" },
    { name = "pathspec" },
    { name = "pyyaml" },
    { name = "pyyaml-env-tag" },
    { name = "watchdog" },
]
sdist = { url = "https://files.pythonhosted.org/packages/bc/c6/bbd4f061bd16b378247f12953ffcb04786a618ce5e904b8c5a01a0309061/mkdocs-1.6.1.tar.gz", hash = "sha256:7b432f01d928c084353ab39c57282f29f92136665bdd6abf7c1ec8d822ef86f2", size = 3889159 }
wheels = [
    { url = "https://files.pythonhosted.org/packages/22/5b/dbc6a8cddc9cfa9c4971d59fb12bb8d42e161b7e7f8cc89e49137c5b279c/mkdocs-1.6.1-py3-none-any.whl", hash = "sha256:db91759624d1647f3f34aa0c3f327dd2601beae39a366d6e064c03468d35c20e", size = 3864451 },
]

[[package]]
name = "mkdocs-autorefs"
version = "1.2.0"
source = { registry = "https://pypi.org/simple" }
dependencies = [
    { name = "markdown" },
    { name = "markupsafe" },
    { name = "mkdocs" },
]
sdist = { url = "https://files.pythonhosted.org/packages/fb/ae/0f1154c614d6a8b8a36fff084e5b82af3a15f7d2060cf0dcdb1c53297a71/mkdocs_autorefs-1.2.0.tar.gz", hash = "sha256:a86b93abff653521bda71cf3fc5596342b7a23982093915cb74273f67522190f", size = 40262 }
wheels = [
    { url = "https://files.pythonhosted.org/packages/71/26/4d39d52ea2219604053a4d05b98e90d6a335511cc01806436ec4886b1028/mkdocs_autorefs-1.2.0-py3-none-any.whl", hash = "sha256:d588754ae89bd0ced0c70c06f58566a4ee43471eeeee5202427da7de9ef85a2f", size = 16522 },
]

[[package]]
name = "mkdocs-get-deps"
version = "0.2.0"
source = { registry = "https://pypi.org/simple" }
dependencies = [
    { name = "mergedeep" },
    { name = "platformdirs" },
    { name = "pyyaml" },
]
sdist = { url = "https://files.pythonhosted.org/packages/98/f5/ed29cd50067784976f25ed0ed6fcd3c2ce9eb90650aa3b2796ddf7b6870b/mkdocs_get_deps-0.2.0.tar.gz", hash = "sha256:162b3d129c7fad9b19abfdcb9c1458a651628e4b1dea628ac68790fb3061c60c", size = 10239 }
wheels = [
    { url = "https://files.pythonhosted.org/packages/9f/d4/029f984e8d3f3b6b726bd33cafc473b75e9e44c0f7e80a5b29abc466bdea/mkdocs_get_deps-0.2.0-py3-none-any.whl", hash = "sha256:2bf11d0b133e77a0dd036abeeb06dec8775e46efa526dc70667d8863eefc6134", size = 9521 },
]

[[package]]
name = "mkdocs-material"
version = "9.5.48"
source = { registry = "https://pypi.org/simple" }
dependencies = [
    { name = "babel" },
    { name = "colorama" },
    { name = "jinja2" },
    { name = "markdown" },
    { name = "mkdocs" },
    { name = "mkdocs-material-extensions" },
    { name = "paginate" },
    { name = "pygments" },
    { name = "pymdown-extensions" },
    { name = "regex" },
    { name = "requests" },
]
sdist = { url = "https://files.pythonhosted.org/packages/73/e3/925e4c619c03cd538b77d329479f64d75ed9ae35f5d936a19023204de6eb/mkdocs_material-9.5.48.tar.gz", hash = "sha256:a582531e8b34f4c7ed38c29d5c44763053832cf2a32f7409567e0c74749a47db", size = 3936033 }
wheels = [
    { url = "https://files.pythonhosted.org/packages/3e/c2/5cb2482c12d3473c00b6a8b8fe7305613142d418d87871edb83a9eb89981/mkdocs_material-9.5.48-py3-none-any.whl", hash = "sha256:b695c998f4b939ce748adbc0d3bff73fa886a670ece948cf27818fa115dc16f8", size = 8666114 },
]

[[package]]
name = "mkdocs-material-extensions"
version = "1.3.1"
source = { registry = "https://pypi.org/simple" }
sdist = { url = "https://files.pythonhosted.org/packages/79/9b/9b4c96d6593b2a541e1cb8b34899a6d021d208bb357042823d4d2cabdbe7/mkdocs_material_extensions-1.3.1.tar.gz", hash = "sha256:10c9511cea88f568257f960358a467d12b970e1f7b2c0e5fb2bb48cab1928443", size = 11847 }
wheels = [
    { url = "https://files.pythonhosted.org/packages/5b/54/662a4743aa81d9582ee9339d4ffa3c8fd40a4965e033d77b9da9774d3960/mkdocs_material_extensions-1.3.1-py3-none-any.whl", hash = "sha256:adff8b62700b25cb77b53358dad940f3ef973dd6db797907c49e3c2ef3ab4e31", size = 8728 },
]

[[package]]
name = "mkdocstrings"
version = "0.27.0"
source = { registry = "https://pypi.org/simple" }
dependencies = [
    { name = "click" },
    { name = "jinja2" },
    { name = "markdown" },
    { name = "markupsafe" },
    { name = "mkdocs" },
    { name = "mkdocs-autorefs" },
    { name = "platformdirs" },
    { name = "pymdown-extensions" },
]
sdist = { url = "https://files.pythonhosted.org/packages/e2/5a/5de70538c2cefae7ac3a15b5601e306ef3717290cb2aab11d51cbbc2d1c0/mkdocstrings-0.27.0.tar.gz", hash = "sha256:16adca6d6b0a1f9e0c07ff0b02ced8e16f228a9d65a37c063ec4c14d7b76a657", size = 94830 }
wheels = [
    { url = "https://files.pythonhosted.org/packages/cd/10/4c27c3063c2b3681a4b7942f8dbdeb4fa34fecb2c19b594e7345ebf4f86f/mkdocstrings-0.27.0-py3-none-any.whl", hash = "sha256:6ceaa7ea830770959b55a16203ac63da24badd71325b96af950e59fd37366332", size = 30658 },
]

[package.optional-dependencies]
python = [
    { name = "mkdocstrings-python" },
]

[[package]]
name = "mkdocstrings-python"
version = "1.12.2"
source = { registry = "https://pypi.org/simple" }
dependencies = [
    { name = "griffe" },
    { name = "mkdocs-autorefs" },
    { name = "mkdocstrings" },
]
sdist = { url = "https://files.pythonhosted.org/packages/23/ec/cb6debe2db77f1ef42b25b21d93b5021474de3037cd82385e586aee72545/mkdocstrings_python-1.12.2.tar.gz", hash = "sha256:7a1760941c0b52a2cd87b960a9e21112ffe52e7df9d0b9583d04d47ed2e186f3", size = 168207 }
wheels = [
    { url = "https://files.pythonhosted.org/packages/5b/c1/ac524e1026d9580cbc654b5d19f5843c8b364a66d30f956372cd09fd2f92/mkdocstrings_python-1.12.2-py3-none-any.whl", hash = "sha256:7f7d40d6db3cb1f5d19dbcd80e3efe4d0ba32b073272c0c0de9de2e604eda62a", size = 111759 },
]

[[package]]
name = "moto"
version = "5.0.22"
source = { registry = "https://pypi.org/simple" }
dependencies = [
    { name = "boto3" },
    { name = "botocore" },
    { name = "cryptography" },
    { name = "jinja2" },
    { name = "python-dateutil" },
    { name = "requests" },
    { name = "responses" },
    { name = "werkzeug" },
    { name = "xmltodict" },
]
sdist = { url = "https://files.pythonhosted.org/packages/93/5d/7a256b0294d1d15a28ed7b7c64d8dd6ef2bc4c3fe436c65a063943d9765d/moto-5.0.22.tar.gz", hash = "sha256:daf47b8a1f5f190cd3eaa40018a643f38e542277900cf1db7f252cedbfed998f", size = 6303034 }
wheels = [
    { url = "https://files.pythonhosted.org/packages/2f/0b/7a9c54851fb624c185afdc42abe28f050ec52c4921fad56b2c686ecf29d9/moto-5.0.22-py3-none-any.whl", hash = "sha256:defae32e834ba5674f77cbbe996b41dc248dd81289af8032fa3e847284409b29", size = 4452927 },
]

[package.optional-dependencies]
server = [
    { name = "antlr4-python3-runtime" },
    { name = "aws-xray-sdk" },
    { name = "cfn-lint" },
    { name = "docker" },
    { name = "flask" },
    { name = "flask-cors" },
    { name = "graphql-core" },
    { name = "joserfc" },
    { name = "jsondiff" },
    { name = "jsonpath-ng" },
    { name = "openapi-spec-validator" },
    { name = "py-partiql-parser" },
    { name = "pyparsing" },
    { name = "pyyaml" },
    { name = "setuptools" },
]

[[package]]
name = "mpmath"
version = "1.3.0"
source = { registry = "https://pypi.org/simple" }
sdist = { url = "https://files.pythonhosted.org/packages/e0/47/dd32fa426cc72114383ac549964eecb20ecfd886d1e5ccf5340b55b02f57/mpmath-1.3.0.tar.gz", hash = "sha256:7a28eb2a9774d00c7bc92411c19a89209d5da7c4c9a9e227be8330a23a25b91f", size = 508106 }
wheels = [
    { url = "https://files.pythonhosted.org/packages/43/e3/7d92a15f894aa0c9c4b49b8ee9ac9850d6e63b03c9c32c0367a13ae62209/mpmath-1.3.0-py3-none-any.whl", hash = "sha256:a0b2b9fe80bbcd81a6647ff13108738cfb482d481d826cc0e02f5b35e5c88d2c", size = 536198 },
]

[[package]]
name = "msal"
version = "1.31.1"
source = { registry = "https://pypi.org/simple" }
dependencies = [
    { name = "cryptography" },
    { name = "pyjwt", extra = ["crypto"] },
    { name = "requests" },
]
sdist = { url = "https://files.pythonhosted.org/packages/3f/f3/cdf2681e83a73c3355883c2884b6ff2f2d2aadfc399c28e9ac4edc3994fd/msal-1.31.1.tar.gz", hash = "sha256:11b5e6a3f802ffd3a72107203e20c4eac6ef53401961b880af2835b723d80578", size = 145362 }
wheels = [
    { url = "https://files.pythonhosted.org/packages/30/7c/489cd931a752d05753d730e848039f08f65f86237cf1b8724d0a1cbd700b/msal-1.31.1-py3-none-any.whl", hash = "sha256:29d9882de247e96db01386496d59f29035e5e841bcac892e6d7bf4390bf6bd17", size = 113216 },
]

[[package]]
name = "msal-extensions"
version = "1.2.0"
source = { registry = "https://pypi.org/simple" }
dependencies = [
    { name = "msal" },
    { name = "portalocker" },
]
sdist = { url = "https://files.pythonhosted.org/packages/2d/38/ad49272d0a5af95f7a0cb64a79bbd75c9c187f3b789385a143d8d537a5eb/msal_extensions-1.2.0.tar.gz", hash = "sha256:6f41b320bfd2933d631a215c91ca0dd3e67d84bd1a2f50ce917d5874ec646bef", size = 22391 }
wheels = [
    { url = "https://files.pythonhosted.org/packages/2c/69/314d887a01599669fb330da14e5c6ff5f138609e322812a942a74ef9b765/msal_extensions-1.2.0-py3-none-any.whl", hash = "sha256:cf5ba83a2113fa6dc011a254a72f1c223c88d7dfad74cc30617c4679a417704d", size = 19254 },
]

[[package]]
name = "msgpack"
version = "1.1.0"
source = { registry = "https://pypi.org/simple" }
sdist = { url = "https://files.pythonhosted.org/packages/cb/d0/7555686ae7ff5731205df1012ede15dd9d927f6227ea151e901c7406af4f/msgpack-1.1.0.tar.gz", hash = "sha256:dd432ccc2c72b914e4cb77afce64aab761c1137cc698be3984eee260bcb2896e", size = 167260 }
wheels = [
    { url = "https://files.pythonhosted.org/packages/e1/d6/716b7ca1dbde63290d2973d22bbef1b5032ca634c3ff4384a958ec3f093a/msgpack-1.1.0-cp312-cp312-macosx_10_9_universal2.whl", hash = "sha256:d46cf9e3705ea9485687aa4001a76e44748b609d260af21c4ceea7f2212a501d", size = 152421 },
    { url = "https://files.pythonhosted.org/packages/70/da/5312b067f6773429cec2f8f08b021c06af416bba340c912c2ec778539ed6/msgpack-1.1.0-cp312-cp312-macosx_10_9_x86_64.whl", hash = "sha256:5dbad74103df937e1325cc4bfeaf57713be0b4f15e1c2da43ccdd836393e2ea2", size = 85277 },
    { url = "https://files.pythonhosted.org/packages/28/51/da7f3ae4462e8bb98af0d5bdf2707f1b8c65a0d4f496e46b6afb06cbc286/msgpack-1.1.0-cp312-cp312-macosx_11_0_arm64.whl", hash = "sha256:58dfc47f8b102da61e8949708b3eafc3504509a5728f8b4ddef84bd9e16ad420", size = 82222 },
    { url = "https://files.pythonhosted.org/packages/33/af/dc95c4b2a49cff17ce47611ca9ba218198806cad7796c0b01d1e332c86bb/msgpack-1.1.0-cp312-cp312-manylinux_2_17_aarch64.manylinux2014_aarch64.whl", hash = "sha256:4676e5be1b472909b2ee6356ff425ebedf5142427842aa06b4dfd5117d1ca8a2", size = 392971 },
    { url = "https://files.pythonhosted.org/packages/f1/54/65af8de681fa8255402c80eda2a501ba467921d5a7a028c9c22a2c2eedb5/msgpack-1.1.0-cp312-cp312-manylinux_2_17_x86_64.manylinux2014_x86_64.whl", hash = "sha256:17fb65dd0bec285907f68b15734a993ad3fc94332b5bb21b0435846228de1f39", size = 401403 },
    { url = "https://files.pythonhosted.org/packages/97/8c/e333690777bd33919ab7024269dc3c41c76ef5137b211d776fbb404bfead/msgpack-1.1.0-cp312-cp312-manylinux_2_5_i686.manylinux1_i686.manylinux_2_17_i686.manylinux2014_i686.whl", hash = "sha256:a51abd48c6d8ac89e0cfd4fe177c61481aca2d5e7ba42044fd218cfd8ea9899f", size = 385356 },
    { url = "https://files.pythonhosted.org/packages/57/52/406795ba478dc1c890559dd4e89280fa86506608a28ccf3a72fbf45df9f5/msgpack-1.1.0-cp312-cp312-musllinux_1_2_aarch64.whl", hash = "sha256:2137773500afa5494a61b1208619e3871f75f27b03bcfca7b3a7023284140247", size = 383028 },
    { url = "https://files.pythonhosted.org/packages/e7/69/053b6549bf90a3acadcd8232eae03e2fefc87f066a5b9fbb37e2e608859f/msgpack-1.1.0-cp312-cp312-musllinux_1_2_i686.whl", hash = "sha256:398b713459fea610861c8a7b62a6fec1882759f308ae0795b5413ff6a160cf3c", size = 391100 },
    { url = "https://files.pythonhosted.org/packages/23/f0/d4101d4da054f04274995ddc4086c2715d9b93111eb9ed49686c0f7ccc8a/msgpack-1.1.0-cp312-cp312-musllinux_1_2_x86_64.whl", hash = "sha256:06f5fd2f6bb2a7914922d935d3b8bb4a7fff3a9a91cfce6d06c13bc42bec975b", size = 394254 },
    { url = "https://files.pythonhosted.org/packages/1c/12/cf07458f35d0d775ff3a2dc5559fa2e1fcd06c46f1ef510e594ebefdca01/msgpack-1.1.0-cp312-cp312-win32.whl", hash = "sha256:ad33e8400e4ec17ba782f7b9cf868977d867ed784a1f5f2ab46e7ba53b6e1e1b", size = 69085 },
    { url = "https://files.pythonhosted.org/packages/73/80/2708a4641f7d553a63bc934a3eb7214806b5b39d200133ca7f7afb0a53e8/msgpack-1.1.0-cp312-cp312-win_amd64.whl", hash = "sha256:115a7af8ee9e8cddc10f87636767857e7e3717b7a2e97379dc2054712693e90f", size = 75347 },
    { url = "https://files.pythonhosted.org/packages/c8/b0/380f5f639543a4ac413e969109978feb1f3c66e931068f91ab6ab0f8be00/msgpack-1.1.0-cp313-cp313-macosx_10_13_universal2.whl", hash = "sha256:071603e2f0771c45ad9bc65719291c568d4edf120b44eb36324dcb02a13bfddf", size = 151142 },
    { url = "https://files.pythonhosted.org/packages/c8/ee/be57e9702400a6cb2606883d55b05784fada898dfc7fd12608ab1fdb054e/msgpack-1.1.0-cp313-cp313-macosx_10_13_x86_64.whl", hash = "sha256:0f92a83b84e7c0749e3f12821949d79485971f087604178026085f60ce109330", size = 84523 },
    { url = "https://files.pythonhosted.org/packages/7e/3a/2919f63acca3c119565449681ad08a2f84b2171ddfcff1dba6959db2cceb/msgpack-1.1.0-cp313-cp313-macosx_11_0_arm64.whl", hash = "sha256:4a1964df7b81285d00a84da4e70cb1383f2e665e0f1f2a7027e683956d04b734", size = 81556 },
    { url = "https://files.pythonhosted.org/packages/7c/43/a11113d9e5c1498c145a8925768ea2d5fce7cbab15c99cda655aa09947ed/msgpack-1.1.0-cp313-cp313-manylinux_2_17_aarch64.manylinux2014_aarch64.whl", hash = "sha256:59caf6a4ed0d164055ccff8fe31eddc0ebc07cf7326a2aaa0dbf7a4001cd823e", size = 392105 },
    { url = "https://files.pythonhosted.org/packages/2d/7b/2c1d74ca6c94f70a1add74a8393a0138172207dc5de6fc6269483519d048/msgpack-1.1.0-cp313-cp313-manylinux_2_17_x86_64.manylinux2014_x86_64.whl", hash = "sha256:0907e1a7119b337971a689153665764adc34e89175f9a34793307d9def08e6ca", size = 399979 },
    { url = "https://files.pythonhosted.org/packages/82/8c/cf64ae518c7b8efc763ca1f1348a96f0e37150061e777a8ea5430b413a74/msgpack-1.1.0-cp313-cp313-manylinux_2_5_i686.manylinux1_i686.manylinux_2_17_i686.manylinux2014_i686.whl", hash = "sha256:65553c9b6da8166e819a6aa90ad15288599b340f91d18f60b2061f402b9a4915", size = 383816 },
    { url = "https://files.pythonhosted.org/packages/69/86/a847ef7a0f5ef3fa94ae20f52a4cacf596a4e4a010197fbcc27744eb9a83/msgpack-1.1.0-cp313-cp313-musllinux_1_2_aarch64.whl", hash = "sha256:7a946a8992941fea80ed4beae6bff74ffd7ee129a90b4dd5cf9c476a30e9708d", size = 380973 },
    { url = "https://files.pythonhosted.org/packages/aa/90/c74cf6e1126faa93185d3b830ee97246ecc4fe12cf9d2d31318ee4246994/msgpack-1.1.0-cp313-cp313-musllinux_1_2_i686.whl", hash = "sha256:4b51405e36e075193bc051315dbf29168d6141ae2500ba8cd80a522964e31434", size = 387435 },
    { url = "https://files.pythonhosted.org/packages/7a/40/631c238f1f338eb09f4acb0f34ab5862c4e9d7eda11c1b685471a4c5ea37/msgpack-1.1.0-cp313-cp313-musllinux_1_2_x86_64.whl", hash = "sha256:b4c01941fd2ff87c2a934ee6055bda4ed353a7846b8d4f341c428109e9fcde8c", size = 399082 },
    { url = "https://files.pythonhosted.org/packages/e9/1b/fa8a952be252a1555ed39f97c06778e3aeb9123aa4cccc0fd2acd0b4e315/msgpack-1.1.0-cp313-cp313-win32.whl", hash = "sha256:7c9a35ce2c2573bada929e0b7b3576de647b0defbd25f5139dcdaba0ae35a4cc", size = 69037 },
    { url = "https://files.pythonhosted.org/packages/b6/bc/8bd826dd03e022153bfa1766dcdec4976d6c818865ed54223d71f07862b3/msgpack-1.1.0-cp313-cp313-win_amd64.whl", hash = "sha256:bce7d9e614a04d0883af0b3d4d501171fbfca038f12c77fa838d9f198147a23f", size = 75140 },
]

[[package]]
name = "msgspec"
version = "0.18.6"
source = { registry = "https://pypi.org/simple" }
sdist = { url = "https://files.pythonhosted.org/packages/5e/fb/42b1865063fddb14dbcbb6e74e0a366ecf1ba371c4948664dde0b0e10f95/msgspec-0.18.6.tar.gz", hash = "sha256:a59fc3b4fcdb972d09138cb516dbde600c99d07c38fd9372a6ef500d2d031b4e", size = 216757 }
wheels = [
    { url = "https://files.pythonhosted.org/packages/1d/b5/c8fbf1db814eb29eda402952374b594b2559419ba7ec6d0997a9e5687530/msgspec-0.18.6-cp312-cp312-macosx_10_9_x86_64.whl", hash = "sha256:d86f5071fe33e19500920333c11e2267a31942d18fed4d9de5bc2fbab267d28c", size = 202109 },
    { url = "https://files.pythonhosted.org/packages/d7/9a/235d2dbab078a0b8e6f338205dc59be0b027ce000554ee6a9c41b19339e5/msgspec-0.18.6-cp312-cp312-macosx_11_0_arm64.whl", hash = "sha256:ce13981bfa06f5eb126a3a5a38b1976bddb49a36e4f46d8e6edecf33ccf11df1", size = 190281 },
    { url = "https://files.pythonhosted.org/packages/0e/f2/f864ed36a8a62c26b57c3e08d212bd8f3d12a3ca3ef64600be5452aa3c82/msgspec-0.18.6-cp312-cp312-manylinux_2_17_aarch64.manylinux2014_aarch64.whl", hash = "sha256:e97dec6932ad5e3ee1e3c14718638ba333befc45e0661caa57033cd4cc489466", size = 210305 },
    { url = "https://files.pythonhosted.org/packages/73/16/dfef780ced7d690dd5497846ed242ef3e27e319d59d1ddaae816a4f2c15e/msgspec-0.18.6-cp312-cp312-manylinux_2_17_x86_64.manylinux2014_x86_64.whl", hash = "sha256:ad237100393f637b297926cae1868b0d500f764ccd2f0623a380e2bcfb2809ca", size = 212510 },
    { url = "https://files.pythonhosted.org/packages/c1/90/f5b3a788c4b3d92190e3345d1afa3dd107d5f16b8194e1f61b72582ee9bd/msgspec-0.18.6-cp312-cp312-musllinux_1_1_aarch64.whl", hash = "sha256:db1d8626748fa5d29bbd15da58b2d73af25b10aa98abf85aab8028119188ed57", size = 214844 },
    { url = "https://files.pythonhosted.org/packages/ce/0b/d4cc1b09f8dfcc6cc4cc9739c13a86e093fe70257b941ea9feb15df22996/msgspec-0.18.6-cp312-cp312-musllinux_1_1_x86_64.whl", hash = "sha256:d70cb3d00d9f4de14d0b31d38dfe60c88ae16f3182988246a9861259c6722af6", size = 217113 },
    { url = "https://files.pythonhosted.org/packages/3f/76/30d8f152299f65c85c46a2cbeaf95ad1d18516b5ce730acdaef696d4cfe6/msgspec-0.18.6-cp312-cp312-win_amd64.whl", hash = "sha256:1003c20bfe9c6114cc16ea5db9c5466e49fae3d7f5e2e59cb70693190ad34da0", size = 187184 },
]

[package.optional-dependencies]
yaml = [
    { name = "pyyaml" },
]

[[package]]
name = "multidict"
version = "6.1.0"
source = { registry = "https://pypi.org/simple" }
sdist = { url = "https://files.pythonhosted.org/packages/d6/be/504b89a5e9ca731cd47487e91c469064f8ae5af93b7259758dcfc2b9c848/multidict-6.1.0.tar.gz", hash = "sha256:22ae2ebf9b0c69d206c003e2f6a914ea33f0a932d4aa16f236afc049d9958f4a", size = 64002 }
wheels = [
    { url = "https://files.pythonhosted.org/packages/fd/16/92057c74ba3b96d5e211b553895cd6dc7cc4d1e43d9ab8fafc727681ef71/multidict-6.1.0-cp312-cp312-macosx_10_9_universal2.whl", hash = "sha256:b04772ed465fa3cc947db808fa306d79b43e896beb677a56fb2347ca1a49c1fa", size = 48713 },
    { url = "https://files.pythonhosted.org/packages/94/3d/37d1b8893ae79716179540b89fc6a0ee56b4a65fcc0d63535c6f5d96f217/multidict-6.1.0-cp312-cp312-macosx_10_9_x86_64.whl", hash = "sha256:6180c0ae073bddeb5a97a38c03f30c233e0a4d39cd86166251617d1bbd0af436", size = 29516 },
    { url = "https://files.pythonhosted.org/packages/a2/12/adb6b3200c363062f805275b4c1e656be2b3681aada66c80129932ff0bae/multidict-6.1.0-cp312-cp312-macosx_11_0_arm64.whl", hash = "sha256:071120490b47aa997cca00666923a83f02c7fbb44f71cf7f136df753f7fa8761", size = 29557 },
    { url = "https://files.pythonhosted.org/packages/47/e9/604bb05e6e5bce1e6a5cf80a474e0f072e80d8ac105f1b994a53e0b28c42/multidict-6.1.0-cp312-cp312-manylinux_2_17_aarch64.manylinux2014_aarch64.whl", hash = "sha256:50b3a2710631848991d0bf7de077502e8994c804bb805aeb2925a981de58ec2e", size = 130170 },
    { url = "https://files.pythonhosted.org/packages/7e/13/9efa50801785eccbf7086b3c83b71a4fb501a4d43549c2f2f80b8787d69f/multidict-6.1.0-cp312-cp312-manylinux_2_17_ppc64le.manylinux2014_ppc64le.whl", hash = "sha256:b58c621844d55e71c1b7f7c498ce5aa6985d743a1a59034c57a905b3f153c1ef", size = 134836 },
    { url = "https://files.pythonhosted.org/packages/bf/0f/93808b765192780d117814a6dfcc2e75de6dcc610009ad408b8814dca3ba/multidict-6.1.0-cp312-cp312-manylinux_2_17_s390x.manylinux2014_s390x.whl", hash = "sha256:55b6d90641869892caa9ca42ff913f7ff1c5ece06474fbd32fb2cf6834726c95", size = 133475 },
    { url = "https://files.pythonhosted.org/packages/d3/c8/529101d7176fe7dfe1d99604e48d69c5dfdcadb4f06561f465c8ef12b4df/multidict-6.1.0-cp312-cp312-manylinux_2_17_x86_64.manylinux2014_x86_64.whl", hash = "sha256:4b820514bfc0b98a30e3d85462084779900347e4d49267f747ff54060cc33925", size = 131049 },
    { url = "https://files.pythonhosted.org/packages/ca/0c/fc85b439014d5a58063e19c3a158a889deec399d47b5269a0f3b6a2e28bc/multidict-6.1.0-cp312-cp312-manylinux_2_5_i686.manylinux1_i686.manylinux_2_17_i686.manylinux2014_i686.whl", hash = "sha256:10a9b09aba0c5b48c53761b7c720aaaf7cf236d5fe394cd399c7ba662d5f9966", size = 120370 },
    { url = "https://files.pythonhosted.org/packages/db/46/d4416eb20176492d2258fbd47b4abe729ff3b6e9c829ea4236f93c865089/multidict-6.1.0-cp312-cp312-musllinux_1_2_aarch64.whl", hash = "sha256:1e16bf3e5fc9f44632affb159d30a437bfe286ce9e02754759be5536b169b305", size = 125178 },
    { url = "https://files.pythonhosted.org/packages/5b/46/73697ad7ec521df7de5531a32780bbfd908ded0643cbe457f981a701457c/multidict-6.1.0-cp312-cp312-musllinux_1_2_i686.whl", hash = "sha256:76f364861c3bfc98cbbcbd402d83454ed9e01a5224bb3a28bf70002a230f73e2", size = 119567 },
    { url = "https://files.pythonhosted.org/packages/cd/ed/51f060e2cb0e7635329fa6ff930aa5cffa17f4c7f5c6c3ddc3500708e2f2/multidict-6.1.0-cp312-cp312-musllinux_1_2_ppc64le.whl", hash = "sha256:820c661588bd01a0aa62a1283f20d2be4281b086f80dad9e955e690c75fb54a2", size = 129822 },
    { url = "https://files.pythonhosted.org/packages/df/9e/ee7d1954b1331da3eddea0c4e08d9142da5f14b1321c7301f5014f49d492/multidict-6.1.0-cp312-cp312-musllinux_1_2_s390x.whl", hash = "sha256:0e5f362e895bc5b9e67fe6e4ded2492d8124bdf817827f33c5b46c2fe3ffaca6", size = 128656 },
    { url = "https://files.pythonhosted.org/packages/77/00/8538f11e3356b5d95fa4b024aa566cde7a38aa7a5f08f4912b32a037c5dc/multidict-6.1.0-cp312-cp312-musllinux_1_2_x86_64.whl", hash = "sha256:3ec660d19bbc671e3a6443325f07263be452c453ac9e512f5eb935e7d4ac28b3", size = 125360 },
    { url = "https://files.pythonhosted.org/packages/be/05/5d334c1f2462d43fec2363cd00b1c44c93a78c3925d952e9a71caf662e96/multidict-6.1.0-cp312-cp312-win32.whl", hash = "sha256:58130ecf8f7b8112cdb841486404f1282b9c86ccb30d3519faf301b2e5659133", size = 26382 },
    { url = "https://files.pythonhosted.org/packages/a3/bf/f332a13486b1ed0496d624bcc7e8357bb8053823e8cd4b9a18edc1d97e73/multidict-6.1.0-cp312-cp312-win_amd64.whl", hash = "sha256:188215fc0aafb8e03341995e7c4797860181562380f81ed0a87ff455b70bf1f1", size = 28529 },
    { url = "https://files.pythonhosted.org/packages/22/67/1c7c0f39fe069aa4e5d794f323be24bf4d33d62d2a348acdb7991f8f30db/multidict-6.1.0-cp313-cp313-macosx_10_13_universal2.whl", hash = "sha256:d569388c381b24671589335a3be6e1d45546c2988c2ebe30fdcada8457a31008", size = 48771 },
    { url = "https://files.pythonhosted.org/packages/3c/25/c186ee7b212bdf0df2519eacfb1981a017bda34392c67542c274651daf23/multidict-6.1.0-cp313-cp313-macosx_10_13_x86_64.whl", hash = "sha256:052e10d2d37810b99cc170b785945421141bf7bb7d2f8799d431e7db229c385f", size = 29533 },
    { url = "https://files.pythonhosted.org/packages/67/5e/04575fd837e0958e324ca035b339cea174554f6f641d3fb2b4f2e7ff44a2/multidict-6.1.0-cp313-cp313-macosx_11_0_arm64.whl", hash = "sha256:f90c822a402cb865e396a504f9fc8173ef34212a342d92e362ca498cad308e28", size = 29595 },
    { url = "https://files.pythonhosted.org/packages/d3/b2/e56388f86663810c07cfe4a3c3d87227f3811eeb2d08450b9e5d19d78876/multidict-6.1.0-cp313-cp313-manylinux_2_17_aarch64.manylinux2014_aarch64.whl", hash = "sha256:b225d95519a5bf73860323e633a664b0d85ad3d5bede6d30d95b35d4dfe8805b", size = 130094 },
    { url = "https://files.pythonhosted.org/packages/6c/ee/30ae9b4186a644d284543d55d491fbd4239b015d36b23fea43b4c94f7052/multidict-6.1.0-cp313-cp313-manylinux_2_17_ppc64le.manylinux2014_ppc64le.whl", hash = "sha256:23bfd518810af7de1116313ebd9092cb9aa629beb12f6ed631ad53356ed6b86c", size = 134876 },
    { url = "https://files.pythonhosted.org/packages/84/c7/70461c13ba8ce3c779503c70ec9d0345ae84de04521c1f45a04d5f48943d/multidict-6.1.0-cp313-cp313-manylinux_2_17_s390x.manylinux2014_s390x.whl", hash = "sha256:5c09fcfdccdd0b57867577b719c69e347a436b86cd83747f179dbf0cc0d4c1f3", size = 133500 },
    { url = "https://files.pythonhosted.org/packages/4a/9f/002af221253f10f99959561123fae676148dd730e2daa2cd053846a58507/multidict-6.1.0-cp313-cp313-manylinux_2_17_x86_64.manylinux2014_x86_64.whl", hash = "sha256:bf6bea52ec97e95560af5ae576bdac3aa3aae0b6758c6efa115236d9e07dae44", size = 131099 },
    { url = "https://files.pythonhosted.org/packages/82/42/d1c7a7301d52af79d88548a97e297f9d99c961ad76bbe6f67442bb77f097/multidict-6.1.0-cp313-cp313-manylinux_2_5_i686.manylinux1_i686.manylinux_2_17_i686.manylinux2014_i686.whl", hash = "sha256:57feec87371dbb3520da6192213c7d6fc892d5589a93db548331954de8248fd2", size = 120403 },
    { url = "https://files.pythonhosted.org/packages/68/f3/471985c2c7ac707547553e8f37cff5158030d36bdec4414cb825fbaa5327/multidict-6.1.0-cp313-cp313-musllinux_1_2_aarch64.whl", hash = "sha256:0c3f390dc53279cbc8ba976e5f8035eab997829066756d811616b652b00a23a3", size = 125348 },
    { url = "https://files.pythonhosted.org/packages/67/2c/e6df05c77e0e433c214ec1d21ddd203d9a4770a1f2866a8ca40a545869a0/multidict-6.1.0-cp313-cp313-musllinux_1_2_i686.whl", hash = "sha256:59bfeae4b25ec05b34f1956eaa1cb38032282cd4dfabc5056d0a1ec4d696d3aa", size = 119673 },
    { url = "https://files.pythonhosted.org/packages/c5/cd/bc8608fff06239c9fb333f9db7743a1b2eafe98c2666c9a196e867a3a0a4/multidict-6.1.0-cp313-cp313-musllinux_1_2_ppc64le.whl", hash = "sha256:b2f59caeaf7632cc633b5cf6fc449372b83bbdf0da4ae04d5be36118e46cc0aa", size = 129927 },
    { url = "https://files.pythonhosted.org/packages/44/8e/281b69b7bc84fc963a44dc6e0bbcc7150e517b91df368a27834299a526ac/multidict-6.1.0-cp313-cp313-musllinux_1_2_s390x.whl", hash = "sha256:37bb93b2178e02b7b618893990941900fd25b6b9ac0fa49931a40aecdf083fe4", size = 128711 },
    { url = "https://files.pythonhosted.org/packages/12/a4/63e7cd38ed29dd9f1881d5119f272c898ca92536cdb53ffe0843197f6c85/multidict-6.1.0-cp313-cp313-musllinux_1_2_x86_64.whl", hash = "sha256:4e9f48f58c2c523d5a06faea47866cd35b32655c46b443f163d08c6d0ddb17d6", size = 125519 },
    { url = "https://files.pythonhosted.org/packages/38/e0/4f5855037a72cd8a7a2f60a3952d9aa45feedb37ae7831642102604e8a37/multidict-6.1.0-cp313-cp313-win32.whl", hash = "sha256:3a37ffb35399029b45c6cc33640a92bef403c9fd388acce75cdc88f58bd19a81", size = 26426 },
    { url = "https://files.pythonhosted.org/packages/7e/a5/17ee3a4db1e310b7405f5d25834460073a8ccd86198ce044dfaf69eac073/multidict-6.1.0-cp313-cp313-win_amd64.whl", hash = "sha256:e9aa71e15d9d9beaad2c6b9319edcdc0a49a43ef5c0a4c8265ca9ee7d6c67774", size = 28531 },
    { url = "https://files.pythonhosted.org/packages/99/b7/b9e70fde2c0f0c9af4cc5277782a89b66d35948ea3369ec9f598358c3ac5/multidict-6.1.0-py3-none-any.whl", hash = "sha256:48e171e52d1c4d33888e529b999e5900356b9ae588c2f09a52dcefb158b27506", size = 10051 },
]

[[package]]
name = "mypy"
version = "1.13.0"
source = { registry = "https://pypi.org/simple" }
dependencies = [
    { name = "mypy-extensions" },
    { name = "typing-extensions" },
]
sdist = { url = "https://files.pythonhosted.org/packages/e8/21/7e9e523537991d145ab8a0a2fd98548d67646dc2aaaf6091c31ad883e7c1/mypy-1.13.0.tar.gz", hash = "sha256:0291a61b6fbf3e6673e3405cfcc0e7650bebc7939659fdca2702958038bd835e", size = 3152532 }
wheels = [
    { url = "https://files.pythonhosted.org/packages/fb/31/c526a7bd2e5c710ae47717c7a5f53f616db6d9097caf48ad650581e81748/mypy-1.13.0-cp312-cp312-macosx_10_13_x86_64.whl", hash = "sha256:5c7051a3461ae84dfb5dd15eff5094640c61c5f22257c8b766794e6dd85e72d5", size = 11077900 },
    { url = "https://files.pythonhosted.org/packages/83/67/b7419c6b503679d10bd26fc67529bc6a1f7a5f220bbb9f292dc10d33352f/mypy-1.13.0-cp312-cp312-macosx_11_0_arm64.whl", hash = "sha256:39bb21c69a5d6342f4ce526e4584bc5c197fd20a60d14a8624d8743fffb9472e", size = 10074818 },
    { url = "https://files.pythonhosted.org/packages/ba/07/37d67048786ae84e6612575e173d713c9a05d0ae495dde1e68d972207d98/mypy-1.13.0-cp312-cp312-manylinux_2_17_x86_64.manylinux2014_x86_64.manylinux_2_28_x86_64.whl", hash = "sha256:164f28cb9d6367439031f4c81e84d3ccaa1e19232d9d05d37cb0bd880d3f93c2", size = 12589275 },
    { url = "https://files.pythonhosted.org/packages/1f/17/b1018c6bb3e9f1ce3956722b3bf91bff86c1cefccca71cec05eae49d6d41/mypy-1.13.0-cp312-cp312-musllinux_1_1_x86_64.whl", hash = "sha256:a4c1bfcdbce96ff5d96fc9b08e3831acb30dc44ab02671eca5953eadad07d6d0", size = 13037783 },
    { url = "https://files.pythonhosted.org/packages/cb/32/cd540755579e54a88099aee0287086d996f5a24281a673f78a0e14dba150/mypy-1.13.0-cp312-cp312-win_amd64.whl", hash = "sha256:a0affb3a79a256b4183ba09811e3577c5163ed06685e4d4b46429a271ba174d2", size = 9726197 },
    { url = "https://files.pythonhosted.org/packages/11/bb/ab4cfdc562cad80418f077d8be9b4491ee4fb257440da951b85cbb0a639e/mypy-1.13.0-cp313-cp313-macosx_10_13_x86_64.whl", hash = "sha256:a7b44178c9760ce1a43f544e595d35ed61ac2c3de306599fa59b38a6048e1aa7", size = 11069721 },
    { url = "https://files.pythonhosted.org/packages/59/3b/a393b1607cb749ea2c621def5ba8c58308ff05e30d9dbdc7c15028bca111/mypy-1.13.0-cp313-cp313-macosx_11_0_arm64.whl", hash = "sha256:5d5092efb8516d08440e36626f0153b5006d4088c1d663d88bf79625af3d1d62", size = 10063996 },
    { url = "https://files.pythonhosted.org/packages/d1/1f/6b76be289a5a521bb1caedc1f08e76ff17ab59061007f201a8a18cc514d1/mypy-1.13.0-cp313-cp313-manylinux_2_17_x86_64.manylinux2014_x86_64.manylinux_2_28_x86_64.whl", hash = "sha256:de2904956dac40ced10931ac967ae63c5089bd498542194b436eb097a9f77bc8", size = 12584043 },
    { url = "https://files.pythonhosted.org/packages/a6/83/5a85c9a5976c6f96e3a5a7591aa28b4a6ca3a07e9e5ba0cec090c8b596d6/mypy-1.13.0-cp313-cp313-musllinux_1_1_x86_64.whl", hash = "sha256:7bfd8836970d33c2105562650656b6846149374dc8ed77d98424b40b09340ba7", size = 13036996 },
    { url = "https://files.pythonhosted.org/packages/b4/59/c39a6f752f1f893fccbcf1bdd2aca67c79c842402b5283563d006a67cf76/mypy-1.13.0-cp313-cp313-win_amd64.whl", hash = "sha256:9f73dba9ec77acb86457a8fc04b5239822df0c14a082564737833d2963677dbc", size = 9737709 },
    { url = "https://files.pythonhosted.org/packages/3b/86/72ce7f57431d87a7ff17d442f521146a6585019eb8f4f31b7c02801f78ad/mypy-1.13.0-py3-none-any.whl", hash = "sha256:9c250883f9fd81d212e0952c92dbfcc96fc237f4b7c92f56ac81fd48460b3e5a", size = 2647043 },
]

[[package]]
name = "mypy-extensions"
version = "1.0.0"
source = { registry = "https://pypi.org/simple" }
sdist = { url = "https://files.pythonhosted.org/packages/98/a4/1ab47638b92648243faf97a5aeb6ea83059cc3624972ab6b8d2316078d3f/mypy_extensions-1.0.0.tar.gz", hash = "sha256:75dbf8955dc00442a438fc4d0666508a9a97b6bd41aa2f0ffe9d2f2725af0782", size = 4433 }
wheels = [
    { url = "https://files.pythonhosted.org/packages/2a/e2/5d3f6ada4297caebe1a2add3b126fe800c96f56dbe5d1988a2cbe0b267aa/mypy_extensions-1.0.0-py3-none-any.whl", hash = "sha256:4392f6c0eb8a5668a69e23d168ffa70f0be9ccfd32b5cc2d26a34ae5b844552d", size = 4695 },
]

[[package]]
name = "nbclient"
version = "0.10.1"
source = { registry = "https://pypi.org/simple" }
dependencies = [
    { name = "jupyter-client" },
    { name = "jupyter-core" },
    { name = "nbformat" },
    { name = "traitlets" },
]
sdist = { url = "https://files.pythonhosted.org/packages/06/db/25929926860ba8a3f6123d2d0a235e558e0e4be7b46e9db063a7dfefa0a2/nbclient-0.10.1.tar.gz", hash = "sha256:3e93e348ab27e712acd46fccd809139e356eb9a31aab641d1a7991a6eb4e6f68", size = 62273 }
wheels = [
    { url = "https://files.pythonhosted.org/packages/26/1a/ed6d1299b1a00c1af4a033fdee565f533926d819e084caf0d2832f6f87c6/nbclient-0.10.1-py3-none-any.whl", hash = "sha256:949019b9240d66897e442888cfb618f69ef23dc71c01cb5fced8499c2cfc084d", size = 25344 },
]

[[package]]
name = "nbconvert"
version = "7.16.4"
source = { registry = "https://pypi.org/simple" }
dependencies = [
    { name = "beautifulsoup4" },
    { name = "bleach" },
    { name = "defusedxml" },
    { name = "jinja2" },
    { name = "jupyter-core" },
    { name = "jupyterlab-pygments" },
    { name = "markupsafe" },
    { name = "mistune" },
    { name = "nbclient" },
    { name = "nbformat" },
    { name = "packaging" },
    { name = "pandocfilters" },
    { name = "pygments" },
    { name = "tinycss2" },
    { name = "traitlets" },
]
sdist = { url = "https://files.pythonhosted.org/packages/af/e8/ba521a033b21132008e520c28ceb818f9f092da5f0261e94e509401b29f9/nbconvert-7.16.4.tar.gz", hash = "sha256:86ca91ba266b0a448dc96fa6c5b9d98affabde2867b363258703536807f9f7f4", size = 854422 }
wheels = [
    { url = "https://files.pythonhosted.org/packages/b8/bb/bb5b6a515d1584aa2fd89965b11db6632e4bdc69495a52374bcc36e56cfa/nbconvert-7.16.4-py3-none-any.whl", hash = "sha256:05873c620fe520b6322bf8a5ad562692343fe3452abda5765c7a34b7d1aa3eb3", size = 257388 },
]

[[package]]
name = "nbformat"
version = "5.10.4"
source = { registry = "https://pypi.org/simple" }
dependencies = [
    { name = "fastjsonschema" },
    { name = "jsonschema" },
    { name = "jupyter-core" },
    { name = "traitlets" },
]
sdist = { url = "https://files.pythonhosted.org/packages/6d/fd/91545e604bc3dad7dca9ed03284086039b294c6b3d75c0d2fa45f9e9caf3/nbformat-5.10.4.tar.gz", hash = "sha256:322168b14f937a5d11362988ecac2a4952d3d8e3a2cbeb2319584631226d5b3a", size = 142749 }
wheels = [
    { url = "https://files.pythonhosted.org/packages/a9/82/0340caa499416c78e5d8f5f05947ae4bc3cba53c9f038ab6e9ed964e22f1/nbformat-5.10.4-py3-none-any.whl", hash = "sha256:3b48d6c8fbca4b299bf3982ea7db1af21580e4fec269ad087b9e81588891200b", size = 78454 },
]

[[package]]
name = "nbstripout"
version = "0.8.1"
source = { registry = "https://pypi.org/simple" }
dependencies = [
    { name = "nbformat" },
]
sdist = { url = "https://files.pythonhosted.org/packages/92/6e/05d7e0e35598bd0d423167295f978005912a2dcd137c88ebf36e34047dc7/nbstripout-0.8.1.tar.gz", hash = "sha256:eaac8b6b4e729e8dfe1e5df2c0f8ba44abc5a17a65448f0480141f80be230bb1", size = 26399 }
wheels = [
    { url = "https://files.pythonhosted.org/packages/cf/91/93b459c456b0e4389b2b3ddb3b82cd401d022691334a0f06e92c2046e780/nbstripout-0.8.1-py2.py3-none-any.whl", hash = "sha256:79a8c8da488d98c54c112fa87185045f0271a97d84f1d46918d6a3ee561b30e7", size = 16329 },
]

[[package]]
name = "nest-asyncio"
version = "1.6.0"
source = { registry = "https://pypi.org/simple" }
sdist = { url = "https://files.pythonhosted.org/packages/83/f8/51569ac65d696c8ecbee95938f89d4abf00f47d58d48f6fbabfe8f0baefe/nest_asyncio-1.6.0.tar.gz", hash = "sha256:6f172d5449aca15afd6c646851f4e31e02c598d553a667e38cafa997cfec55fe", size = 7418 }
wheels = [
    { url = "https://files.pythonhosted.org/packages/a0/c4/c2971a3ba4c6103a3d10c4b0f24f461ddc027f0f09763220cf35ca1401b3/nest_asyncio-1.6.0-py3-none-any.whl", hash = "sha256:87af6efd6b5e897c81050477ef65c62e2b2f35d51703cae01aff2905b1852e1c", size = 5195 },
]

[[package]]
name = "networkx"
version = "3.4.2"
source = { registry = "https://pypi.org/simple" }
sdist = { url = "https://files.pythonhosted.org/packages/fd/1d/06475e1cd5264c0b870ea2cc6fdb3e37177c1e565c43f56ff17a10e3937f/networkx-3.4.2.tar.gz", hash = "sha256:307c3669428c5362aab27c8a1260aa8f47c4e91d3891f48be0141738d8d053e1", size = 2151368 }
wheels = [
    { url = "https://files.pythonhosted.org/packages/b9/54/dd730b32ea14ea797530a4479b2ed46a6fb250f682a9cfb997e968bf0261/networkx-3.4.2-py3-none-any.whl", hash = "sha256:df5d4365b724cf81b8c6a7312509d0c22386097011ad1abe274afd5e9d3bbc5f", size = 1723263 },
]

[[package]]
name = "nltk"
version = "3.9.1"
source = { registry = "https://pypi.org/simple" }
dependencies = [
    { name = "click" },
    { name = "joblib" },
    { name = "regex" },
    { name = "tqdm" },
]
sdist = { url = "https://files.pythonhosted.org/packages/3c/87/db8be88ad32c2d042420b6fd9ffd4a149f9a0d7f0e86b3f543be2eeeedd2/nltk-3.9.1.tar.gz", hash = "sha256:87d127bd3de4bd89a4f81265e5fa59cb1b199b27440175370f7417d2bc7ae868", size = 2904691 }
wheels = [
    { url = "https://files.pythonhosted.org/packages/4d/66/7d9e26593edda06e8cb531874633f7c2372279c3b0f46235539fe546df8b/nltk-3.9.1-py3-none-any.whl", hash = "sha256:4fa26829c5b00715afe3061398a8989dc643b92ce7dd93fb4585a70930d168a1", size = 1505442 },
]

[[package]]
name = "nodeenv"
version = "1.9.1"
source = { registry = "https://pypi.org/simple" }
sdist = { url = "https://files.pythonhosted.org/packages/43/16/fc88b08840de0e0a72a2f9d8c6bae36be573e475a6326ae854bcc549fc45/nodeenv-1.9.1.tar.gz", hash = "sha256:6ec12890a2dab7946721edbfbcd91f3319c6ccc9aec47be7c7e6b7011ee6645f", size = 47437 }
wheels = [
    { url = "https://files.pythonhosted.org/packages/d2/1d/1b658dbd2b9fa9c4c9f32accbfc0205d532c8c6194dc0f2a4c0428e7128a/nodeenv-1.9.1-py2.py3-none-any.whl", hash = "sha256:ba11c9782d29c27c70ffbdda2d7415098754709be8a7056d79a737cd901155c9", size = 22314 },
]

[[package]]
name = "notebook-shim"
version = "0.2.4"
source = { registry = "https://pypi.org/simple" }
dependencies = [
    { name = "jupyter-server" },
]
sdist = { url = "https://files.pythonhosted.org/packages/54/d2/92fa3243712b9a3e8bafaf60aac366da1cada3639ca767ff4b5b3654ec28/notebook_shim-0.2.4.tar.gz", hash = "sha256:b4b2cfa1b65d98307ca24361f5b30fe785b53c3fd07b7a47e89acb5e6ac638cb", size = 13167 }
wheels = [
    { url = "https://files.pythonhosted.org/packages/f9/33/bd5b9137445ea4b680023eb0469b2bb969d61303dedb2aac6560ff3d14a1/notebook_shim-0.2.4-py3-none-any.whl", hash = "sha256:411a5be4e9dc882a074ccbcae671eda64cceb068767e9a3419096986560e1cef", size = 13307 },
]

[[package]]
name = "numpy"
version = "2.2.0"
source = { registry = "https://pypi.org/simple" }
sdist = { url = "https://files.pythonhosted.org/packages/47/1b/1d565e0f6e156e1522ab564176b8b29d71e13d8caf003a08768df3d5cec5/numpy-2.2.0.tar.gz", hash = "sha256:140dd80ff8981a583a60980be1a655068f8adebf7a45a06a6858c873fcdcd4a0", size = 20225497 }
wheels = [
    { url = "https://files.pythonhosted.org/packages/7f/bc/a20dc4e1d051149052762e7647455311865d11c603170c476d1e910a353e/numpy-2.2.0-cp312-cp312-macosx_10_13_x86_64.whl", hash = "sha256:cff210198bb4cae3f3c100444c5eaa573a823f05c253e7188e1362a5555235b3", size = 20909153 },
    { url = "https://files.pythonhosted.org/packages/60/3d/ac4fb63f36db94f4c7db05b45e3ecb3f88f778ca71850664460c78cfde41/numpy-2.2.0-cp312-cp312-macosx_11_0_arm64.whl", hash = "sha256:58b92a5828bd4d9aa0952492b7de803135038de47343b2aa3cc23f3b71a3dc4e", size = 14095021 },
    { url = "https://files.pythonhosted.org/packages/41/6d/a654d519d24e4fcc7a83d4a51209cda086f26cf30722b3d8ffc1aa9b775e/numpy-2.2.0-cp312-cp312-macosx_14_0_arm64.whl", hash = "sha256:ebe5e59545401fbb1b24da76f006ab19734ae71e703cdb4a8b347e84a0cece67", size = 5125491 },
    { url = "https://files.pythonhosted.org/packages/e6/22/fab7e1510a62e5092f4e6507a279020052b89f11d9cfe52af7f52c243b04/numpy-2.2.0-cp312-cp312-macosx_14_0_x86_64.whl", hash = "sha256:e2b8cd48a9942ed3f85b95ca4105c45758438c7ed28fff1e4ce3e57c3b589d8e", size = 6658534 },
    { url = "https://files.pythonhosted.org/packages/fc/29/a3d938ddc5a534cd53df7ab79d20a68db8c67578de1df0ae0118230f5f54/numpy-2.2.0-cp312-cp312-manylinux_2_17_aarch64.manylinux2014_aarch64.whl", hash = "sha256:57fcc997ffc0bef234b8875a54d4058afa92b0b0c4223fc1f62f24b3b5e86038", size = 14046306 },
    { url = "https://files.pythonhosted.org/packages/90/24/d0bbb56abdd8934f30384632e3c2ca1ebfeb5d17e150c6e366ba291de36b/numpy-2.2.0-cp312-cp312-manylinux_2_17_x86_64.manylinux2014_x86_64.whl", hash = "sha256:85ad7d11b309bd132d74397fcf2920933c9d1dc865487128f5c03d580f2c3d03", size = 16095819 },
    { url = "https://files.pythonhosted.org/packages/99/9c/58a673faa9e8a0e77248e782f7a17410cf7259b326265646fd50ed49c4e1/numpy-2.2.0-cp312-cp312-musllinux_1_2_aarch64.whl", hash = "sha256:cb24cca1968b21355cc6f3da1a20cd1cebd8a023e3c5b09b432444617949085a", size = 15243215 },
    { url = "https://files.pythonhosted.org/packages/9c/61/f311693f78cbf635cfb69ce9e1e857ff83937a27d93c96ac5932fd33e330/numpy-2.2.0-cp312-cp312-musllinux_1_2_x86_64.whl", hash = "sha256:0798b138c291d792f8ea40fe3768610f3c7dd2574389e37c3f26573757c8f7ef", size = 17860175 },
    { url = "https://files.pythonhosted.org/packages/11/3e/491c34262cb1fc9dd13a00beb80d755ee0517b17db20e54cac7aa524533e/numpy-2.2.0-cp312-cp312-win32.whl", hash = "sha256:afe8fb968743d40435c3827632fd36c5fbde633b0423da7692e426529b1759b1", size = 6273281 },
    { url = "https://files.pythonhosted.org/packages/89/ea/00537f599eb230771157bc509f6ea5b2dddf05d4b09f9d2f1d7096a18781/numpy-2.2.0-cp312-cp312-win_amd64.whl", hash = "sha256:3a4199f519e57d517ebd48cb76b36c82da0360781c6a0353e64c0cac30ecaad3", size = 12613227 },
    { url = "https://files.pythonhosted.org/packages/bd/4c/0d1eef206545c994289e7a9de21b642880a11e0ed47a2b0c407c688c4f69/numpy-2.2.0-cp313-cp313-macosx_10_13_x86_64.whl", hash = "sha256:f8c8b141ef9699ae777c6278b52c706b653bf15d135d302754f6b2e90eb30367", size = 20895707 },
    { url = "https://files.pythonhosted.org/packages/16/cb/88f6c1e6df83002c421d5f854ccf134aa088aa997af786a5dac3f32ec99b/numpy-2.2.0-cp313-cp313-macosx_11_0_arm64.whl", hash = "sha256:0f0986e917aca18f7a567b812ef7ca9391288e2acb7a4308aa9d265bd724bdae", size = 14110592 },
    { url = "https://files.pythonhosted.org/packages/b4/54/817e6894168a43f33dca74199ba0dd0f1acd99aa6323ed6d323d63d640a2/numpy-2.2.0-cp313-cp313-macosx_14_0_arm64.whl", hash = "sha256:1c92113619f7b272838b8d6702a7f8ebe5edea0df48166c47929611d0b4dea69", size = 5110858 },
    { url = "https://files.pythonhosted.org/packages/c7/99/00d8a1a8eb70425bba7880257ed73fed08d3e8d05da4202fb6b9a81d5ee4/numpy-2.2.0-cp313-cp313-macosx_14_0_x86_64.whl", hash = "sha256:5a145e956b374e72ad1dff82779177d4a3c62bc8248f41b80cb5122e68f22d13", size = 6645143 },
    { url = "https://files.pythonhosted.org/packages/34/86/5b9c2b7c56e7a9d9297a0a4be0b8433f498eba52a8f5892d9132b0f64627/numpy-2.2.0-cp313-cp313-manylinux_2_17_aarch64.manylinux2014_aarch64.whl", hash = "sha256:18142b497d70a34b01642b9feabb70156311b326fdddd875a9981f34a369b671", size = 14042812 },
    { url = "https://files.pythonhosted.org/packages/df/54/13535f74391dbe5f479ceed96f1403267be302c840040700d4fd66688089/numpy-2.2.0-cp313-cp313-manylinux_2_17_x86_64.manylinux2014_x86_64.whl", hash = "sha256:a7d41d1612c1a82b64697e894b75db6758d4f21c3ec069d841e60ebe54b5b571", size = 16093419 },
    { url = "https://files.pythonhosted.org/packages/dd/37/dfb2056842ac61315f225aa56f455da369f5223e4c5a38b91d20da1b628b/numpy-2.2.0-cp313-cp313-musllinux_1_2_aarch64.whl", hash = "sha256:a98f6f20465e7618c83252c02041517bd2f7ea29be5378f09667a8f654a5918d", size = 15238969 },
    { url = "https://files.pythonhosted.org/packages/5a/3d/d20d24ee313992f0b7e7b9d9eef642d9b545d39d5b91c4a2cc8c98776328/numpy-2.2.0-cp313-cp313-musllinux_1_2_x86_64.whl", hash = "sha256:e09d40edfdb4e260cb1567d8ae770ccf3b8b7e9f0d9b5c2a9992696b30ce2742", size = 17855705 },
    { url = "https://files.pythonhosted.org/packages/5b/40/944c9ee264f875a2db6f79380944fd2b5bb9d712bb4a134d11f45ad5b693/numpy-2.2.0-cp313-cp313-win32.whl", hash = "sha256:3905a5fffcc23e597ee4d9fb3fcd209bd658c352657548db7316e810ca80458e", size = 6270078 },
    { url = "https://files.pythonhosted.org/packages/30/04/e1ee6f8b22034302d4c5c24e15782bdedf76d90b90f3874ed0b48525def0/numpy-2.2.0-cp313-cp313-win_amd64.whl", hash = "sha256:a184288538e6ad699cbe6b24859206e38ce5fba28f3bcfa51c90d0502c1582b2", size = 12605791 },
    { url = "https://files.pythonhosted.org/packages/ef/fb/51d458625cd6134d60ac15180ae50995d7d21b0f2f92a6286ae7b0792d19/numpy-2.2.0-cp313-cp313t-macosx_10_13_x86_64.whl", hash = "sha256:7832f9e8eb00be32f15fdfb9a981d6955ea9adc8574c521d48710171b6c55e95", size = 20920160 },
    { url = "https://files.pythonhosted.org/packages/b4/34/162ae0c5d2536ea4be98c813b5161c980f0443cd5765fde16ddfe3450140/numpy-2.2.0-cp313-cp313t-macosx_11_0_arm64.whl", hash = "sha256:f0dd071b95bbca244f4cb7f70b77d2ff3aaaba7fa16dc41f58d14854a6204e6c", size = 14119064 },
    { url = "https://files.pythonhosted.org/packages/17/6c/4195dd0e1c41c55f466d516e17e9e28510f32af76d23061ea3da67438e3c/numpy-2.2.0-cp313-cp313t-macosx_14_0_arm64.whl", hash = "sha256:b0b227dcff8cdc3efbce66d4e50891f04d0a387cce282fe1e66199146a6a8fca", size = 5152778 },
    { url = "https://files.pythonhosted.org/packages/2f/47/ea804ae525832c8d05ed85b560dfd242d34e4bb0962bc269ccaa720fb934/numpy-2.2.0-cp313-cp313t-macosx_14_0_x86_64.whl", hash = "sha256:6ab153263a7c5ccaf6dfe7e53447b74f77789f28ecb278c3b5d49db7ece10d6d", size = 6667605 },
    { url = "https://files.pythonhosted.org/packages/76/99/34d20e50b3d894bb16b5374bfbee399ab8ff3a33bf1e1f0b8acfe7bbd70d/numpy-2.2.0-cp313-cp313t-manylinux_2_17_aarch64.manylinux2014_aarch64.whl", hash = "sha256:e500aba968a48e9019e42c0c199b7ec0696a97fa69037bea163b55398e390529", size = 14013275 },
    { url = "https://files.pythonhosted.org/packages/69/8f/a1df7bd02d434ab82539517d1b98028985700cfc4300bc5496fb140ca648/numpy-2.2.0-cp313-cp313t-manylinux_2_17_x86_64.manylinux2014_x86_64.whl", hash = "sha256:440cfb3db4c5029775803794f8638fbdbf71ec702caf32735f53b008e1eaece3", size = 16074900 },
    { url = "https://files.pythonhosted.org/packages/04/94/b419e7a76bf21a00fcb03c613583f10e389fdc8dfe420412ff5710c8ad3d/numpy-2.2.0-cp313-cp313t-musllinux_1_2_aarch64.whl", hash = "sha256:a55dc7a7f0b6198b07ec0cd445fbb98b05234e8b00c5ac4874a63372ba98d4ab", size = 15219122 },
    { url = "https://files.pythonhosted.org/packages/65/d9/dddf398b2b6c5d750892a207a469c2854a8db0f033edaf72103af8cf05aa/numpy-2.2.0-cp313-cp313t-musllinux_1_2_x86_64.whl", hash = "sha256:4bddbaa30d78c86329b26bd6aaaea06b1e47444da99eddac7bf1e2fab717bd72", size = 17851668 },
    { url = "https://files.pythonhosted.org/packages/d4/dc/09a4e5819a9782a213c0eb4eecacdc1cd75ad8dac99279b04cfccb7eeb0a/numpy-2.2.0-cp313-cp313t-win32.whl", hash = "sha256:30bf971c12e4365153afb31fc73f441d4da157153f3400b82db32d04de1e4066", size = 6325288 },
    { url = "https://files.pythonhosted.org/packages/ce/e1/e0d06ec34036c92b43aef206efe99a5f5f04e12c776eab82a36e00c40afc/numpy-2.2.0-cp313-cp313t-win_amd64.whl", hash = "sha256:d35717333b39d1b6bb8433fa758a55f1081543de527171543a2b710551d40881", size = 12692303 },
]

[[package]]
name = "oauthlib"
version = "3.2.2"
source = { registry = "https://pypi.org/simple" }
sdist = { url = "https://files.pythonhosted.org/packages/6d/fa/fbf4001037904031639e6bfbfc02badfc7e12f137a8afa254df6c4c8a670/oauthlib-3.2.2.tar.gz", hash = "sha256:9859c40929662bec5d64f34d01c99e093149682a3f38915dc0655d5a633dd918", size = 177352 }
wheels = [
    { url = "https://files.pythonhosted.org/packages/7e/80/cab10959dc1faead58dc8384a781dfbf93cb4d33d50988f7a69f1b7c9bbe/oauthlib-3.2.2-py3-none-any.whl", hash = "sha256:8139f29aac13e25d502680e9e19963e83f16838d48a0d71c287fe40e7067fbca", size = 151688 },
]

[[package]]
name = "openai"
version = "1.59.8"
source = { registry = "https://pypi.org/simple" }
dependencies = [
    { name = "anyio" },
    { name = "distro" },
    { name = "httpx" },
    { name = "jiter" },
    { name = "pydantic" },
    { name = "sniffio" },
    { name = "tqdm" },
    { name = "typing-extensions" },
]
sdist = { url = "https://files.pythonhosted.org/packages/e0/c4/b4482784de63c7158f6c0afcb07fd66450ea6c912d6bddf9d7599f2eda25/openai-1.59.8.tar.gz", hash = "sha256:ac4bda5fa9819fdc6127e8ea8a63501f425c587244bc653c7c11a8ad84f953e1", size = 346775 }
wheels = [
    { url = "https://files.pythonhosted.org/packages/8c/cf/5b235e12ead3cd2098f9792776c966994c1bc558cba5799e12f3045227df/openai-1.59.8-py3-none-any.whl", hash = "sha256:a8b8ee35c4083b88e6da45406d883cf6bd91a98ab7dd79178b8bc24c8bfb09d9", size = 455567 },
]

[[package]]
name = "openai-responses"
version = "0.11.4"
source = { registry = "https://pypi.org/simple" }
dependencies = [
    { name = "openai" },
    { name = "requests-toolbelt" },
    { name = "respx" },
]
sdist = { url = "https://files.pythonhosted.org/packages/1f/4f/2efb7613351820a36b4be7315eb589a998bcab84ba4ebf3de02755c2b3b8/openai_responses-0.11.4.tar.gz", hash = "sha256:7ba06b58ab7947fe38b02a341ea5e17196e9f1e4db5f4baaec3d2bc57ea7fe32", size = 26589 }
wheels = [
    { url = "https://files.pythonhosted.org/packages/9f/d5/a65d9ea68352b994758261c673c872b16d017bf24de57b692ceb84214c08/openai_responses-0.11.4-py3-none-any.whl", hash = "sha256:f3278f81c4bf6da1c90b508ff1f7ce7b6c19e59a5e17a44928f78540276cb5f3", size = 51669 },
]

[[package]]
name = "openapi-schema-validator"
version = "0.6.2"
source = { registry = "https://pypi.org/simple" }
dependencies = [
    { name = "jsonschema" },
    { name = "jsonschema-specifications" },
    { name = "rfc3339-validator" },
]
sdist = { url = "https://files.pythonhosted.org/packages/5c/b2/7d5bdf2b26b6a95ebf4fbec294acaf4306c713f3a47c2453962511110248/openapi_schema_validator-0.6.2.tar.gz", hash = "sha256:11a95c9c9017912964e3e5f2545a5b11c3814880681fcacfb73b1759bb4f2804", size = 11860 }
wheels = [
    { url = "https://files.pythonhosted.org/packages/b3/dc/9aefae8891454130968ff079ece851d1ae9ccf6fb7965761f47c50c04853/openapi_schema_validator-0.6.2-py3-none-any.whl", hash = "sha256:c4887c1347c669eb7cded9090f4438b710845cd0f90d1fb9e1b3303fb37339f8", size = 8750 },
]

[[package]]
name = "openapi-spec-validator"
version = "0.7.1"
source = { registry = "https://pypi.org/simple" }
dependencies = [
    { name = "jsonschema" },
    { name = "jsonschema-path" },
    { name = "lazy-object-proxy" },
    { name = "openapi-schema-validator" },
]
sdist = { url = "https://files.pythonhosted.org/packages/67/fe/21954ff978239dc29ebb313f5c87eeb4ec929b694b9667323086730998e2/openapi_spec_validator-0.7.1.tar.gz", hash = "sha256:8577b85a8268685da6f8aa30990b83b7960d4d1117e901d451b5d572605e5ec7", size = 37985 }
wheels = [
    { url = "https://files.pythonhosted.org/packages/2b/4d/e744fff95aaf3aeafc968d5ba7297c8cda0d1ecb8e3acd21b25adae4d835/openapi_spec_validator-0.7.1-py3-none-any.whl", hash = "sha256:3c81825043f24ccbcd2f4b149b11e8231abce5ba84f37065e14ec947d8f4e959", size = 38998 },
]

[[package]]
name = "overrides"
version = "7.7.0"
source = { registry = "https://pypi.org/simple" }
sdist = { url = "https://files.pythonhosted.org/packages/36/86/b585f53236dec60aba864e050778b25045f857e17f6e5ea0ae95fe80edd2/overrides-7.7.0.tar.gz", hash = "sha256:55158fa3d93b98cc75299b1e67078ad9003ca27945c76162c1c0766d6f91820a", size = 22812 }
wheels = [
    { url = "https://files.pythonhosted.org/packages/2c/ab/fc8290c6a4c722e5514d80f62b2dc4c4df1a68a41d1364e625c35990fcf3/overrides-7.7.0-py3-none-any.whl", hash = "sha256:c7ed9d062f78b8e4c1a7b70bd8796b35ead4d9f510227ef9c5dc7626c60d7e49", size = 17832 },
]

[[package]]
name = "packaging"
version = "24.2"
source = { registry = "https://pypi.org/simple" }
sdist = { url = "https://files.pythonhosted.org/packages/d0/63/68dbb6eb2de9cb10ee4c9c14a0148804425e13c4fb20d61cce69f53106da/packaging-24.2.tar.gz", hash = "sha256:c228a6dc5e932d346bc5739379109d49e8853dd8223571c7c5b55260edc0b97f", size = 163950 }
wheels = [
    { url = "https://files.pythonhosted.org/packages/88/ef/eb23f262cca3c0c4eb7ab1933c3b1f03d021f2c48f54763065b6f0e321be/packaging-24.2-py3-none-any.whl", hash = "sha256:09abb1bccd265c01f4a3aa3f7a7db064b36514d2cba19a2f694fe6150451a759", size = 65451 },
]

[[package]]
name = "paginate"
version = "0.5.7"
source = { registry = "https://pypi.org/simple" }
sdist = { url = "https://files.pythonhosted.org/packages/ec/46/68dde5b6bc00c1296ec6466ab27dddede6aec9af1b99090e1107091b3b84/paginate-0.5.7.tar.gz", hash = "sha256:22bd083ab41e1a8b4f3690544afb2c60c25e5c9a63a30fa2f483f6c60c8e5945", size = 19252 }
wheels = [
    { url = "https://files.pythonhosted.org/packages/90/96/04b8e52da071d28f5e21a805b19cb9390aa17a47462ac87f5e2696b9566d/paginate-0.5.7-py2.py3-none-any.whl", hash = "sha256:b885e2af73abcf01d9559fd5216b57ef722f8c42affbb63942377668e35c7591", size = 13746 },
]

[[package]]
name = "pandas"
version = "2.2.3"
source = { registry = "https://pypi.org/simple" }
dependencies = [
    { name = "numpy" },
    { name = "python-dateutil" },
    { name = "pytz" },
    { name = "tzdata" },
]
sdist = { url = "https://files.pythonhosted.org/packages/9c/d6/9f8431bacc2e19dca897724cd097b1bb224a6ad5433784a44b587c7c13af/pandas-2.2.3.tar.gz", hash = "sha256:4f18ba62b61d7e192368b84517265a99b4d7ee8912f8708660fb4a366cc82667", size = 4399213 }
wheels = [
    { url = "https://files.pythonhosted.org/packages/17/a3/fb2734118db0af37ea7433f57f722c0a56687e14b14690edff0cdb4b7e58/pandas-2.2.3-cp312-cp312-macosx_10_9_x86_64.whl", hash = "sha256:b1d432e8d08679a40e2a6d8b2f9770a5c21793a6f9f47fdd52c5ce1948a5a8a9", size = 12529893 },
    { url = "https://files.pythonhosted.org/packages/e1/0c/ad295fd74bfac85358fd579e271cded3ac969de81f62dd0142c426b9da91/pandas-2.2.3-cp312-cp312-macosx_11_0_arm64.whl", hash = "sha256:a5a1595fe639f5988ba6a8e5bc9649af3baf26df3998a0abe56c02609392e0a4", size = 11363475 },
    { url = "https://files.pythonhosted.org/packages/c6/2a/4bba3f03f7d07207481fed47f5b35f556c7441acddc368ec43d6643c5777/pandas-2.2.3-cp312-cp312-manylinux2014_aarch64.manylinux_2_17_aarch64.whl", hash = "sha256:5de54125a92bb4d1c051c0659e6fcb75256bf799a732a87184e5ea503965bce3", size = 15188645 },
    { url = "https://files.pythonhosted.org/packages/38/f8/d8fddee9ed0d0c0f4a2132c1dfcf0e3e53265055da8df952a53e7eaf178c/pandas-2.2.3-cp312-cp312-manylinux_2_17_x86_64.manylinux2014_x86_64.whl", hash = "sha256:fffb8ae78d8af97f849404f21411c95062db1496aeb3e56f146f0355c9989319", size = 12739445 },
    { url = "https://files.pythonhosted.org/packages/20/e8/45a05d9c39d2cea61ab175dbe6a2de1d05b679e8de2011da4ee190d7e748/pandas-2.2.3-cp312-cp312-musllinux_1_2_aarch64.whl", hash = "sha256:6dfcb5ee8d4d50c06a51c2fffa6cff6272098ad6540aed1a76d15fb9318194d8", size = 16359235 },
    { url = "https://files.pythonhosted.org/packages/1d/99/617d07a6a5e429ff90c90da64d428516605a1ec7d7bea494235e1c3882de/pandas-2.2.3-cp312-cp312-musllinux_1_2_x86_64.whl", hash = "sha256:062309c1b9ea12a50e8ce661145c6aab431b1e99530d3cd60640e255778bd43a", size = 14056756 },
    { url = "https://files.pythonhosted.org/packages/29/d4/1244ab8edf173a10fd601f7e13b9566c1b525c4f365d6bee918e68381889/pandas-2.2.3-cp312-cp312-win_amd64.whl", hash = "sha256:59ef3764d0fe818125a5097d2ae867ca3fa64df032331b7e0917cf5d7bf66b13", size = 11504248 },
    { url = "https://files.pythonhosted.org/packages/64/22/3b8f4e0ed70644e85cfdcd57454686b9057c6c38d2f74fe4b8bc2527214a/pandas-2.2.3-cp313-cp313-macosx_10_13_x86_64.whl", hash = "sha256:f00d1345d84d8c86a63e476bb4955e46458b304b9575dcf71102b5c705320015", size = 12477643 },
    { url = "https://files.pythonhosted.org/packages/e4/93/b3f5d1838500e22c8d793625da672f3eec046b1a99257666c94446969282/pandas-2.2.3-cp313-cp313-macosx_11_0_arm64.whl", hash = "sha256:3508d914817e153ad359d7e069d752cdd736a247c322d932eb89e6bc84217f28", size = 11281573 },
    { url = "https://files.pythonhosted.org/packages/f5/94/6c79b07f0e5aab1dcfa35a75f4817f5c4f677931d4234afcd75f0e6a66ca/pandas-2.2.3-cp313-cp313-manylinux2014_aarch64.manylinux_2_17_aarch64.whl", hash = "sha256:22a9d949bfc9a502d320aa04e5d02feab689d61da4e7764b62c30b991c42c5f0", size = 15196085 },
    { url = "https://files.pythonhosted.org/packages/e8/31/aa8da88ca0eadbabd0a639788a6da13bb2ff6edbbb9f29aa786450a30a91/pandas-2.2.3-cp313-cp313-manylinux_2_17_x86_64.manylinux2014_x86_64.whl", hash = "sha256:f3a255b2c19987fbbe62a9dfd6cff7ff2aa9ccab3fc75218fd4b7530f01efa24", size = 12711809 },
    { url = "https://files.pythonhosted.org/packages/ee/7c/c6dbdb0cb2a4344cacfb8de1c5808ca885b2e4dcfde8008266608f9372af/pandas-2.2.3-cp313-cp313-musllinux_1_2_aarch64.whl", hash = "sha256:800250ecdadb6d9c78eae4990da62743b857b470883fa27f652db8bdde7f6659", size = 16356316 },
    { url = "https://files.pythonhosted.org/packages/57/b7/8b757e7d92023b832869fa8881a992696a0bfe2e26f72c9ae9f255988d42/pandas-2.2.3-cp313-cp313-musllinux_1_2_x86_64.whl", hash = "sha256:6374c452ff3ec675a8f46fd9ab25c4ad0ba590b71cf0656f8b6daa5202bca3fb", size = 14022055 },
    { url = "https://files.pythonhosted.org/packages/3b/bc/4b18e2b8c002572c5a441a64826252ce5da2aa738855747247a971988043/pandas-2.2.3-cp313-cp313-win_amd64.whl", hash = "sha256:61c5ad4043f791b61dd4752191d9f07f0ae412515d59ba8f005832a532f8736d", size = 11481175 },
    { url = "https://files.pythonhosted.org/packages/76/a3/a5d88146815e972d40d19247b2c162e88213ef51c7c25993942c39dbf41d/pandas-2.2.3-cp313-cp313t-macosx_10_13_x86_64.whl", hash = "sha256:3b71f27954685ee685317063bf13c7709a7ba74fc996b84fc6821c59b0f06468", size = 12615650 },
    { url = "https://files.pythonhosted.org/packages/9c/8c/f0fd18f6140ddafc0c24122c8a964e48294acc579d47def376fef12bcb4a/pandas-2.2.3-cp313-cp313t-macosx_11_0_arm64.whl", hash = "sha256:38cf8125c40dae9d5acc10fa66af8ea6fdf760b2714ee482ca691fc66e6fcb18", size = 11290177 },
    { url = "https://files.pythonhosted.org/packages/ed/f9/e995754eab9c0f14c6777401f7eece0943840b7a9fc932221c19d1abee9f/pandas-2.2.3-cp313-cp313t-manylinux2014_aarch64.manylinux_2_17_aarch64.whl", hash = "sha256:ba96630bc17c875161df3818780af30e43be9b166ce51c9a18c1feae342906c2", size = 14651526 },
    { url = "https://files.pythonhosted.org/packages/25/b0/98d6ae2e1abac4f35230aa756005e8654649d305df9a28b16b9ae4353bff/pandas-2.2.3-cp313-cp313t-manylinux_2_17_x86_64.manylinux2014_x86_64.whl", hash = "sha256:1db71525a1538b30142094edb9adc10be3f3e176748cd7acc2240c2f2e5aa3a4", size = 11871013 },
    { url = "https://files.pythonhosted.org/packages/cc/57/0f72a10f9db6a4628744c8e8f0df4e6e21de01212c7c981d31e50ffc8328/pandas-2.2.3-cp313-cp313t-musllinux_1_2_aarch64.whl", hash = "sha256:15c0e1e02e93116177d29ff83e8b1619c93ddc9c49083f237d4312337a61165d", size = 15711620 },
    { url = "https://files.pythonhosted.org/packages/ab/5f/b38085618b950b79d2d9164a711c52b10aefc0ae6833b96f626b7021b2ed/pandas-2.2.3-cp313-cp313t-musllinux_1_2_x86_64.whl", hash = "sha256:ad5b65698ab28ed8d7f18790a0dc58005c7629f227be9ecc1072aa74c0c1d43a", size = 13098436 },
]

[[package]]
name = "pandocfilters"
version = "1.5.1"
source = { registry = "https://pypi.org/simple" }
sdist = { url = "https://files.pythonhosted.org/packages/70/6f/3dd4940bbe001c06a65f88e36bad298bc7a0de5036115639926b0c5c0458/pandocfilters-1.5.1.tar.gz", hash = "sha256:002b4a555ee4ebc03f8b66307e287fa492e4a77b4ea14d3f934328297bb4939e", size = 8454 }
wheels = [
    { url = "https://files.pythonhosted.org/packages/ef/af/4fbc8cab944db5d21b7e2a5b8e9211a03a79852b1157e2c102fcc61ac440/pandocfilters-1.5.1-py2.py3-none-any.whl", hash = "sha256:93be382804a9cdb0a7267585f157e5d1731bbe5545a85b268d6f5fe6232de2bc", size = 8663 },
]

[[package]]
name = "parso"
version = "0.8.4"
source = { registry = "https://pypi.org/simple" }
sdist = { url = "https://files.pythonhosted.org/packages/66/94/68e2e17afaa9169cf6412ab0f28623903be73d1b32e208d9e8e541bb086d/parso-0.8.4.tar.gz", hash = "sha256:eb3a7b58240fb99099a345571deecc0f9540ea5f4dd2fe14c2a99d6b281ab92d", size = 400609 }
wheels = [
    { url = "https://files.pythonhosted.org/packages/c6/ac/dac4a63f978e4dcb3c6d3a78c4d8e0192a113d288502a1216950c41b1027/parso-0.8.4-py2.py3-none-any.whl", hash = "sha256:a418670a20291dacd2dddc80c377c5c3791378ee1e8d12bffc35420643d43f18", size = 103650 },
]

[[package]]
name = "pathable"
version = "0.4.3"
source = { registry = "https://pypi.org/simple" }
sdist = { url = "https://files.pythonhosted.org/packages/9d/ed/e0e29300253b61dea3b7ec3a31f5d061d577c2a6fd1e35c5cfd0e6f2cd6d/pathable-0.4.3.tar.gz", hash = "sha256:5c869d315be50776cc8a993f3af43e0c60dc01506b399643f919034ebf4cdcab", size = 8679 }
wheels = [
    { url = "https://files.pythonhosted.org/packages/5b/0a/acfb251ba01009d3053f04f4661e96abf9d485266b04a0a4deebc702d9cb/pathable-0.4.3-py3-none-any.whl", hash = "sha256:cdd7b1f9d7d5c8b8d3315dbf5a86b2596053ae845f056f57d97c0eefff84da14", size = 9587 },
]

[[package]]
name = "pathspec"
version = "0.12.1"
source = { registry = "https://pypi.org/simple" }
sdist = { url = "https://files.pythonhosted.org/packages/ca/bc/f35b8446f4531a7cb215605d100cd88b7ac6f44ab3fc94870c120ab3adbf/pathspec-0.12.1.tar.gz", hash = "sha256:a482d51503a1ab33b1c67a6c3813a26953dbdc71c31dacaef9a838c4e29f5712", size = 51043 }
wheels = [
    { url = "https://files.pythonhosted.org/packages/cc/20/ff623b09d963f88bfde16306a54e12ee5ea43e9b597108672ff3a408aad6/pathspec-0.12.1-py3-none-any.whl", hash = "sha256:a0d503e138a4c123b27490a4f7beda6a01c6f288df0e4a8b79c7eb0dc7b4cc08", size = 31191 },
]

[[package]]
name = "pexpect"
version = "4.9.0"
source = { registry = "https://pypi.org/simple" }
dependencies = [
    { name = "ptyprocess" },
]
sdist = { url = "https://files.pythonhosted.org/packages/42/92/cc564bf6381ff43ce1f4d06852fc19a2f11d180f23dc32d9588bee2f149d/pexpect-4.9.0.tar.gz", hash = "sha256:ee7d41123f3c9911050ea2c2dac107568dc43b2d3b0c7557a33212c398ead30f", size = 166450 }
wheels = [
    { url = "https://files.pythonhosted.org/packages/9e/c3/059298687310d527a58bb01f3b1965787ee3b40dce76752eda8b44e9a2c5/pexpect-4.9.0-py2.py3-none-any.whl", hash = "sha256:7236d1e080e4936be2dc3e326cec0af72acf9212a7e1d060210e70a47e253523", size = 63772 },
]

[[package]]
name = "pillow"
version = "11.1.0"
source = { registry = "https://pypi.org/simple" }
sdist = { url = "https://files.pythonhosted.org/packages/f3/af/c097e544e7bd278333db77933e535098c259609c4eb3b85381109602fb5b/pillow-11.1.0.tar.gz", hash = "sha256:368da70808b36d73b4b390a8ffac11069f8a5c85f29eff1f1b01bcf3ef5b2a20", size = 46742715 }
wheels = [
    { url = "https://files.pythonhosted.org/packages/95/20/9ce6ed62c91c073fcaa23d216e68289e19d95fb8188b9fb7a63d36771db8/pillow-11.1.0-cp312-cp312-macosx_10_13_x86_64.whl", hash = "sha256:2062ffb1d36544d42fcaa277b069c88b01bb7298f4efa06731a7fd6cc290b81a", size = 3226818 },
    { url = "https://files.pythonhosted.org/packages/b9/d8/f6004d98579a2596c098d1e30d10b248798cceff82d2b77aa914875bfea1/pillow-11.1.0-cp312-cp312-macosx_11_0_arm64.whl", hash = "sha256:a85b653980faad27e88b141348707ceeef8a1186f75ecc600c395dcac19f385b", size = 3101662 },
    { url = "https://files.pythonhosted.org/packages/08/d9/892e705f90051c7a2574d9f24579c9e100c828700d78a63239676f960b74/pillow-11.1.0-cp312-cp312-manylinux_2_17_aarch64.manylinux2014_aarch64.whl", hash = "sha256:9409c080586d1f683df3f184f20e36fb647f2e0bc3988094d4fd8c9f4eb1b3b3", size = 4329317 },
    { url = "https://files.pythonhosted.org/packages/8c/aa/7f29711f26680eab0bcd3ecdd6d23ed6bce180d82e3f6380fb7ae35fcf3b/pillow-11.1.0-cp312-cp312-manylinux_2_17_x86_64.manylinux2014_x86_64.whl", hash = "sha256:7fdadc077553621911f27ce206ffcbec7d3f8d7b50e0da39f10997e8e2bb7f6a", size = 4412999 },
    { url = "https://files.pythonhosted.org/packages/c8/c4/8f0fe3b9e0f7196f6d0bbb151f9fba323d72a41da068610c4c960b16632a/pillow-11.1.0-cp312-cp312-manylinux_2_28_aarch64.whl", hash = "sha256:93a18841d09bcdd774dcdc308e4537e1f867b3dec059c131fde0327899734aa1", size = 4368819 },
    { url = "https://files.pythonhosted.org/packages/38/0d/84200ed6a871ce386ddc82904bfadc0c6b28b0c0ec78176871a4679e40b3/pillow-11.1.0-cp312-cp312-manylinux_2_28_x86_64.whl", hash = "sha256:9aa9aeddeed452b2f616ff5507459e7bab436916ccb10961c4a382cd3e03f47f", size = 4496081 },
    { url = "https://files.pythonhosted.org/packages/84/9c/9bcd66f714d7e25b64118e3952d52841a4babc6d97b6d28e2261c52045d4/pillow-11.1.0-cp312-cp312-musllinux_1_2_aarch64.whl", hash = "sha256:3cdcdb0b896e981678eee140d882b70092dac83ac1cdf6b3a60e2216a73f2b91", size = 4296513 },
    { url = "https://files.pythonhosted.org/packages/db/61/ada2a226e22da011b45f7104c95ebda1b63dcbb0c378ad0f7c2a710f8fd2/pillow-11.1.0-cp312-cp312-musllinux_1_2_x86_64.whl", hash = "sha256:36ba10b9cb413e7c7dfa3e189aba252deee0602c86c309799da5a74009ac7a1c", size = 4431298 },
    { url = "https://files.pythonhosted.org/packages/e7/c4/fc6e86750523f367923522014b821c11ebc5ad402e659d8c9d09b3c9d70c/pillow-11.1.0-cp312-cp312-win32.whl", hash = "sha256:cfd5cd998c2e36a862d0e27b2df63237e67273f2fc78f47445b14e73a810e7e6", size = 2291630 },
    { url = "https://files.pythonhosted.org/packages/08/5c/2104299949b9d504baf3f4d35f73dbd14ef31bbd1ddc2c1b66a5b7dfda44/pillow-11.1.0-cp312-cp312-win_amd64.whl", hash = "sha256:a697cd8ba0383bba3d2d3ada02b34ed268cb548b369943cd349007730c92bddf", size = 2626369 },
    { url = "https://files.pythonhosted.org/packages/37/f3/9b18362206b244167c958984b57c7f70a0289bfb59a530dd8af5f699b910/pillow-11.1.0-cp312-cp312-win_arm64.whl", hash = "sha256:4dd43a78897793f60766563969442020e90eb7847463eca901e41ba186a7d4a5", size = 2375240 },
    { url = "https://files.pythonhosted.org/packages/b3/31/9ca79cafdce364fd5c980cd3416c20ce1bebd235b470d262f9d24d810184/pillow-11.1.0-cp313-cp313-macosx_10_13_x86_64.whl", hash = "sha256:ae98e14432d458fc3de11a77ccb3ae65ddce70f730e7c76140653048c71bfcbc", size = 3226640 },
    { url = "https://files.pythonhosted.org/packages/ac/0f/ff07ad45a1f172a497aa393b13a9d81a32e1477ef0e869d030e3c1532521/pillow-11.1.0-cp313-cp313-macosx_11_0_arm64.whl", hash = "sha256:cc1331b6d5a6e144aeb5e626f4375f5b7ae9934ba620c0ac6b3e43d5e683a0f0", size = 3101437 },
    { url = "https://files.pythonhosted.org/packages/08/2f/9906fca87a68d29ec4530be1f893149e0cb64a86d1f9f70a7cfcdfe8ae44/pillow-11.1.0-cp313-cp313-manylinux_2_17_aarch64.manylinux2014_aarch64.whl", hash = "sha256:758e9d4ef15d3560214cddbc97b8ef3ef86ce04d62ddac17ad39ba87e89bd3b1", size = 4326605 },
    { url = "https://files.pythonhosted.org/packages/b0/0f/f3547ee15b145bc5c8b336401b2d4c9d9da67da9dcb572d7c0d4103d2c69/pillow-11.1.0-cp313-cp313-manylinux_2_17_x86_64.manylinux2014_x86_64.whl", hash = "sha256:b523466b1a31d0dcef7c5be1f20b942919b62fd6e9a9be199d035509cbefc0ec", size = 4411173 },
    { url = "https://files.pythonhosted.org/packages/b1/df/bf8176aa5db515c5de584c5e00df9bab0713548fd780c82a86cba2c2fedb/pillow-11.1.0-cp313-cp313-manylinux_2_28_aarch64.whl", hash = "sha256:9044b5e4f7083f209c4e35aa5dd54b1dd5b112b108648f5c902ad586d4f945c5", size = 4369145 },
    { url = "https://files.pythonhosted.org/packages/de/7c/7433122d1cfadc740f577cb55526fdc39129a648ac65ce64db2eb7209277/pillow-11.1.0-cp313-cp313-manylinux_2_28_x86_64.whl", hash = "sha256:3764d53e09cdedd91bee65c2527815d315c6b90d7b8b79759cc48d7bf5d4f114", size = 4496340 },
    { url = "https://files.pythonhosted.org/packages/25/46/dd94b93ca6bd555588835f2504bd90c00d5438fe131cf01cfa0c5131a19d/pillow-11.1.0-cp313-cp313-musllinux_1_2_aarch64.whl", hash = "sha256:31eba6bbdd27dde97b0174ddf0297d7a9c3a507a8a1480e1e60ef914fe23d352", size = 4296906 },
    { url = "https://files.pythonhosted.org/packages/a8/28/2f9d32014dfc7753e586db9add35b8a41b7a3b46540e965cb6d6bc607bd2/pillow-11.1.0-cp313-cp313-musllinux_1_2_x86_64.whl", hash = "sha256:b5d658fbd9f0d6eea113aea286b21d3cd4d3fd978157cbf2447a6035916506d3", size = 4431759 },
    { url = "https://files.pythonhosted.org/packages/33/48/19c2cbe7403870fbe8b7737d19eb013f46299cdfe4501573367f6396c775/pillow-11.1.0-cp313-cp313-win32.whl", hash = "sha256:f86d3a7a9af5d826744fabf4afd15b9dfef44fe69a98541f666f66fbb8d3fef9", size = 2291657 },
    { url = "https://files.pythonhosted.org/packages/3b/ad/285c556747d34c399f332ba7c1a595ba245796ef3e22eae190f5364bb62b/pillow-11.1.0-cp313-cp313-win_amd64.whl", hash = "sha256:593c5fd6be85da83656b93ffcccc2312d2d149d251e98588b14fbc288fd8909c", size = 2626304 },
    { url = "https://files.pythonhosted.org/packages/e5/7b/ef35a71163bf36db06e9c8729608f78dedf032fc8313d19bd4be5c2588f3/pillow-11.1.0-cp313-cp313-win_arm64.whl", hash = "sha256:11633d58b6ee5733bde153a8dafd25e505ea3d32e261accd388827ee987baf65", size = 2375117 },
    { url = "https://files.pythonhosted.org/packages/79/30/77f54228401e84d6791354888549b45824ab0ffde659bafa67956303a09f/pillow-11.1.0-cp313-cp313t-macosx_10_13_x86_64.whl", hash = "sha256:70ca5ef3b3b1c4a0812b5c63c57c23b63e53bc38e758b37a951e5bc466449861", size = 3230060 },
    { url = "https://files.pythonhosted.org/packages/ce/b1/56723b74b07dd64c1010fee011951ea9c35a43d8020acd03111f14298225/pillow-11.1.0-cp313-cp313t-macosx_11_0_arm64.whl", hash = "sha256:8000376f139d4d38d6851eb149b321a52bb8893a88dae8ee7d95840431977081", size = 3106192 },
    { url = "https://files.pythonhosted.org/packages/e1/cd/7bf7180e08f80a4dcc6b4c3a0aa9e0b0ae57168562726a05dc8aa8fa66b0/pillow-11.1.0-cp313-cp313t-manylinux_2_17_x86_64.manylinux2014_x86_64.whl", hash = "sha256:9ee85f0696a17dd28fbcfceb59f9510aa71934b483d1f5601d1030c3c8304f3c", size = 4446805 },
    { url = "https://files.pythonhosted.org/packages/97/42/87c856ea30c8ed97e8efbe672b58c8304dee0573f8c7cab62ae9e31db6ae/pillow-11.1.0-cp313-cp313t-manylinux_2_28_x86_64.whl", hash = "sha256:dd0e081319328928531df7a0e63621caf67652c8464303fd102141b785ef9547", size = 4530623 },
    { url = "https://files.pythonhosted.org/packages/ff/41/026879e90c84a88e33fb00cc6bd915ac2743c67e87a18f80270dfe3c2041/pillow-11.1.0-cp313-cp313t-musllinux_1_2_x86_64.whl", hash = "sha256:e63e4e5081de46517099dc30abe418122f54531a6ae2ebc8680bcd7096860eab", size = 4465191 },
    { url = "https://files.pythonhosted.org/packages/e5/fb/a7960e838bc5df57a2ce23183bfd2290d97c33028b96bde332a9057834d3/pillow-11.1.0-cp313-cp313t-win32.whl", hash = "sha256:dda60aa465b861324e65a78c9f5cf0f4bc713e4309f83bc387be158b077963d9", size = 2295494 },
    { url = "https://files.pythonhosted.org/packages/d7/6c/6ec83ee2f6f0fda8d4cf89045c6be4b0373ebfc363ba8538f8c999f63fcd/pillow-11.1.0-cp313-cp313t-win_amd64.whl", hash = "sha256:ad5db5781c774ab9a9b2c4302bbf0c1014960a0a7be63278d13ae6fdf88126fe", size = 2631595 },
    { url = "https://files.pythonhosted.org/packages/cf/6c/41c21c6c8af92b9fea313aa47c75de49e2f9a467964ee33eb0135d47eb64/pillow-11.1.0-cp313-cp313t-win_arm64.whl", hash = "sha256:67cd427c68926108778a9005f2a04adbd5e67c442ed21d95389fe1d595458756", size = 2377651 },
]

[[package]]
name = "platformdirs"
version = "4.3.6"
source = { registry = "https://pypi.org/simple" }
sdist = { url = "https://files.pythonhosted.org/packages/13/fc/128cc9cb8f03208bdbf93d3aa862e16d376844a14f9a0ce5cf4507372de4/platformdirs-4.3.6.tar.gz", hash = "sha256:357fb2acbc885b0419afd3ce3ed34564c13c9b95c89360cd9563f73aa5e2b907", size = 21302 }
wheels = [
    { url = "https://files.pythonhosted.org/packages/3c/a6/bc1012356d8ece4d66dd75c4b9fc6c1f6650ddd5991e421177d9f8f671be/platformdirs-4.3.6-py3-none-any.whl", hash = "sha256:73e575e1408ab8103900836b97580d5307456908a03e92031bab39e4554cc3fb", size = 18439 },
]

[[package]]
name = "plugboard"
version = "0.0.0"
source = { editable = "." }
dependencies = [
    { name = "aiosqlite" },
    { name = "annotated-types" },
    { name = "async-lru" },
    { name = "fsspec" },
    { name = "msgspec", extra = ["yaml"] },
    { name = "pandas" },
    { name = "pyarrow" },
    { name = "pydantic" },
    { name = "rich" },
    { name = "sqlalchemy", extra = ["asyncio"] },
    { name = "typer" },
]

[package.optional-dependencies]
aws = [
    { name = "s3fs" },
]
azure = [
    { name = "adlfs" },
]
gcp = [
    { name = "gcsfs" },
]
llm = [
    { name = "llama-index" },
]
ray = [
    { name = "pyzmq" },
    { name = "ray" },
]

[package.dev-dependencies]
dev = [
    { name = "ipython" },
    { name = "jupyterlab" },
    { name = "mypy" },
    { name = "nbstripout" },
    { name = "pre-commit" },
    { name = "ruff" },
    { name = "types-aiofiles" },
]
docs = [
    { name = "mike" },
    { name = "mkdocs-material" },
    { name = "mkdocstrings", extra = ["python"] },
]
test = [
    { name = "aiofile" },
    { name = "aiosqlite" },
    { name = "anyio" },
    { name = "llama-index" },
    { name = "moto", extra = ["server"] },
    { name = "openai-responses" },
    { name = "pytest" },
    { name = "pytest-asyncio" },
    { name = "pytest-cases" },
    { name = "pytest-env" },
    { name = "pytest-rerunfailures" },
    { name = "ray" },
    { name = "s3fs" },
    { name = "time-machine" },
]

[package.metadata]
requires-dist = [
    { name = "adlfs", marker = "extra == 'azure'", specifier = ">=2024.7.0" },
    { name = "aiosqlite", specifier = "~=0.20" },
    { name = "annotated-types", specifier = "~=0.7" },
    { name = "async-lru", specifier = "~=2.0" },
    { name = "fsspec", specifier = ">=2024.9.0" },
    { name = "gcsfs", marker = "extra == 'gcp'", specifier = ">=2024.9.0.post1" },
<<<<<<< HEAD
    { name = "inject", specifier = "~=5.2" },
    { name = "llama-index", marker = "extra == 'llm'", specifier = ">=0.12.11" },
=======
>>>>>>> 8b48dae5
    { name = "msgspec", extras = ["yaml"], specifier = "~=0.18" },
    { name = "pandas", specifier = ">=1.0,<3" },
    { name = "pyarrow", specifier = "~=17.0" },
    { name = "pydantic", specifier = "~=2.8" },
    { name = "pyzmq", marker = "extra == 'ray'", specifier = "~=26.2" },
    { name = "ray", marker = "extra == 'ray'", specifier = ">=2.40.0" },
    { name = "rich", specifier = "~=13.9" },
    { name = "s3fs", marker = "extra == 'aws'", specifier = ">=2024.9.0" },
    { name = "sqlalchemy", extras = ["asyncio"], specifier = "~=2.0" },
    { name = "typer", specifier = "~=0.12" },
]

[package.metadata.requires-dev]
dev = [
    { name = "ipython", specifier = "~=8.26" },
    { name = "jupyterlab", specifier = "~=4.2" },
    { name = "mypy", specifier = "~=1.11" },
    { name = "nbstripout", specifier = "~=0.8" },
    { name = "pre-commit", specifier = "~=3.8" },
    { name = "ruff", specifier = "~=0.5" },
    { name = "types-aiofiles", specifier = "~=24.1" },
]
docs = [
    { name = "mike", specifier = "~=2.1" },
    { name = "mkdocs-material", specifier = "~=9.5" },
    { name = "mkdocstrings", extras = ["python"], specifier = "~=0.25" },
]
test = [
    { name = "aiofile", specifier = "~=3.9" },
    { name = "aiosqlite", specifier = "~=0.20" },
    { name = "anyio", specifier = ">=4.3.0,<4.4.0" },
    { name = "llama-index", specifier = ">=0.12.11" },
    { name = "moto", extras = ["server"], specifier = "~=5.0" },
    { name = "openai-responses", specifier = ">=0.11.4" },
    { name = "pytest", specifier = "~=8.3" },
    { name = "pytest-asyncio", specifier = "~=0.23" },
    { name = "pytest-cases", specifier = "~=3.8" },
    { name = "pytest-env", specifier = "~=1.1" },
    { name = "pytest-rerunfailures", specifier = "~=14.0" },
    { name = "ray", specifier = ">=2.40.0" },
    { name = "s3fs", specifier = ">=2024.9.0" },
    { name = "time-machine", specifier = "~=2.15" },
]

[[package]]
name = "pluggy"
version = "1.5.0"
source = { registry = "https://pypi.org/simple" }
sdist = { url = "https://files.pythonhosted.org/packages/96/2d/02d4312c973c6050a18b314a5ad0b3210edb65a906f868e31c111dede4a6/pluggy-1.5.0.tar.gz", hash = "sha256:2cffa88e94fdc978c4c574f15f9e59b7f4201d439195c3715ca9e2486f1d0cf1", size = 67955 }
wheels = [
    { url = "https://files.pythonhosted.org/packages/88/5f/e351af9a41f866ac3f1fac4ca0613908d9a41741cfcf2228f4ad853b697d/pluggy-1.5.0-py3-none-any.whl", hash = "sha256:44e1ad92c8ca002de6377e165f3e0f1be63266ab4d554740532335b9d75ea669", size = 20556 },
]

[[package]]
name = "ply"
version = "3.11"
source = { registry = "https://pypi.org/simple" }
sdist = { url = "https://files.pythonhosted.org/packages/e5/69/882ee5c9d017149285cab114ebeab373308ef0f874fcdac9beb90e0ac4da/ply-3.11.tar.gz", hash = "sha256:00c7c1aaa88358b9c765b6d3000c6eec0ba42abca5351b095321aef446081da3", size = 159130 }
wheels = [
    { url = "https://files.pythonhosted.org/packages/a3/58/35da89ee790598a0700ea49b2a66594140f44dec458c07e8e3d4979137fc/ply-3.11-py2.py3-none-any.whl", hash = "sha256:096f9b8350b65ebd2fd1346b12452efe5b9607f7482813ffca50c22722a807ce", size = 49567 },
]

[[package]]
name = "portalocker"
version = "2.10.1"
source = { registry = "https://pypi.org/simple" }
dependencies = [
    { name = "pywin32", marker = "platform_system == 'Windows'" },
]
sdist = { url = "https://files.pythonhosted.org/packages/ed/d3/c6c64067759e87af98cc668c1cc75171347d0f1577fab7ca3749134e3cd4/portalocker-2.10.1.tar.gz", hash = "sha256:ef1bf844e878ab08aee7e40184156e1151f228f103aa5c6bd0724cc330960f8f", size = 40891 }
wheels = [
    { url = "https://files.pythonhosted.org/packages/9b/fb/a70a4214956182e0d7a9099ab17d50bfcba1056188e9b14f35b9e2b62a0d/portalocker-2.10.1-py3-none-any.whl", hash = "sha256:53a5984ebc86a025552264b459b46a2086e269b21823cb572f8f28ee759e45bf", size = 18423 },
]

[[package]]
name = "pre-commit"
version = "3.8.0"
source = { registry = "https://pypi.org/simple" }
dependencies = [
    { name = "cfgv" },
    { name = "identify" },
    { name = "nodeenv" },
    { name = "pyyaml" },
    { name = "virtualenv" },
]
sdist = { url = "https://files.pythonhosted.org/packages/64/10/97ee2fa54dff1e9da9badbc5e35d0bbaef0776271ea5907eccf64140f72f/pre_commit-3.8.0.tar.gz", hash = "sha256:8bb6494d4a20423842e198980c9ecf9f96607a07ea29549e180eef9ae80fe7af", size = 177815 }
wheels = [
    { url = "https://files.pythonhosted.org/packages/07/92/caae8c86e94681b42c246f0bca35c059a2f0529e5b92619f6aba4cf7e7b6/pre_commit-3.8.0-py2.py3-none-any.whl", hash = "sha256:9a90a53bf82fdd8778d58085faf8d83df56e40dfe18f45b19446e26bf1b3a63f", size = 204643 },
]

[[package]]
name = "prometheus-client"
version = "0.21.1"
source = { registry = "https://pypi.org/simple" }
sdist = { url = "https://files.pythonhosted.org/packages/62/14/7d0f567991f3a9af8d1cd4f619040c93b68f09a02b6d0b6ab1b2d1ded5fe/prometheus_client-0.21.1.tar.gz", hash = "sha256:252505a722ac04b0456be05c05f75f45d760c2911ffc45f2a06bcaed9f3ae3fb", size = 78551 }
wheels = [
    { url = "https://files.pythonhosted.org/packages/ff/c2/ab7d37426c179ceb9aeb109a85cda8948bb269b7561a0be870cc656eefe4/prometheus_client-0.21.1-py3-none-any.whl", hash = "sha256:594b45c410d6f4f8888940fe80b5cc2521b305a1fafe1c58609ef715a001f301", size = 54682 },
]

[[package]]
name = "prompt-toolkit"
version = "3.0.48"
source = { registry = "https://pypi.org/simple" }
dependencies = [
    { name = "wcwidth" },
]
sdist = { url = "https://files.pythonhosted.org/packages/2d/4f/feb5e137aff82f7c7f3248267b97451da3644f6cdc218edfe549fb354127/prompt_toolkit-3.0.48.tar.gz", hash = "sha256:d6623ab0477a80df74e646bdbc93621143f5caf104206aa29294d53de1a03d90", size = 424684 }
wheels = [
    { url = "https://files.pythonhosted.org/packages/a9/6a/fd08d94654f7e67c52ca30523a178b3f8ccc4237fce4be90d39c938a831a/prompt_toolkit-3.0.48-py3-none-any.whl", hash = "sha256:f49a827f90062e411f1ce1f854f2aedb3c23353244f8108b89283587397ac10e", size = 386595 },
]

[[package]]
name = "propcache"
version = "0.2.1"
source = { registry = "https://pypi.org/simple" }
sdist = { url = "https://files.pythonhosted.org/packages/20/c8/2a13f78d82211490855b2fb303b6721348d0787fdd9a12ac46d99d3acde1/propcache-0.2.1.tar.gz", hash = "sha256:3f77ce728b19cb537714499928fe800c3dda29e8d9428778fc7c186da4c09a64", size = 41735 }
wheels = [
    { url = "https://files.pythonhosted.org/packages/4c/28/1d205fe49be8b1b4df4c50024e62480a442b1a7b818e734308bb0d17e7fb/propcache-0.2.1-cp312-cp312-macosx_10_13_universal2.whl", hash = "sha256:081a430aa8d5e8876c6909b67bd2d937bfd531b0382d3fdedb82612c618bc41a", size = 79588 },
    { url = "https://files.pythonhosted.org/packages/21/ee/fc4d893f8d81cd4971affef2a6cb542b36617cd1d8ce56b406112cb80bf7/propcache-0.2.1-cp312-cp312-macosx_10_13_x86_64.whl", hash = "sha256:d2ccec9ac47cf4e04897619c0e0c1a48c54a71bdf045117d3a26f80d38ab1fb0", size = 45825 },
    { url = "https://files.pythonhosted.org/packages/4a/de/bbe712f94d088da1d237c35d735f675e494a816fd6f54e9db2f61ef4d03f/propcache-0.2.1-cp312-cp312-macosx_11_0_arm64.whl", hash = "sha256:14d86fe14b7e04fa306e0c43cdbeebe6b2c2156a0c9ce56b815faacc193e320d", size = 45357 },
    { url = "https://files.pythonhosted.org/packages/7f/14/7ae06a6cf2a2f1cb382586d5a99efe66b0b3d0c6f9ac2f759e6f7af9d7cf/propcache-0.2.1-cp312-cp312-manylinux_2_17_aarch64.manylinux2014_aarch64.whl", hash = "sha256:049324ee97bb67285b49632132db351b41e77833678432be52bdd0289c0e05e4", size = 241869 },
    { url = "https://files.pythonhosted.org/packages/cc/59/227a78be960b54a41124e639e2c39e8807ac0c751c735a900e21315f8c2b/propcache-0.2.1-cp312-cp312-manylinux_2_17_ppc64le.manylinux2014_ppc64le.whl", hash = "sha256:1cd9a1d071158de1cc1c71a26014dcdfa7dd3d5f4f88c298c7f90ad6f27bb46d", size = 247884 },
    { url = "https://files.pythonhosted.org/packages/84/58/f62b4ffaedf88dc1b17f04d57d8536601e4e030feb26617228ef930c3279/propcache-0.2.1-cp312-cp312-manylinux_2_17_s390x.manylinux2014_s390x.whl", hash = "sha256:98110aa363f1bb4c073e8dcfaefd3a5cea0f0834c2aab23dda657e4dab2f53b5", size = 248486 },
    { url = "https://files.pythonhosted.org/packages/1c/07/ebe102777a830bca91bbb93e3479cd34c2ca5d0361b83be9dbd93104865e/propcache-0.2.1-cp312-cp312-manylinux_2_17_x86_64.manylinux2014_x86_64.whl", hash = "sha256:647894f5ae99c4cf6bb82a1bb3a796f6e06af3caa3d32e26d2350d0e3e3faf24", size = 243649 },
    { url = "https://files.pythonhosted.org/packages/ed/bc/4f7aba7f08f520376c4bb6a20b9a981a581b7f2e385fa0ec9f789bb2d362/propcache-0.2.1-cp312-cp312-manylinux_2_5_i686.manylinux1_i686.manylinux_2_17_i686.manylinux2014_i686.whl", hash = "sha256:bfd3223c15bebe26518d58ccf9a39b93948d3dcb3e57a20480dfdd315356baff", size = 229103 },
    { url = "https://files.pythonhosted.org/packages/fe/d5/04ac9cd4e51a57a96f78795e03c5a0ddb8f23ec098b86f92de028d7f2a6b/propcache-0.2.1-cp312-cp312-musllinux_1_2_aarch64.whl", hash = "sha256:d71264a80f3fcf512eb4f18f59423fe82d6e346ee97b90625f283df56aee103f", size = 226607 },
    { url = "https://files.pythonhosted.org/packages/e3/f0/24060d959ea41d7a7cc7fdbf68b31852331aabda914a0c63bdb0e22e96d6/propcache-0.2.1-cp312-cp312-musllinux_1_2_armv7l.whl", hash = "sha256:e73091191e4280403bde6c9a52a6999d69cdfde498f1fdf629105247599b57ec", size = 221153 },
    { url = "https://files.pythonhosted.org/packages/77/a7/3ac76045a077b3e4de4859a0753010765e45749bdf53bd02bc4d372da1a0/propcache-0.2.1-cp312-cp312-musllinux_1_2_i686.whl", hash = "sha256:3935bfa5fede35fb202c4b569bb9c042f337ca4ff7bd540a0aa5e37131659348", size = 222151 },
    { url = "https://files.pythonhosted.org/packages/e7/af/5e29da6f80cebab3f5a4dcd2a3240e7f56f2c4abf51cbfcc99be34e17f0b/propcache-0.2.1-cp312-cp312-musllinux_1_2_ppc64le.whl", hash = "sha256:f508b0491767bb1f2b87fdfacaba5f7eddc2f867740ec69ece6d1946d29029a6", size = 233812 },
    { url = "https://files.pythonhosted.org/packages/8c/89/ebe3ad52642cc5509eaa453e9f4b94b374d81bae3265c59d5c2d98efa1b4/propcache-0.2.1-cp312-cp312-musllinux_1_2_s390x.whl", hash = "sha256:1672137af7c46662a1c2be1e8dc78cb6d224319aaa40271c9257d886be4363a6", size = 238829 },
    { url = "https://files.pythonhosted.org/packages/e9/2f/6b32f273fa02e978b7577159eae7471b3cfb88b48563b1c2578b2d7ca0bb/propcache-0.2.1-cp312-cp312-musllinux_1_2_x86_64.whl", hash = "sha256:b74c261802d3d2b85c9df2dfb2fa81b6f90deeef63c2db9f0e029a3cac50b518", size = 230704 },
    { url = "https://files.pythonhosted.org/packages/5c/2e/f40ae6ff5624a5f77edd7b8359b208b5455ea113f68309e2b00a2e1426b6/propcache-0.2.1-cp312-cp312-win32.whl", hash = "sha256:d09c333d36c1409d56a9d29b3a1b800a42c76a57a5a8907eacdbce3f18768246", size = 40050 },
    { url = "https://files.pythonhosted.org/packages/3b/77/a92c3ef994e47180862b9d7d11e37624fb1c00a16d61faf55115d970628b/propcache-0.2.1-cp312-cp312-win_amd64.whl", hash = "sha256:c214999039d4f2a5b2073ac506bba279945233da8c786e490d411dfc30f855c1", size = 44117 },
    { url = "https://files.pythonhosted.org/packages/0f/2a/329e0547cf2def8857157f9477669043e75524cc3e6251cef332b3ff256f/propcache-0.2.1-cp313-cp313-macosx_10_13_universal2.whl", hash = "sha256:aca405706e0b0a44cc6bfd41fbe89919a6a56999157f6de7e182a990c36e37bc", size = 77002 },
    { url = "https://files.pythonhosted.org/packages/12/2d/c4df5415e2382f840dc2ecbca0eeb2293024bc28e57a80392f2012b4708c/propcache-0.2.1-cp313-cp313-macosx_10_13_x86_64.whl", hash = "sha256:12d1083f001ace206fe34b6bdc2cb94be66d57a850866f0b908972f90996b3e9", size = 44639 },
    { url = "https://files.pythonhosted.org/packages/d0/5a/21aaa4ea2f326edaa4e240959ac8b8386ea31dedfdaa636a3544d9e7a408/propcache-0.2.1-cp313-cp313-macosx_11_0_arm64.whl", hash = "sha256:d93f3307ad32a27bda2e88ec81134b823c240aa3abb55821a8da553eed8d9439", size = 44049 },
    { url = "https://files.pythonhosted.org/packages/4e/3e/021b6cd86c0acc90d74784ccbb66808b0bd36067a1bf3e2deb0f3845f618/propcache-0.2.1-cp313-cp313-manylinux_2_17_aarch64.manylinux2014_aarch64.whl", hash = "sha256:ba278acf14471d36316159c94a802933d10b6a1e117b8554fe0d0d9b75c9d536", size = 224819 },
    { url = "https://files.pythonhosted.org/packages/3c/57/c2fdeed1b3b8918b1770a133ba5c43ad3d78e18285b0c06364861ef5cc38/propcache-0.2.1-cp313-cp313-manylinux_2_17_ppc64le.manylinux2014_ppc64le.whl", hash = "sha256:4e6281aedfca15301c41f74d7005e6e3f4ca143584ba696ac69df4f02f40d629", size = 229625 },
    { url = "https://files.pythonhosted.org/packages/9d/81/70d4ff57bf2877b5780b466471bebf5892f851a7e2ca0ae7ffd728220281/propcache-0.2.1-cp313-cp313-manylinux_2_17_s390x.manylinux2014_s390x.whl", hash = "sha256:5b750a8e5a1262434fb1517ddf64b5de58327f1adc3524a5e44c2ca43305eb0b", size = 232934 },
    { url = "https://files.pythonhosted.org/packages/3c/b9/bb51ea95d73b3fb4100cb95adbd4e1acaf2cbb1fd1083f5468eeb4a099a8/propcache-0.2.1-cp313-cp313-manylinux_2_17_x86_64.manylinux2014_x86_64.whl", hash = "sha256:bf72af5e0fb40e9babf594308911436c8efde3cb5e75b6f206c34ad18be5c052", size = 227361 },
    { url = "https://files.pythonhosted.org/packages/f1/20/3c6d696cd6fd70b29445960cc803b1851a1131e7a2e4ee261ee48e002bcd/propcache-0.2.1-cp313-cp313-manylinux_2_5_i686.manylinux1_i686.manylinux_2_17_i686.manylinux2014_i686.whl", hash = "sha256:b2d0a12018b04f4cb820781ec0dffb5f7c7c1d2a5cd22bff7fb055a2cb19ebce", size = 213904 },
    { url = "https://files.pythonhosted.org/packages/a1/cb/1593bfc5ac6d40c010fa823f128056d6bc25b667f5393781e37d62f12005/propcache-0.2.1-cp313-cp313-musllinux_1_2_aarch64.whl", hash = "sha256:e800776a79a5aabdb17dcc2346a7d66d0777e942e4cd251defeb084762ecd17d", size = 212632 },
    { url = "https://files.pythonhosted.org/packages/6d/5c/e95617e222be14a34c709442a0ec179f3207f8a2b900273720501a70ec5e/propcache-0.2.1-cp313-cp313-musllinux_1_2_armv7l.whl", hash = "sha256:4160d9283bd382fa6c0c2b5e017acc95bc183570cd70968b9202ad6d8fc48dce", size = 207897 },
    { url = "https://files.pythonhosted.org/packages/8e/3b/56c5ab3dc00f6375fbcdeefdede5adf9bee94f1fab04adc8db118f0f9e25/propcache-0.2.1-cp313-cp313-musllinux_1_2_i686.whl", hash = "sha256:30b43e74f1359353341a7adb783c8f1b1c676367b011709f466f42fda2045e95", size = 208118 },
    { url = "https://files.pythonhosted.org/packages/86/25/d7ef738323fbc6ebcbce33eb2a19c5e07a89a3df2fded206065bd5e868a9/propcache-0.2.1-cp313-cp313-musllinux_1_2_ppc64le.whl", hash = "sha256:58791550b27d5488b1bb52bc96328456095d96206a250d28d874fafe11b3dfaf", size = 217851 },
    { url = "https://files.pythonhosted.org/packages/b3/77/763e6cef1852cf1ba740590364ec50309b89d1c818e3256d3929eb92fabf/propcache-0.2.1-cp313-cp313-musllinux_1_2_s390x.whl", hash = "sha256:0f022d381747f0dfe27e99d928e31bc51a18b65bb9e481ae0af1380a6725dd1f", size = 222630 },
    { url = "https://files.pythonhosted.org/packages/4f/e9/0f86be33602089c701696fbed8d8c4c07b6ee9605c5b7536fd27ed540c5b/propcache-0.2.1-cp313-cp313-musllinux_1_2_x86_64.whl", hash = "sha256:297878dc9d0a334358f9b608b56d02e72899f3b8499fc6044133f0d319e2ec30", size = 216269 },
    { url = "https://files.pythonhosted.org/packages/cc/02/5ac83217d522394b6a2e81a2e888167e7ca629ef6569a3f09852d6dcb01a/propcache-0.2.1-cp313-cp313-win32.whl", hash = "sha256:ddfab44e4489bd79bda09d84c430677fc7f0a4939a73d2bba3073036f487a0a6", size = 39472 },
    { url = "https://files.pythonhosted.org/packages/f4/33/d6f5420252a36034bc8a3a01171bc55b4bff5df50d1c63d9caa50693662f/propcache-0.2.1-cp313-cp313-win_amd64.whl", hash = "sha256:556fc6c10989f19a179e4321e5d678db8eb2924131e64652a51fe83e4c3db0e1", size = 43363 },
    { url = "https://files.pythonhosted.org/packages/41/b6/c5319caea262f4821995dca2107483b94a3345d4607ad797c76cb9c36bcc/propcache-0.2.1-py3-none-any.whl", hash = "sha256:52277518d6aae65536e9cea52d4e7fd2f7a66f4aa2d30ed3f2fcea620ace3c54", size = 11818 },
]

[[package]]
name = "proto-plus"
version = "1.25.0"
source = { registry = "https://pypi.org/simple" }
dependencies = [
    { name = "protobuf" },
]
sdist = { url = "https://files.pythonhosted.org/packages/7e/05/74417b2061e1bf1b82776037cad97094228fa1c1b6e82d08a78d3fb6ddb6/proto_plus-1.25.0.tar.gz", hash = "sha256:fbb17f57f7bd05a68b7707e745e26528b0b3c34e378db91eef93912c54982d91", size = 56124 }
wheels = [
    { url = "https://files.pythonhosted.org/packages/dd/25/0b7cc838ae3d76d46539020ec39fc92bfc9acc29367e58fe912702c2a79e/proto_plus-1.25.0-py3-none-any.whl", hash = "sha256:c91fc4a65074ade8e458e95ef8bac34d4008daa7cce4a12d6707066fca648961", size = 50126 },
]

[[package]]
name = "protobuf"
version = "5.29.1"
source = { registry = "https://pypi.org/simple" }
sdist = { url = "https://files.pythonhosted.org/packages/d2/4f/1639b7b1633d8fd55f216ba01e21bf2c43384ab25ef3ddb35d85a52033e8/protobuf-5.29.1.tar.gz", hash = "sha256:683be02ca21a6ffe80db6dd02c0b5b2892322c59ca57fd6c872d652cb80549cb", size = 424965 }
wheels = [
    { url = "https://files.pythonhosted.org/packages/50/c7/28669b04691a376cf7d0617d612f126aa0fff763d57df0142f9bf474c5b8/protobuf-5.29.1-cp310-abi3-win32.whl", hash = "sha256:22c1f539024241ee545cbcb00ee160ad1877975690b16656ff87dde107b5f110", size = 422706 },
    { url = "https://files.pythonhosted.org/packages/e3/33/dc7a7712f457456b7e0b16420ab8ba1cc8686751d3f28392eb43d0029ab9/protobuf-5.29.1-cp310-abi3-win_amd64.whl", hash = "sha256:1fc55267f086dd4050d18ef839d7bd69300d0d08c2a53ca7df3920cc271a3c34", size = 434505 },
    { url = "https://files.pythonhosted.org/packages/e5/39/44239fb1c6ec557e1731d996a5de89a9eb1ada7a92491fcf9c5d714052ed/protobuf-5.29.1-cp38-abi3-macosx_10_9_universal2.whl", hash = "sha256:d473655e29c0c4bbf8b69e9a8fb54645bc289dead6d753b952e7aa660254ae18", size = 417822 },
    { url = "https://files.pythonhosted.org/packages/fb/4a/ec56f101d38d4bef2959a9750209809242d86cf8b897db00f2f98bfa360e/protobuf-5.29.1-cp38-abi3-manylinux2014_aarch64.whl", hash = "sha256:b5ba1d0e4c8a40ae0496d0e2ecfdbb82e1776928a205106d14ad6985a09ec155", size = 319572 },
    { url = "https://files.pythonhosted.org/packages/04/52/c97c58a33b3d6c89a8138788576d372a90a6556f354799971c6b4d16d871/protobuf-5.29.1-cp38-abi3-manylinux2014_x86_64.whl", hash = "sha256:8ee1461b3af56145aca2800e6a3e2f928108c749ba8feccc6f5dd0062c410c0d", size = 319671 },
    { url = "https://files.pythonhosted.org/packages/3b/24/c8c49df8f6587719e1d400109b16c10c6902d0c9adddc8fff82840146f99/protobuf-5.29.1-py3-none-any.whl", hash = "sha256:32600ddb9c2a53dedc25b8581ea0f1fd8ea04956373c0c07577ce58d312522e0", size = 172547 },
]

[[package]]
name = "psutil"
version = "6.1.0"
source = { registry = "https://pypi.org/simple" }
sdist = { url = "https://files.pythonhosted.org/packages/26/10/2a30b13c61e7cf937f4adf90710776b7918ed0a9c434e2c38224732af310/psutil-6.1.0.tar.gz", hash = "sha256:353815f59a7f64cdaca1c0307ee13558a0512f6db064e92fe833784f08539c7a", size = 508565 }
wheels = [
    { url = "https://files.pythonhosted.org/packages/01/9e/8be43078a171381953cfee33c07c0d628594b5dbfc5157847b85022c2c1b/psutil-6.1.0-cp36-abi3-macosx_10_9_x86_64.whl", hash = "sha256:6e2dcd475ce8b80522e51d923d10c7871e45f20918e027ab682f94f1c6351688", size = 247762 },
    { url = "https://files.pythonhosted.org/packages/1d/cb/313e80644ea407f04f6602a9e23096540d9dc1878755f3952ea8d3d104be/psutil-6.1.0-cp36-abi3-macosx_11_0_arm64.whl", hash = "sha256:0895b8414afafc526712c498bd9de2b063deaac4021a3b3c34566283464aff8e", size = 248777 },
    { url = "https://files.pythonhosted.org/packages/65/8e/bcbe2025c587b5d703369b6a75b65d41d1367553da6e3f788aff91eaf5bd/psutil-6.1.0-cp36-abi3-manylinux_2_12_i686.manylinux2010_i686.manylinux_2_17_i686.manylinux2014_i686.whl", hash = "sha256:9dcbfce5d89f1d1f2546a2090f4fcf87c7f669d1d90aacb7d7582addece9fb38", size = 284259 },
    { url = "https://files.pythonhosted.org/packages/58/4d/8245e6f76a93c98aab285a43ea71ff1b171bcd90c9d238bf81f7021fb233/psutil-6.1.0-cp36-abi3-manylinux_2_12_x86_64.manylinux2010_x86_64.manylinux_2_17_x86_64.manylinux2014_x86_64.whl", hash = "sha256:498c6979f9c6637ebc3a73b3f87f9eb1ec24e1ce53a7c5173b8508981614a90b", size = 287255 },
    { url = "https://files.pythonhosted.org/packages/27/c2/d034856ac47e3b3cdfa9720d0e113902e615f4190d5d1bdb8df4b2015fb2/psutil-6.1.0-cp36-abi3-manylinux_2_17_aarch64.manylinux2014_aarch64.whl", hash = "sha256:d905186d647b16755a800e7263d43df08b790d709d575105d419f8b6ef65423a", size = 288804 },
    { url = "https://files.pythonhosted.org/packages/ea/55/5389ed243c878725feffc0d6a3bc5ef6764312b6fc7c081faaa2cfa7ef37/psutil-6.1.0-cp37-abi3-win32.whl", hash = "sha256:1ad45a1f5d0b608253b11508f80940985d1d0c8f6111b5cb637533a0e6ddc13e", size = 250386 },
    { url = "https://files.pythonhosted.org/packages/11/91/87fa6f060e649b1e1a7b19a4f5869709fbf750b7c8c262ee776ec32f3028/psutil-6.1.0-cp37-abi3-win_amd64.whl", hash = "sha256:a8fb3752b491d246034fa4d279ff076501588ce8cbcdbb62c32fd7a377d996be", size = 254228 },
]

[[package]]
name = "ptyprocess"
version = "0.7.0"
source = { registry = "https://pypi.org/simple" }
sdist = { url = "https://files.pythonhosted.org/packages/20/e5/16ff212c1e452235a90aeb09066144d0c5a6a8c0834397e03f5224495c4e/ptyprocess-0.7.0.tar.gz", hash = "sha256:5c5d0a3b48ceee0b48485e0c26037c0acd7d29765ca3fbb5cb3831d347423220", size = 70762 }
wheels = [
    { url = "https://files.pythonhosted.org/packages/22/a6/858897256d0deac81a172289110f31629fc4cee19b6f01283303e18c8db3/ptyprocess-0.7.0-py2.py3-none-any.whl", hash = "sha256:4b41f3967fce3af57cc7e94b888626c18bf37a083e3651ca8feeb66d492fef35", size = 13993 },
]

[[package]]
name = "pure-eval"
version = "0.2.3"
source = { registry = "https://pypi.org/simple" }
sdist = { url = "https://files.pythonhosted.org/packages/cd/05/0a34433a064256a578f1783a10da6df098ceaa4a57bbeaa96a6c0352786b/pure_eval-0.2.3.tar.gz", hash = "sha256:5f4e983f40564c576c7c8635ae88db5956bb2229d7e9237d03b3c0b0190eaf42", size = 19752 }
wheels = [
    { url = "https://files.pythonhosted.org/packages/8e/37/efad0257dc6e593a18957422533ff0f87ede7c9c6ea010a2177d738fb82f/pure_eval-0.2.3-py3-none-any.whl", hash = "sha256:1db8e35b67b3d218d818ae653e27f06c3aa420901fa7b081ca98cbedc874e0d0", size = 11842 },
]

[[package]]
name = "py-partiql-parser"
version = "0.5.6"
source = { registry = "https://pypi.org/simple" }
sdist = { url = "https://files.pythonhosted.org/packages/de/91/9d499c960abea0efda9e81aa62bd8dd1eab1daa12db9b3b0064fe2f8b3c7/py_partiql_parser-0.5.6.tar.gz", hash = "sha256:6339f6bf85573a35686529fc3f491302e71dd091711dfe8df3be89a93767f97b", size = 16926 }
wheels = [
    { url = "https://files.pythonhosted.org/packages/2c/24/46262d45ee9e54a181c440fe1a3d87fd538d69f10c8311f699e555119d1f/py_partiql_parser-0.5.6-py2.py3-none-any.whl", hash = "sha256:622d7b0444becd08c1f4e9e73b31690f4b1c309ab6e5ed45bf607fe71319309f", size = 23237 },
]

[[package]]
name = "pyarrow"
version = "17.0.0"
source = { registry = "https://pypi.org/simple" }
dependencies = [
    { name = "numpy" },
]
sdist = { url = "https://files.pythonhosted.org/packages/27/4e/ea6d43f324169f8aec0e57569443a38bab4b398d09769ca64f7b4d467de3/pyarrow-17.0.0.tar.gz", hash = "sha256:4beca9521ed2c0921c1023e68d097d0299b62c362639ea315572a58f3f50fd28", size = 1112479 }
wheels = [
    { url = "https://files.pythonhosted.org/packages/d4/62/ce6ac1275a432b4a27c55fe96c58147f111d8ba1ad800a112d31859fae2f/pyarrow-17.0.0-cp312-cp312-macosx_10_15_x86_64.whl", hash = "sha256:9b8a823cea605221e61f34859dcc03207e52e409ccf6354634143e23af7c8d22", size = 29019418 },
    { url = "https://files.pythonhosted.org/packages/8e/0a/dbd0c134e7a0c30bea439675cc120012337202e5fac7163ba839aa3691d2/pyarrow-17.0.0-cp312-cp312-macosx_11_0_arm64.whl", hash = "sha256:f1e70de6cb5790a50b01d2b686d54aaf73da01266850b05e3af2a1bc89e16053", size = 27152197 },
    { url = "https://files.pythonhosted.org/packages/cb/05/3f4a16498349db79090767620d6dc23c1ec0c658a668d61d76b87706c65d/pyarrow-17.0.0-cp312-cp312-manylinux_2_17_aarch64.manylinux2014_aarch64.whl", hash = "sha256:0071ce35788c6f9077ff9ecba4858108eebe2ea5a3f7cf2cf55ebc1dbc6ee24a", size = 39263026 },
    { url = "https://files.pythonhosted.org/packages/c2/0c/ea2107236740be8fa0e0d4a293a095c9f43546a2465bb7df34eee9126b09/pyarrow-17.0.0-cp312-cp312-manylinux_2_17_x86_64.manylinux2014_x86_64.whl", hash = "sha256:757074882f844411fcca735e39aae74248a1531367a7c80799b4266390ae51cc", size = 39880798 },
    { url = "https://files.pythonhosted.org/packages/f6/b0/b9164a8bc495083c10c281cc65064553ec87b7537d6f742a89d5953a2a3e/pyarrow-17.0.0-cp312-cp312-manylinux_2_28_aarch64.whl", hash = "sha256:9ba11c4f16976e89146781a83833df7f82077cdab7dc6232c897789343f7891a", size = 38715172 },
    { url = "https://files.pythonhosted.org/packages/f1/c4/9625418a1413005e486c006e56675334929fad864347c5ae7c1b2e7fe639/pyarrow-17.0.0-cp312-cp312-manylinux_2_28_x86_64.whl", hash = "sha256:b0c6ac301093b42d34410b187bba560b17c0330f64907bfa4f7f7f2444b0cf9b", size = 39874508 },
    { url = "https://files.pythonhosted.org/packages/ae/49/baafe2a964f663413be3bd1cf5c45ed98c5e42e804e2328e18f4570027c1/pyarrow-17.0.0-cp312-cp312-win_amd64.whl", hash = "sha256:392bc9feabc647338e6c89267635e111d71edad5fcffba204425a7c8d13610d7", size = 25099235 },
]

[[package]]
name = "pyasn1"
version = "0.6.1"
source = { registry = "https://pypi.org/simple" }
sdist = { url = "https://files.pythonhosted.org/packages/ba/e9/01f1a64245b89f039897cb0130016d79f77d52669aae6ee7b159a6c4c018/pyasn1-0.6.1.tar.gz", hash = "sha256:6f580d2bdd84365380830acf45550f2511469f673cb4a5ae3857a3170128b034", size = 145322 }
wheels = [
    { url = "https://files.pythonhosted.org/packages/c8/f1/d6a797abb14f6283c0ddff96bbdd46937f64122b8c925cab503dd37f8214/pyasn1-0.6.1-py3-none-any.whl", hash = "sha256:0d632f46f2ba09143da3a8afe9e33fb6f92fa2320ab7e886e2d0f7672af84629", size = 83135 },
]

[[package]]
name = "pyasn1-modules"
version = "0.4.1"
source = { registry = "https://pypi.org/simple" }
dependencies = [
    { name = "pyasn1" },
]
sdist = { url = "https://files.pythonhosted.org/packages/1d/67/6afbf0d507f73c32d21084a79946bfcfca5fbc62a72057e9c23797a737c9/pyasn1_modules-0.4.1.tar.gz", hash = "sha256:c28e2dbf9c06ad61c71a075c7e0f9fd0f1b0bb2d2ad4377f240d33ac2ab60a7c", size = 310028 }
wheels = [
    { url = "https://files.pythonhosted.org/packages/77/89/bc88a6711935ba795a679ea6ebee07e128050d6382eaa35a0a47c8032bdc/pyasn1_modules-0.4.1-py3-none-any.whl", hash = "sha256:49bfa96b45a292b711e986f222502c1c9a5e1f4e568fc30e2574a6c7d07838fd", size = 181537 },
]

[[package]]
name = "pycparser"
version = "2.22"
source = { registry = "https://pypi.org/simple" }
sdist = { url = "https://files.pythonhosted.org/packages/1d/b2/31537cf4b1ca988837256c910a668b553fceb8f069bedc4b1c826024b52c/pycparser-2.22.tar.gz", hash = "sha256:491c8be9c040f5390f5bf44a5b07752bd07f56edf992381b05c701439eec10f6", size = 172736 }
wheels = [
    { url = "https://files.pythonhosted.org/packages/13/a3/a812df4e2dd5696d1f351d58b8fe16a405b234ad2886a0dab9183fb78109/pycparser-2.22-py3-none-any.whl", hash = "sha256:c3702b6d3dd8c7abc1afa565d7e63d53a1d0bd86cdc24edd75470f4de499cfcc", size = 117552 },
]

[[package]]
name = "pydantic"
version = "2.10.3"
source = { registry = "https://pypi.org/simple" }
dependencies = [
    { name = "annotated-types" },
    { name = "pydantic-core" },
    { name = "typing-extensions" },
]
sdist = { url = "https://files.pythonhosted.org/packages/45/0f/27908242621b14e649a84e62b133de45f84c255eecb350ab02979844a788/pydantic-2.10.3.tar.gz", hash = "sha256:cb5ac360ce894ceacd69c403187900a02c4b20b693a9dd1d643e1effab9eadf9", size = 786486 }
wheels = [
    { url = "https://files.pythonhosted.org/packages/62/51/72c18c55cf2f46ff4f91ebcc8f75aa30f7305f3d726be3f4ebffb4ae972b/pydantic-2.10.3-py3-none-any.whl", hash = "sha256:be04d85bbc7b65651c5f8e6b9976ed9c6f41782a55524cef079a34a0bb82144d", size = 456997 },
]

[[package]]
name = "pydantic-core"
version = "2.27.1"
source = { registry = "https://pypi.org/simple" }
dependencies = [
    { name = "typing-extensions" },
]
sdist = { url = "https://files.pythonhosted.org/packages/a6/9f/7de1f19b6aea45aeb441838782d68352e71bfa98ee6fa048d5041991b33e/pydantic_core-2.27.1.tar.gz", hash = "sha256:62a763352879b84aa31058fc931884055fd75089cccbd9d58bb6afd01141b235", size = 412785 }
wheels = [
    { url = "https://files.pythonhosted.org/packages/be/51/2e9b3788feb2aebff2aa9dfbf060ec739b38c05c46847601134cc1fed2ea/pydantic_core-2.27.1-cp312-cp312-macosx_10_12_x86_64.whl", hash = "sha256:9cbd94fc661d2bab2bc702cddd2d3370bbdcc4cd0f8f57488a81bcce90c7a54f", size = 1895239 },
    { url = "https://files.pythonhosted.org/packages/7b/9e/f8063952e4a7d0127f5d1181addef9377505dcce3be224263b25c4f0bfd9/pydantic_core-2.27.1-cp312-cp312-macosx_11_0_arm64.whl", hash = "sha256:5f8c4718cd44ec1580e180cb739713ecda2bdee1341084c1467802a417fe0f02", size = 1805070 },
    { url = "https://files.pythonhosted.org/packages/2c/9d/e1d6c4561d262b52e41b17a7ef8301e2ba80b61e32e94520271029feb5d8/pydantic_core-2.27.1-cp312-cp312-manylinux_2_17_aarch64.manylinux2014_aarch64.whl", hash = "sha256:15aae984e46de8d376df515f00450d1522077254ef6b7ce189b38ecee7c9677c", size = 1828096 },
    { url = "https://files.pythonhosted.org/packages/be/65/80ff46de4266560baa4332ae3181fffc4488ea7d37282da1a62d10ab89a4/pydantic_core-2.27.1-cp312-cp312-manylinux_2_17_armv7l.manylinux2014_armv7l.whl", hash = "sha256:1ba5e3963344ff25fc8c40da90f44b0afca8cfd89d12964feb79ac1411a260ac", size = 1857708 },
    { url = "https://files.pythonhosted.org/packages/d5/ca/3370074ad758b04d9562b12ecdb088597f4d9d13893a48a583fb47682cdf/pydantic_core-2.27.1-cp312-cp312-manylinux_2_17_ppc64le.manylinux2014_ppc64le.whl", hash = "sha256:992cea5f4f3b29d6b4f7f1726ed8ee46c8331c6b4eed6db5b40134c6fe1768bb", size = 2037751 },
    { url = "https://files.pythonhosted.org/packages/b1/e2/4ab72d93367194317b99d051947c071aef6e3eb95f7553eaa4208ecf9ba4/pydantic_core-2.27.1-cp312-cp312-manylinux_2_17_s390x.manylinux2014_s390x.whl", hash = "sha256:0325336f348dbee6550d129b1627cb8f5351a9dc91aad141ffb96d4937bd9529", size = 2733863 },
    { url = "https://files.pythonhosted.org/packages/8a/c6/8ae0831bf77f356bb73127ce5a95fe115b10f820ea480abbd72d3cc7ccf3/pydantic_core-2.27.1-cp312-cp312-manylinux_2_17_x86_64.manylinux2014_x86_64.whl", hash = "sha256:7597c07fbd11515f654d6ece3d0e4e5093edc30a436c63142d9a4b8e22f19c35", size = 2161161 },
    { url = "https://files.pythonhosted.org/packages/f1/f4/b2fe73241da2429400fc27ddeaa43e35562f96cf5b67499b2de52b528cad/pydantic_core-2.27.1-cp312-cp312-manylinux_2_5_i686.manylinux1_i686.whl", hash = "sha256:3bbd5d8cc692616d5ef6fbbbd50dbec142c7e6ad9beb66b78a96e9c16729b089", size = 1993294 },
    { url = "https://files.pythonhosted.org/packages/77/29/4bb008823a7f4cc05828198153f9753b3bd4c104d93b8e0b1bfe4e187540/pydantic_core-2.27.1-cp312-cp312-musllinux_1_1_aarch64.whl", hash = "sha256:dc61505e73298a84a2f317255fcc72b710b72980f3a1f670447a21efc88f8381", size = 2001468 },
    { url = "https://files.pythonhosted.org/packages/f2/a9/0eaceeba41b9fad851a4107e0cf999a34ae8f0d0d1f829e2574f3d8897b0/pydantic_core-2.27.1-cp312-cp312-musllinux_1_1_armv7l.whl", hash = "sha256:e1f735dc43da318cad19b4173dd1ffce1d84aafd6c9b782b3abc04a0d5a6f5bb", size = 2091413 },
    { url = "https://files.pythonhosted.org/packages/d8/36/eb8697729725bc610fd73940f0d860d791dc2ad557faaefcbb3edbd2b349/pydantic_core-2.27.1-cp312-cp312-musllinux_1_1_x86_64.whl", hash = "sha256:f4e5658dbffe8843a0f12366a4c2d1c316dbe09bb4dfbdc9d2d9cd6031de8aae", size = 2154735 },
    { url = "https://files.pythonhosted.org/packages/52/e5/4f0fbd5c5995cc70d3afed1b5c754055bb67908f55b5cb8000f7112749bf/pydantic_core-2.27.1-cp312-none-win32.whl", hash = "sha256:672ebbe820bb37988c4d136eca2652ee114992d5d41c7e4858cdd90ea94ffe5c", size = 1833633 },
    { url = "https://files.pythonhosted.org/packages/ee/f2/c61486eee27cae5ac781305658779b4a6b45f9cc9d02c90cb21b940e82cc/pydantic_core-2.27.1-cp312-none-win_amd64.whl", hash = "sha256:66ff044fd0bb1768688aecbe28b6190f6e799349221fb0de0e6f4048eca14c16", size = 1986973 },
    { url = "https://files.pythonhosted.org/packages/df/a6/e3f12ff25f250b02f7c51be89a294689d175ac76e1096c32bf278f29ca1e/pydantic_core-2.27.1-cp312-none-win_arm64.whl", hash = "sha256:9a3b0793b1bbfd4146304e23d90045f2a9b5fd5823aa682665fbdaf2a6c28f3e", size = 1883215 },
    { url = "https://files.pythonhosted.org/packages/0f/d6/91cb99a3c59d7b072bded9959fbeab0a9613d5a4935773c0801f1764c156/pydantic_core-2.27.1-cp313-cp313-macosx_10_12_x86_64.whl", hash = "sha256:f216dbce0e60e4d03e0c4353c7023b202d95cbaeff12e5fd2e82ea0a66905073", size = 1895033 },
    { url = "https://files.pythonhosted.org/packages/07/42/d35033f81a28b27dedcade9e967e8a40981a765795c9ebae2045bcef05d3/pydantic_core-2.27.1-cp313-cp313-macosx_11_0_arm64.whl", hash = "sha256:a2e02889071850bbfd36b56fd6bc98945e23670773bc7a76657e90e6b6603c08", size = 1807542 },
    { url = "https://files.pythonhosted.org/packages/41/c2/491b59e222ec7e72236e512108ecad532c7f4391a14e971c963f624f7569/pydantic_core-2.27.1-cp313-cp313-manylinux_2_17_aarch64.manylinux2014_aarch64.whl", hash = "sha256:42b0e23f119b2b456d07ca91b307ae167cc3f6c846a7b169fca5326e32fdc6cf", size = 1827854 },
    { url = "https://files.pythonhosted.org/packages/e3/f3/363652651779113189cefdbbb619b7b07b7a67ebb6840325117cc8cc3460/pydantic_core-2.27.1-cp313-cp313-manylinux_2_17_armv7l.manylinux2014_armv7l.whl", hash = "sha256:764be71193f87d460a03f1f7385a82e226639732214b402f9aa61f0d025f0737", size = 1857389 },
    { url = "https://files.pythonhosted.org/packages/5f/97/be804aed6b479af5a945daec7538d8bf358d668bdadde4c7888a2506bdfb/pydantic_core-2.27.1-cp313-cp313-manylinux_2_17_ppc64le.manylinux2014_ppc64le.whl", hash = "sha256:1c00666a3bd2f84920a4e94434f5974d7bbc57e461318d6bb34ce9cdbbc1f6b2", size = 2037934 },
    { url = "https://files.pythonhosted.org/packages/42/01/295f0bd4abf58902917e342ddfe5f76cf66ffabfc57c2e23c7681a1a1197/pydantic_core-2.27.1-cp313-cp313-manylinux_2_17_s390x.manylinux2014_s390x.whl", hash = "sha256:3ccaa88b24eebc0f849ce0a4d09e8a408ec5a94afff395eb69baf868f5183107", size = 2735176 },
    { url = "https://files.pythonhosted.org/packages/9d/a0/cd8e9c940ead89cc37812a1a9f310fef59ba2f0b22b4e417d84ab09fa970/pydantic_core-2.27.1-cp313-cp313-manylinux_2_17_x86_64.manylinux2014_x86_64.whl", hash = "sha256:c65af9088ac534313e1963443d0ec360bb2b9cba6c2909478d22c2e363d98a51", size = 2160720 },
    { url = "https://files.pythonhosted.org/packages/73/ae/9d0980e286627e0aeca4c352a60bd760331622c12d576e5ea4441ac7e15e/pydantic_core-2.27.1-cp313-cp313-manylinux_2_5_i686.manylinux1_i686.whl", hash = "sha256:206b5cf6f0c513baffaeae7bd817717140770c74528f3e4c3e1cec7871ddd61a", size = 1992972 },
    { url = "https://files.pythonhosted.org/packages/bf/ba/ae4480bc0292d54b85cfb954e9d6bd226982949f8316338677d56541b85f/pydantic_core-2.27.1-cp313-cp313-musllinux_1_1_aarch64.whl", hash = "sha256:062f60e512fc7fff8b8a9d680ff0ddaaef0193dba9fa83e679c0c5f5fbd018bc", size = 2001477 },
    { url = "https://files.pythonhosted.org/packages/55/b7/e26adf48c2f943092ce54ae14c3c08d0d221ad34ce80b18a50de8ed2cba8/pydantic_core-2.27.1-cp313-cp313-musllinux_1_1_armv7l.whl", hash = "sha256:a0697803ed7d4af5e4c1adf1670af078f8fcab7a86350e969f454daf598c4960", size = 2091186 },
    { url = "https://files.pythonhosted.org/packages/ba/cc/8491fff5b608b3862eb36e7d29d36a1af1c945463ca4c5040bf46cc73f40/pydantic_core-2.27.1-cp313-cp313-musllinux_1_1_x86_64.whl", hash = "sha256:58ca98a950171f3151c603aeea9303ef6c235f692fe555e883591103da709b23", size = 2154429 },
    { url = "https://files.pythonhosted.org/packages/78/d8/c080592d80edd3441ab7f88f865f51dae94a157fc64283c680e9f32cf6da/pydantic_core-2.27.1-cp313-none-win32.whl", hash = "sha256:8065914ff79f7eab1599bd80406681f0ad08f8e47c880f17b416c9f8f7a26d05", size = 1833713 },
    { url = "https://files.pythonhosted.org/packages/83/84/5ab82a9ee2538ac95a66e51f6838d6aba6e0a03a42aa185ad2fe404a4e8f/pydantic_core-2.27.1-cp313-none-win_amd64.whl", hash = "sha256:ba630d5e3db74c79300d9a5bdaaf6200172b107f263c98a0539eeecb857b2337", size = 1987897 },
    { url = "https://files.pythonhosted.org/packages/df/c3/b15fb833926d91d982fde29c0624c9f225da743c7af801dace0d4e187e71/pydantic_core-2.27.1-cp313-none-win_arm64.whl", hash = "sha256:45cf8588c066860b623cd11c4ba687f8d7175d5f7ef65f7129df8a394c502de5", size = 1882983 },
]

[[package]]
name = "pygments"
version = "2.18.0"
source = { registry = "https://pypi.org/simple" }
sdist = { url = "https://files.pythonhosted.org/packages/8e/62/8336eff65bcbc8e4cb5d05b55faf041285951b6e80f33e2bff2024788f31/pygments-2.18.0.tar.gz", hash = "sha256:786ff802f32e91311bff3889f6e9a86e81505fe99f2735bb6d60ae0c5004f199", size = 4891905 }
wheels = [
    { url = "https://files.pythonhosted.org/packages/f7/3f/01c8b82017c199075f8f788d0d906b9ffbbc5a47dc9918a945e13d5a2bda/pygments-2.18.0-py3-none-any.whl", hash = "sha256:b8e6aca0523f3ab76fee51799c488e38782ac06eafcf95e7ba832985c8e7b13a", size = 1205513 },
]

[[package]]
name = "pyjwt"
version = "2.10.1"
source = { registry = "https://pypi.org/simple" }
sdist = { url = "https://files.pythonhosted.org/packages/e7/46/bd74733ff231675599650d3e47f361794b22ef3e3770998dda30d3b63726/pyjwt-2.10.1.tar.gz", hash = "sha256:3cc5772eb20009233caf06e9d8a0577824723b44e6648ee0a2aedb6cf9381953", size = 87785 }
wheels = [
    { url = "https://files.pythonhosted.org/packages/61/ad/689f02752eeec26aed679477e80e632ef1b682313be70793d798c1d5fc8f/PyJWT-2.10.1-py3-none-any.whl", hash = "sha256:dcdd193e30abefd5debf142f9adfcdd2b58004e644f25406ffaebd50bd98dacb", size = 22997 },
]

[package.optional-dependencies]
crypto = [
    { name = "cryptography" },
]

[[package]]
name = "pymdown-extensions"
version = "10.12"
source = { registry = "https://pypi.org/simple" }
dependencies = [
    { name = "markdown" },
    { name = "pyyaml" },
]
sdist = { url = "https://files.pythonhosted.org/packages/d8/0b/32f05854cfd432e9286bb41a870e0d1a926b72df5f5cdb6dec962b2e369e/pymdown_extensions-10.12.tar.gz", hash = "sha256:b0ee1e0b2bef1071a47891ab17003bfe5bf824a398e13f49f8ed653b699369a7", size = 840790 }
wheels = [
    { url = "https://files.pythonhosted.org/packages/53/32/95a164ddf533bd676cbbe878e36e89b4ade3efde8dd61d0148c90cbbe57e/pymdown_extensions-10.12-py3-none-any.whl", hash = "sha256:49f81412242d3527b8b4967b990df395c89563043bc51a3d2d7d500e52123b77", size = 263448 },
]

[[package]]
name = "pyparsing"
version = "3.2.0"
source = { registry = "https://pypi.org/simple" }
sdist = { url = "https://files.pythonhosted.org/packages/8c/d5/e5aeee5387091148a19e1145f63606619cb5f20b83fccb63efae6474e7b2/pyparsing-3.2.0.tar.gz", hash = "sha256:cbf74e27246d595d9a74b186b810f6fbb86726dbf3b9532efb343f6d7294fe9c", size = 920984 }
wheels = [
    { url = "https://files.pythonhosted.org/packages/be/ec/2eb3cd785efd67806c46c13a17339708ddc346cbb684eade7a6e6f79536a/pyparsing-3.2.0-py3-none-any.whl", hash = "sha256:93d9577b88da0bbea8cc8334ee8b918ed014968fd2ec383e868fb8afb1ccef84", size = 106921 },
]

[[package]]
name = "pypdf"
version = "5.1.0"
source = { registry = "https://pypi.org/simple" }
sdist = { url = "https://files.pythonhosted.org/packages/6b/9a/72d74f05f64895ebf1c7f6646cf7fe6dd124398c5c49240093f92d6f0fdd/pypdf-5.1.0.tar.gz", hash = "sha256:425a129abb1614183fd1aca6982f650b47f8026867c0ce7c4b9f281c443d2740", size = 5011381 }
wheels = [
    { url = "https://files.pythonhosted.org/packages/04/fc/6f52588ac1cb4400a7804ef88d0d4e00cfe57a7ac6793ec3b00de5a8758b/pypdf-5.1.0-py3-none-any.whl", hash = "sha256:3bd4f503f4ebc58bae40d81e81a9176c400cbbac2ba2d877367595fb524dfdfc", size = 297976 },
]

[[package]]
name = "pytest"
version = "8.3.4"
source = { registry = "https://pypi.org/simple" }
dependencies = [
    { name = "colorama", marker = "sys_platform == 'win32'" },
    { name = "iniconfig" },
    { name = "packaging" },
    { name = "pluggy" },
]
sdist = { url = "https://files.pythonhosted.org/packages/05/35/30e0d83068951d90a01852cb1cef56e5d8a09d20c7f511634cc2f7e0372a/pytest-8.3.4.tar.gz", hash = "sha256:965370d062bce11e73868e0335abac31b4d3de0e82f4007408d242b4f8610761", size = 1445919 }
wheels = [
    { url = "https://files.pythonhosted.org/packages/11/92/76a1c94d3afee238333bc0a42b82935dd8f9cf8ce9e336ff87ee14d9e1cf/pytest-8.3.4-py3-none-any.whl", hash = "sha256:50e16d954148559c9a74109af1eaf0c945ba2d8f30f0a3d3335edde19788b6f6", size = 343083 },
]

[[package]]
name = "pytest-asyncio"
version = "0.25.0"
source = { registry = "https://pypi.org/simple" }
dependencies = [
    { name = "pytest" },
]
sdist = { url = "https://files.pythonhosted.org/packages/94/18/82fcb4ee47d66d99f6cd1efc0b11b2a25029f303c599a5afda7c1bca4254/pytest_asyncio-0.25.0.tar.gz", hash = "sha256:8c0610303c9e0442a5db8604505fc0f545456ba1528824842b37b4a626cbf609", size = 53298 }
wheels = [
    { url = "https://files.pythonhosted.org/packages/88/56/2ee0cab25c11d4e38738a2a98c645a8f002e2ecf7b5ed774c70d53b92bb1/pytest_asyncio-0.25.0-py3-none-any.whl", hash = "sha256:db5432d18eac6b7e28b46dcd9b69921b55c3b1086e85febfe04e70b18d9e81b3", size = 19245 },
]

[[package]]
name = "pytest-cases"
version = "3.8.6"
source = { registry = "https://pypi.org/simple" }
dependencies = [
    { name = "decopatch" },
    { name = "makefun" },
    { name = "packaging" },
]
sdist = { url = "https://files.pythonhosted.org/packages/15/cb/d0d0810f9771b7daf35be7f283035c7a24c8c53b0272be458aebc2169ced/pytest_cases-3.8.6.tar.gz", hash = "sha256:5c24e0ab0cb6f8e802a469b7965906a333d3babb874586ebc56f7e2cbe1a7c44", size = 1092150 }
wheels = [
    { url = "https://files.pythonhosted.org/packages/78/63/965396a32be6f2cd6d16650ef1e103caf5df92a530087bb0cf0b2509a04e/pytest_cases-3.8.6-py2.py3-none-any.whl", hash = "sha256:564c722492ea7e7ec3ac433fd14070180e65866f49fa35bfe938c0d5d9afba67", size = 107283 },
]

[[package]]
name = "pytest-env"
version = "1.1.5"
source = { registry = "https://pypi.org/simple" }
dependencies = [
    { name = "pytest" },
]
sdist = { url = "https://files.pythonhosted.org/packages/1f/31/27f28431a16b83cab7a636dce59cf397517807d247caa38ee67d65e71ef8/pytest_env-1.1.5.tar.gz", hash = "sha256:91209840aa0e43385073ac464a554ad2947cc2fd663a9debf88d03b01e0cc1cf", size = 8911 }
wheels = [
    { url = "https://files.pythonhosted.org/packages/de/b8/87cfb16045c9d4092cfcf526135d73b88101aac83bc1adcf82dfb5fd3833/pytest_env-1.1.5-py3-none-any.whl", hash = "sha256:ce90cf8772878515c24b31cd97c7fa1f4481cd68d588419fd45f10ecaee6bc30", size = 6141 },
]

[[package]]
name = "pytest-rerunfailures"
version = "14.0"
source = { registry = "https://pypi.org/simple" }
dependencies = [
    { name = "packaging" },
    { name = "pytest" },
]
sdist = { url = "https://files.pythonhosted.org/packages/cc/a4/6de45fe850759e94aa9a55cda807c76245af1941047294df26c851dfb4a9/pytest-rerunfailures-14.0.tar.gz", hash = "sha256:4a400bcbcd3c7a4ad151ab8afac123d90eca3abe27f98725dc4d9702887d2e92", size = 21350 }
wheels = [
    { url = "https://files.pythonhosted.org/packages/dc/e7/e75bd157331aecc190f5f8950d7ea3d2cf56c3c57fb44da70e60b221133f/pytest_rerunfailures-14.0-py3-none-any.whl", hash = "sha256:4197bdd2eaeffdbf50b5ea6e7236f47ff0e44d1def8dae08e409f536d84e7b32", size = 12709 },
]

[[package]]
name = "python-dateutil"
version = "2.9.0.post0"
source = { registry = "https://pypi.org/simple" }
dependencies = [
    { name = "six" },
]
sdist = { url = "https://files.pythonhosted.org/packages/66/c0/0c8b6ad9f17a802ee498c46e004a0eb49bc148f2fd230864601a86dcf6db/python-dateutil-2.9.0.post0.tar.gz", hash = "sha256:37dd54208da7e1cd875388217d5e00ebd4179249f90fb72437e91a35459a0ad3", size = 342432 }
wheels = [
    { url = "https://files.pythonhosted.org/packages/ec/57/56b9bcc3c9c6a792fcbaf139543cee77261f3651ca9da0c93f5c1221264b/python_dateutil-2.9.0.post0-py2.py3-none-any.whl", hash = "sha256:a8b2bc7bffae282281c8140a97d3aa9c14da0b136dfe83f850eea9a5f7470427", size = 229892 },
]

[[package]]
name = "python-json-logger"
version = "3.2.0"
source = { registry = "https://pypi.org/simple" }
sdist = { url = "https://files.pythonhosted.org/packages/b6/df/8a6015e77e26250c7cd016ed9487c2e5360e315da149d9663dc71b826237/python_json_logger-3.2.0.tar.gz", hash = "sha256:2c11056458d3f56614480b24e9cb28f7aba69cbfbebddbb77c92f0ec0d4947ab", size = 16160 }
wheels = [
    { url = "https://files.pythonhosted.org/packages/c3/be/a84e771466c68a33eda7efb5a274e4045dfb6ae3dc846ac153b62e14e7bd/python_json_logger-3.2.0-py3-none-any.whl", hash = "sha256:d73522ddcfc6d0461394120feaddea9025dc64bf804d96357dd42fa878cc5fe8", size = 14794 },
]

[[package]]
name = "pytz"
version = "2024.2"
source = { registry = "https://pypi.org/simple" }
sdist = { url = "https://files.pythonhosted.org/packages/3a/31/3c70bf7603cc2dca0f19bdc53b4537a797747a58875b552c8c413d963a3f/pytz-2024.2.tar.gz", hash = "sha256:2aa355083c50a0f93fa581709deac0c9ad65cca8a9e9beac660adcbd493c798a", size = 319692 }
wheels = [
    { url = "https://files.pythonhosted.org/packages/11/c3/005fcca25ce078d2cc29fd559379817424e94885510568bc1bc53d7d5846/pytz-2024.2-py2.py3-none-any.whl", hash = "sha256:31c7c1817eb7fae7ca4b8c7ee50c72f93aa2dd863de768e1ef4245d426aa0725", size = 508002 },
]

[[package]]
name = "pywin32"
version = "308"
source = { registry = "https://pypi.org/simple" }
wheels = [
    { url = "https://files.pythonhosted.org/packages/00/7c/d00d6bdd96de4344e06c4afbf218bc86b54436a94c01c71a8701f613aa56/pywin32-308-cp312-cp312-win32.whl", hash = "sha256:587f3e19696f4bf96fde9d8a57cec74a57021ad5f204c9e627e15c33ff568897", size = 5939729 },
    { url = "https://files.pythonhosted.org/packages/21/27/0c8811fbc3ca188f93b5354e7c286eb91f80a53afa4e11007ef661afa746/pywin32-308-cp312-cp312-win_amd64.whl", hash = "sha256:00b3e11ef09ede56c6a43c71f2d31857cf7c54b0ab6e78ac659497abd2834f47", size = 6543015 },
    { url = "https://files.pythonhosted.org/packages/9d/0f/d40f8373608caed2255781a3ad9a51d03a594a1248cd632d6a298daca693/pywin32-308-cp312-cp312-win_arm64.whl", hash = "sha256:9b4de86c8d909aed15b7011182c8cab38c8850de36e6afb1f0db22b8959e3091", size = 7976033 },
    { url = "https://files.pythonhosted.org/packages/a9/a4/aa562d8935e3df5e49c161b427a3a2efad2ed4e9cf81c3de636f1fdddfd0/pywin32-308-cp313-cp313-win32.whl", hash = "sha256:1c44539a37a5b7b21d02ab34e6a4d314e0788f1690d65b48e9b0b89f31abbbed", size = 5938579 },
    { url = "https://files.pythonhosted.org/packages/c7/50/b0efb8bb66210da67a53ab95fd7a98826a97ee21f1d22949863e6d588b22/pywin32-308-cp313-cp313-win_amd64.whl", hash = "sha256:fd380990e792eaf6827fcb7e187b2b4b1cede0585e3d0c9e84201ec27b9905e4", size = 6542056 },
    { url = "https://files.pythonhosted.org/packages/26/df/2b63e3e4f2df0224f8aaf6d131f54fe4e8c96400eb9df563e2aae2e1a1f9/pywin32-308-cp313-cp313-win_arm64.whl", hash = "sha256:ef313c46d4c18dfb82a2431e3051ac8f112ccee1a34f29c263c583c568db63cd", size = 7974986 },
]

[[package]]
name = "pywinpty"
version = "2.0.14"
source = { registry = "https://pypi.org/simple" }
sdist = { url = "https://files.pythonhosted.org/packages/f1/82/90f8750423cba4b9b6c842df227609fb60704482d7abf6dd47e2babc055a/pywinpty-2.0.14.tar.gz", hash = "sha256:18bd9529e4a5daf2d9719aa17788ba6013e594ae94c5a0c27e83df3278b0660e", size = 27769 }
wheels = [
    { url = "https://files.pythonhosted.org/packages/ad/79/759ae767a3b78d340446efd54dd1fe4f7dafa4fc7be96ed757e44bcdba54/pywinpty-2.0.14-cp312-none-win_amd64.whl", hash = "sha256:55dad362ef3e9408ade68fd173e4f9032b3ce08f68cfe7eacb2c263ea1179737", size = 1397207 },
    { url = "https://files.pythonhosted.org/packages/7d/34/b77b3c209bf2eaa6455390c8d5449241637f5957f41636a2204065d52bfa/pywinpty-2.0.14-cp313-none-win_amd64.whl", hash = "sha256:074fb988a56ec79ca90ed03a896d40707131897cefb8f76f926e3834227f2819", size = 1396698 },
]

[[package]]
name = "pyyaml"
version = "6.0.2"
source = { registry = "https://pypi.org/simple" }
sdist = { url = "https://files.pythonhosted.org/packages/54/ed/79a089b6be93607fa5cdaedf301d7dfb23af5f25c398d5ead2525b063e17/pyyaml-6.0.2.tar.gz", hash = "sha256:d584d9ec91ad65861cc08d42e834324ef890a082e591037abe114850ff7bbc3e", size = 130631 }
wheels = [
    { url = "https://files.pythonhosted.org/packages/86/0c/c581167fc46d6d6d7ddcfb8c843a4de25bdd27e4466938109ca68492292c/PyYAML-6.0.2-cp312-cp312-macosx_10_9_x86_64.whl", hash = "sha256:c70c95198c015b85feafc136515252a261a84561b7b1d51e3384e0655ddf25ab", size = 183873 },
    { url = "https://files.pythonhosted.org/packages/a8/0c/38374f5bb272c051e2a69281d71cba6fdb983413e6758b84482905e29a5d/PyYAML-6.0.2-cp312-cp312-macosx_11_0_arm64.whl", hash = "sha256:ce826d6ef20b1bc864f0a68340c8b3287705cae2f8b4b1d932177dcc76721725", size = 173302 },
    { url = "https://files.pythonhosted.org/packages/c3/93/9916574aa8c00aa06bbac729972eb1071d002b8e158bd0e83a3b9a20a1f7/PyYAML-6.0.2-cp312-cp312-manylinux_2_17_aarch64.manylinux2014_aarch64.whl", hash = "sha256:1f71ea527786de97d1a0cc0eacd1defc0985dcf6b3f17bb77dcfc8c34bec4dc5", size = 739154 },
    { url = "https://files.pythonhosted.org/packages/95/0f/b8938f1cbd09739c6da569d172531567dbcc9789e0029aa070856f123984/PyYAML-6.0.2-cp312-cp312-manylinux_2_17_s390x.manylinux2014_s390x.whl", hash = "sha256:9b22676e8097e9e22e36d6b7bda33190d0d400f345f23d4065d48f4ca7ae0425", size = 766223 },
    { url = "https://files.pythonhosted.org/packages/b9/2b/614b4752f2e127db5cc206abc23a8c19678e92b23c3db30fc86ab731d3bd/PyYAML-6.0.2-cp312-cp312-manylinux_2_17_x86_64.manylinux2014_x86_64.whl", hash = "sha256:80bab7bfc629882493af4aa31a4cfa43a4c57c83813253626916b8c7ada83476", size = 767542 },
    { url = "https://files.pythonhosted.org/packages/d4/00/dd137d5bcc7efea1836d6264f049359861cf548469d18da90cd8216cf05f/PyYAML-6.0.2-cp312-cp312-musllinux_1_1_aarch64.whl", hash = "sha256:0833f8694549e586547b576dcfaba4a6b55b9e96098b36cdc7ebefe667dfed48", size = 731164 },
    { url = "https://files.pythonhosted.org/packages/c9/1f/4f998c900485e5c0ef43838363ba4a9723ac0ad73a9dc42068b12aaba4e4/PyYAML-6.0.2-cp312-cp312-musllinux_1_1_x86_64.whl", hash = "sha256:8b9c7197f7cb2738065c481a0461e50ad02f18c78cd75775628afb4d7137fb3b", size = 756611 },
    { url = "https://files.pythonhosted.org/packages/df/d1/f5a275fdb252768b7a11ec63585bc38d0e87c9e05668a139fea92b80634c/PyYAML-6.0.2-cp312-cp312-win32.whl", hash = "sha256:ef6107725bd54b262d6dedcc2af448a266975032bc85ef0172c5f059da6325b4", size = 140591 },
    { url = "https://files.pythonhosted.org/packages/0c/e8/4f648c598b17c3d06e8753d7d13d57542b30d56e6c2dedf9c331ae56312e/PyYAML-6.0.2-cp312-cp312-win_amd64.whl", hash = "sha256:7e7401d0de89a9a855c839bc697c079a4af81cf878373abd7dc625847d25cbd8", size = 156338 },
    { url = "https://files.pythonhosted.org/packages/ef/e3/3af305b830494fa85d95f6d95ef7fa73f2ee1cc8ef5b495c7c3269fb835f/PyYAML-6.0.2-cp313-cp313-macosx_10_13_x86_64.whl", hash = "sha256:efdca5630322a10774e8e98e1af481aad470dd62c3170801852d752aa7a783ba", size = 181309 },
    { url = "https://files.pythonhosted.org/packages/45/9f/3b1c20a0b7a3200524eb0076cc027a970d320bd3a6592873c85c92a08731/PyYAML-6.0.2-cp313-cp313-macosx_11_0_arm64.whl", hash = "sha256:50187695423ffe49e2deacb8cd10510bc361faac997de9efef88badc3bb9e2d1", size = 171679 },
    { url = "https://files.pythonhosted.org/packages/7c/9a/337322f27005c33bcb656c655fa78325b730324c78620e8328ae28b64d0c/PyYAML-6.0.2-cp313-cp313-manylinux_2_17_aarch64.manylinux2014_aarch64.whl", hash = "sha256:0ffe8360bab4910ef1b9e87fb812d8bc0a308b0d0eef8c8f44e0254ab3b07133", size = 733428 },
    { url = "https://files.pythonhosted.org/packages/a3/69/864fbe19e6c18ea3cc196cbe5d392175b4cf3d5d0ac1403ec3f2d237ebb5/PyYAML-6.0.2-cp313-cp313-manylinux_2_17_s390x.manylinux2014_s390x.whl", hash = "sha256:17e311b6c678207928d649faa7cb0d7b4c26a0ba73d41e99c4fff6b6c3276484", size = 763361 },
    { url = "https://files.pythonhosted.org/packages/04/24/b7721e4845c2f162d26f50521b825fb061bc0a5afcf9a386840f23ea19fa/PyYAML-6.0.2-cp313-cp313-manylinux_2_17_x86_64.manylinux2014_x86_64.whl", hash = "sha256:70b189594dbe54f75ab3a1acec5f1e3faa7e8cf2f1e08d9b561cb41b845f69d5", size = 759523 },
    { url = "https://files.pythonhosted.org/packages/2b/b2/e3234f59ba06559c6ff63c4e10baea10e5e7df868092bf9ab40e5b9c56b6/PyYAML-6.0.2-cp313-cp313-musllinux_1_1_aarch64.whl", hash = "sha256:41e4e3953a79407c794916fa277a82531dd93aad34e29c2a514c2c0c5fe971cc", size = 726660 },
    { url = "https://files.pythonhosted.org/packages/fe/0f/25911a9f080464c59fab9027482f822b86bf0608957a5fcc6eaac85aa515/PyYAML-6.0.2-cp313-cp313-musllinux_1_1_x86_64.whl", hash = "sha256:68ccc6023a3400877818152ad9a1033e3db8625d899c72eacb5a668902e4d652", size = 751597 },
    { url = "https://files.pythonhosted.org/packages/14/0d/e2c3b43bbce3cf6bd97c840b46088a3031085179e596d4929729d8d68270/PyYAML-6.0.2-cp313-cp313-win32.whl", hash = "sha256:bc2fa7c6b47d6bc618dd7fb02ef6fdedb1090ec036abab80d4681424b84c1183", size = 140527 },
    { url = "https://files.pythonhosted.org/packages/fa/de/02b54f42487e3d3c6efb3f89428677074ca7bf43aae402517bc7cca949f3/PyYAML-6.0.2-cp313-cp313-win_amd64.whl", hash = "sha256:8388ee1976c416731879ac16da0aff3f63b286ffdd57cdeb95f3f2e085687563", size = 156446 },
]

[[package]]
name = "pyyaml-env-tag"
version = "0.1"
source = { registry = "https://pypi.org/simple" }
dependencies = [
    { name = "pyyaml" },
]
sdist = { url = "https://files.pythonhosted.org/packages/fb/8e/da1c6c58f751b70f8ceb1eb25bc25d524e8f14fe16edcce3f4e3ba08629c/pyyaml_env_tag-0.1.tar.gz", hash = "sha256:70092675bda14fdec33b31ba77e7543de9ddc88f2e5b99160396572d11525bdb", size = 5631 }
wheels = [
    { url = "https://files.pythonhosted.org/packages/5a/66/bbb1dd374f5c870f59c5bb1db0e18cbe7fa739415a24cbd95b2d1f5ae0c4/pyyaml_env_tag-0.1-py3-none-any.whl", hash = "sha256:af31106dec8a4d68c60207c1886031cbf839b68aa7abccdb19868200532c2069", size = 3911 },
]

[[package]]
name = "pyzmq"
version = "26.2.0"
source = { registry = "https://pypi.org/simple" }
dependencies = [
    { name = "cffi", marker = "implementation_name == 'pypy'" },
]
sdist = { url = "https://files.pythonhosted.org/packages/fd/05/bed626b9f7bb2322cdbbf7b4bd8f54b1b617b0d2ab2d3547d6e39428a48e/pyzmq-26.2.0.tar.gz", hash = "sha256:070672c258581c8e4f640b5159297580a9974b026043bd4ab0470be9ed324f1f", size = 271975 }
wheels = [
    { url = "https://files.pythonhosted.org/packages/28/2f/78a766c8913ad62b28581777ac4ede50c6d9f249d39c2963e279524a1bbe/pyzmq-26.2.0-cp312-cp312-macosx_10_15_universal2.whl", hash = "sha256:ded0fc7d90fe93ae0b18059930086c51e640cdd3baebdc783a695c77f123dcd9", size = 1343105 },
    { url = "https://files.pythonhosted.org/packages/b7/9c/4b1e2d3d4065be715e007fe063ec7885978fad285f87eae1436e6c3201f4/pyzmq-26.2.0-cp312-cp312-macosx_10_9_x86_64.whl", hash = "sha256:17bf5a931c7f6618023cdacc7081f3f266aecb68ca692adac015c383a134ca52", size = 1008365 },
    { url = "https://files.pythonhosted.org/packages/4f/ef/5a23ec689ff36d7625b38d121ef15abfc3631a9aecb417baf7a4245e4124/pyzmq-26.2.0-cp312-cp312-manylinux_2_17_aarch64.manylinux2014_aarch64.whl", hash = "sha256:55cf66647e49d4621a7e20c8d13511ef1fe1efbbccf670811864452487007e08", size = 665923 },
    { url = "https://files.pythonhosted.org/packages/ae/61/d436461a47437d63c6302c90724cf0981883ec57ceb6073873f32172d676/pyzmq-26.2.0-cp312-cp312-manylinux_2_17_i686.manylinux2014_i686.whl", hash = "sha256:4661c88db4a9e0f958c8abc2b97472e23061f0bc737f6f6179d7a27024e1faa5", size = 903400 },
    { url = "https://files.pythonhosted.org/packages/47/42/fc6d35ecefe1739a819afaf6f8e686f7f02a4dd241c78972d316f403474c/pyzmq-26.2.0-cp312-cp312-manylinux_2_17_x86_64.manylinux2014_x86_64.whl", hash = "sha256:ea7f69de383cb47522c9c208aec6dd17697db7875a4674c4af3f8cfdac0bdeae", size = 860034 },
    { url = "https://files.pythonhosted.org/packages/07/3b/44ea6266a6761e9eefaa37d98fabefa112328808ac41aa87b4bbb668af30/pyzmq-26.2.0-cp312-cp312-manylinux_2_28_x86_64.whl", hash = "sha256:7f98f6dfa8b8ccaf39163ce872bddacca38f6a67289116c8937a02e30bbe9711", size = 860579 },
    { url = "https://files.pythonhosted.org/packages/38/6f/4df2014ab553a6052b0e551b37da55166991510f9e1002c89cab7ce3b3f2/pyzmq-26.2.0-cp312-cp312-musllinux_1_1_aarch64.whl", hash = "sha256:e3e0210287329272539eea617830a6a28161fbbd8a3271bf4150ae3e58c5d0e6", size = 1196246 },
    { url = "https://files.pythonhosted.org/packages/38/9d/ee240fc0c9fe9817f0c9127a43238a3e28048795483c403cc10720ddef22/pyzmq-26.2.0-cp312-cp312-musllinux_1_1_i686.whl", hash = "sha256:6b274e0762c33c7471f1a7471d1a2085b1a35eba5cdc48d2ae319f28b6fc4de3", size = 1507441 },
    { url = "https://files.pythonhosted.org/packages/85/4f/01711edaa58d535eac4a26c294c617c9a01f09857c0ce191fd574d06f359/pyzmq-26.2.0-cp312-cp312-musllinux_1_1_x86_64.whl", hash = "sha256:29c6a4635eef69d68a00321e12a7d2559fe2dfccfa8efae3ffb8e91cd0b36a8b", size = 1406498 },
    { url = "https://files.pythonhosted.org/packages/07/18/907134c85c7152f679ed744e73e645b365f3ad571f38bdb62e36f347699a/pyzmq-26.2.0-cp312-cp312-win32.whl", hash = "sha256:989d842dc06dc59feea09e58c74ca3e1678c812a4a8a2a419046d711031f69c7", size = 575533 },
    { url = "https://files.pythonhosted.org/packages/ce/2c/a6f4a20202a4d3c582ad93f95ee78d79bbdc26803495aec2912b17dbbb6c/pyzmq-26.2.0-cp312-cp312-win_amd64.whl", hash = "sha256:2a50625acdc7801bc6f74698c5c583a491c61d73c6b7ea4dee3901bb99adb27a", size = 637768 },
    { url = "https://files.pythonhosted.org/packages/5f/0e/eb16ff731632d30554bf5af4dbba3ffcd04518219d82028aea4ae1b02ca5/pyzmq-26.2.0-cp312-cp312-win_arm64.whl", hash = "sha256:4d29ab8592b6ad12ebbf92ac2ed2bedcfd1cec192d8e559e2e099f648570e19b", size = 540675 },
    { url = "https://files.pythonhosted.org/packages/04/a7/0f7e2f6c126fe6e62dbae0bc93b1bd3f1099cf7fea47a5468defebe3f39d/pyzmq-26.2.0-cp313-cp313-macosx_10_13_x86_64.whl", hash = "sha256:9dd8cd1aeb00775f527ec60022004d030ddc51d783d056e3e23e74e623e33726", size = 1006564 },
    { url = "https://files.pythonhosted.org/packages/31/b6/a187165c852c5d49f826a690857684333a6a4a065af0a6015572d2284f6a/pyzmq-26.2.0-cp313-cp313-macosx_10_15_universal2.whl", hash = "sha256:28c812d9757fe8acecc910c9ac9dafd2ce968c00f9e619db09e9f8f54c3a68a3", size = 1340447 },
    { url = "https://files.pythonhosted.org/packages/68/ba/f4280c58ff71f321602a6e24fd19879b7e79793fb8ab14027027c0fb58ef/pyzmq-26.2.0-cp313-cp313-manylinux_2_17_aarch64.manylinux2014_aarch64.whl", hash = "sha256:4d80b1dd99c1942f74ed608ddb38b181b87476c6a966a88a950c7dee118fdf50", size = 665485 },
    { url = "https://files.pythonhosted.org/packages/77/b5/c987a5c53c7d8704216f29fc3d810b32f156bcea488a940e330e1bcbb88d/pyzmq-26.2.0-cp313-cp313-manylinux_2_17_i686.manylinux2014_i686.whl", hash = "sha256:8c997098cc65e3208eca09303630e84d42718620e83b733d0fd69543a9cab9cb", size = 903484 },
    { url = "https://files.pythonhosted.org/packages/29/c9/07da157d2db18c72a7eccef8e684cefc155b712a88e3d479d930aa9eceba/pyzmq-26.2.0-cp313-cp313-manylinux_2_17_x86_64.manylinux2014_x86_64.whl", hash = "sha256:7ad1bc8d1b7a18497dda9600b12dc193c577beb391beae5cd2349184db40f187", size = 859981 },
    { url = "https://files.pythonhosted.org/packages/43/09/e12501bd0b8394b7d02c41efd35c537a1988da67fc9c745cae9c6c776d31/pyzmq-26.2.0-cp313-cp313-manylinux_2_28_x86_64.whl", hash = "sha256:bea2acdd8ea4275e1278350ced63da0b166421928276c7c8e3f9729d7402a57b", size = 860334 },
    { url = "https://files.pythonhosted.org/packages/eb/ff/f5ec1d455f8f7385cc0a8b2acd8c807d7fade875c14c44b85c1bddabae21/pyzmq-26.2.0-cp313-cp313-musllinux_1_1_aarch64.whl", hash = "sha256:23f4aad749d13698f3f7b64aad34f5fc02d6f20f05999eebc96b89b01262fb18", size = 1196179 },
    { url = "https://files.pythonhosted.org/packages/ec/8a/bb2ac43295b1950fe436a81fc5b298be0b96ac76fb029b514d3ed58f7b27/pyzmq-26.2.0-cp313-cp313-musllinux_1_1_i686.whl", hash = "sha256:a4f96f0d88accc3dbe4a9025f785ba830f968e21e3e2c6321ccdfc9aef755115", size = 1507668 },
    { url = "https://files.pythonhosted.org/packages/a9/49/dbc284ebcfd2dca23f6349227ff1616a7ee2c4a35fe0a5d6c3deff2b4fed/pyzmq-26.2.0-cp313-cp313-musllinux_1_1_x86_64.whl", hash = "sha256:ced65e5a985398827cc9276b93ef6dfabe0273c23de8c7931339d7e141c2818e", size = 1406539 },
    { url = "https://files.pythonhosted.org/packages/00/68/093cdce3fe31e30a341d8e52a1ad86392e13c57970d722c1f62a1d1a54b6/pyzmq-26.2.0-cp313-cp313-win32.whl", hash = "sha256:31507f7b47cc1ead1f6e86927f8ebb196a0bab043f6345ce070f412a59bf87b5", size = 575567 },
    { url = "https://files.pythonhosted.org/packages/92/ae/6cc4657148143412b5819b05e362ae7dd09fb9fe76e2a539dcff3d0386bc/pyzmq-26.2.0-cp313-cp313-win_amd64.whl", hash = "sha256:70fc7fcf0410d16ebdda9b26cbd8bf8d803d220a7f3522e060a69a9c87bf7bad", size = 637551 },
    { url = "https://files.pythonhosted.org/packages/6c/67/fbff102e201688f97c8092e4c3445d1c1068c2f27bbd45a578df97ed5f94/pyzmq-26.2.0-cp313-cp313-win_arm64.whl", hash = "sha256:c3789bd5768ab5618ebf09cef6ec2b35fed88709b104351748a63045f0ff9797", size = 540378 },
    { url = "https://files.pythonhosted.org/packages/3f/fe/2d998380b6e0122c6c4bdf9b6caf490831e5f5e2d08a203b5adff060c226/pyzmq-26.2.0-cp313-cp313t-macosx_10_13_x86_64.whl", hash = "sha256:034da5fc55d9f8da09015d368f519478a52675e558c989bfcb5cf6d4e16a7d2a", size = 1007378 },
    { url = "https://files.pythonhosted.org/packages/4a/f4/30d6e7157f12b3a0390bde94d6a8567cdb88846ed068a6e17238a4ccf600/pyzmq-26.2.0-cp313-cp313t-macosx_10_15_universal2.whl", hash = "sha256:c92d73464b886931308ccc45b2744e5968cbaade0b1d6aeb40d8ab537765f5bc", size = 1329532 },
    { url = "https://files.pythonhosted.org/packages/82/86/3fe917870e15ee1c3ad48229a2a64458e36036e64b4afa9659045d82bfa8/pyzmq-26.2.0-cp313-cp313t-manylinux_2_17_aarch64.manylinux2014_aarch64.whl", hash = "sha256:794a4562dcb374f7dbbfb3f51d28fb40123b5a2abadee7b4091f93054909add5", size = 653242 },
    { url = "https://files.pythonhosted.org/packages/50/2d/242e7e6ef6c8c19e6cb52d095834508cd581ffb925699fd3c640cdc758f1/pyzmq-26.2.0-cp313-cp313t-manylinux_2_17_i686.manylinux2014_i686.whl", hash = "sha256:aee22939bb6075e7afededabad1a56a905da0b3c4e3e0c45e75810ebe3a52672", size = 888404 },
    { url = "https://files.pythonhosted.org/packages/ac/11/7270566e1f31e4ea73c81ec821a4b1688fd551009a3d2bab11ec66cb1e8f/pyzmq-26.2.0-cp313-cp313t-manylinux_2_17_x86_64.manylinux2014_x86_64.whl", hash = "sha256:2ae90ff9dad33a1cfe947d2c40cb9cb5e600d759ac4f0fd22616ce6540f72797", size = 845858 },
    { url = "https://files.pythonhosted.org/packages/91/d5/72b38fbc69867795c8711bdd735312f9fef1e3d9204e2f63ab57085434b9/pyzmq-26.2.0-cp313-cp313t-manylinux_2_28_x86_64.whl", hash = "sha256:43a47408ac52647dfabbc66a25b05b6a61700b5165807e3fbd40063fcaf46386", size = 847375 },
    { url = "https://files.pythonhosted.org/packages/dd/9a/10ed3c7f72b4c24e719c59359fbadd1a27556a28b36cdf1cd9e4fb7845d5/pyzmq-26.2.0-cp313-cp313t-musllinux_1_1_aarch64.whl", hash = "sha256:25bf2374a2a8433633c65ccb9553350d5e17e60c8eb4de4d92cc6bd60f01d306", size = 1183489 },
    { url = "https://files.pythonhosted.org/packages/72/2d/8660892543fabf1fe41861efa222455811adac9f3c0818d6c3170a1153e3/pyzmq-26.2.0-cp313-cp313t-musllinux_1_1_i686.whl", hash = "sha256:007137c9ac9ad5ea21e6ad97d3489af654381324d5d3ba614c323f60dab8fae6", size = 1492932 },
    { url = "https://files.pythonhosted.org/packages/7b/d6/32fd69744afb53995619bc5effa2a405ae0d343cd3e747d0fbc43fe894ee/pyzmq-26.2.0-cp313-cp313t-musllinux_1_1_x86_64.whl", hash = "sha256:470d4a4f6d48fb34e92d768b4e8a5cc3780db0d69107abf1cd7ff734b9766eb0", size = 1392485 },
]

[[package]]
name = "ray"
version = "2.40.0"
source = { registry = "https://pypi.org/simple" }
dependencies = [
    { name = "aiosignal" },
    { name = "click" },
    { name = "filelock" },
    { name = "frozenlist" },
    { name = "jsonschema" },
    { name = "msgpack" },
    { name = "packaging" },
    { name = "protobuf" },
    { name = "pyyaml" },
    { name = "requests" },
]
wheels = [
    { url = "https://files.pythonhosted.org/packages/86/01/994daffa3516e582cd8eacbe958938d2128b79284f2387ff6ebc53b970e2/ray-2.40.0-cp312-cp312-macosx_10_15_x86_64.whl", hash = "sha256:6992922fe91a90b5cc97d9f05ca51b64d72cd644db7ad55caa936be9a6098cce", size = 66981507 },
    { url = "https://files.pythonhosted.org/packages/46/ce/bcf8416ce4137ce4bc7e0ebdedb2200a598f7beeca1a1004bc45478bb4b0/ray-2.40.0-cp312-cp312-macosx_11_0_arm64.whl", hash = "sha256:28329e7a7471610a475d3bb09a4c1b31abcf3596cee25c4254f8d01ad161ba84", size = 64345984 },
    { url = "https://files.pythonhosted.org/packages/8a/96/dbcb31dd8ff74b81dbfe9332f49941c716daffaffdc3efb1c30ca5a1b4cd/ray-2.40.0-cp312-cp312-manylinux2014_aarch64.whl", hash = "sha256:8ea05221fa48e32c652c29498d320e90134b3a012421006af98965097dd1cc3b", size = 66071071 },
    { url = "https://files.pythonhosted.org/packages/82/ad/2eaf308c64e39704629863720c59b82e1ceed814fca319b8585deb92bb74/ray-2.40.0-cp312-cp312-manylinux2014_x86_64.whl", hash = "sha256:674755814f5692306c554cadbc24015af823dc0516e34bdef24ccac9d7a656e3", size = 67018887 },
    { url = "https://files.pythonhosted.org/packages/21/c4/23616495341e01c97d5b72d07555ab8908e87190cf2f53b4f029cb65bcf0/ray-2.40.0-cp312-cp312-win_amd64.whl", hash = "sha256:bbc01d773cbc43e3efa462ec28ee4c0cacc50f098078332fb45b1ab38eaf9b5d", size = 25223820 },
]

[[package]]
name = "referencing"
version = "0.35.1"
source = { registry = "https://pypi.org/simple" }
dependencies = [
    { name = "attrs" },
    { name = "rpds-py" },
]
sdist = { url = "https://files.pythonhosted.org/packages/99/5b/73ca1f8e72fff6fa52119dbd185f73a907b1989428917b24cff660129b6d/referencing-0.35.1.tar.gz", hash = "sha256:25b42124a6c8b632a425174f24087783efb348a6f1e0008e63cd4466fedf703c", size = 62991 }
wheels = [
    { url = "https://files.pythonhosted.org/packages/b7/59/2056f61236782a2c86b33906c025d4f4a0b17be0161b63b70fd9e8775d36/referencing-0.35.1-py3-none-any.whl", hash = "sha256:eda6d3234d62814d1c64e305c1331c9a3a6132da475ab6382eaa997b21ee75de", size = 26684 },
]

[[package]]
name = "regex"
version = "2024.11.6"
source = { registry = "https://pypi.org/simple" }
sdist = { url = "https://files.pythonhosted.org/packages/8e/5f/bd69653fbfb76cf8604468d3b4ec4c403197144c7bfe0e6a5fc9e02a07cb/regex-2024.11.6.tar.gz", hash = "sha256:7ab159b063c52a0333c884e4679f8d7a85112ee3078fe3d9004b2dd875585519", size = 399494 }
wheels = [
    { url = "https://files.pythonhosted.org/packages/ba/30/9a87ce8336b172cc232a0db89a3af97929d06c11ceaa19d97d84fa90a8f8/regex-2024.11.6-cp312-cp312-macosx_10_13_universal2.whl", hash = "sha256:52fb28f528778f184f870b7cf8f225f5eef0a8f6e3778529bdd40c7b3920796a", size = 483781 },
    { url = "https://files.pythonhosted.org/packages/01/e8/00008ad4ff4be8b1844786ba6636035f7ef926db5686e4c0f98093612add/regex-2024.11.6-cp312-cp312-macosx_10_13_x86_64.whl", hash = "sha256:fdd6028445d2460f33136c55eeb1f601ab06d74cb3347132e1c24250187500d9", size = 288455 },
    { url = "https://files.pythonhosted.org/packages/60/85/cebcc0aff603ea0a201667b203f13ba75d9fc8668fab917ac5b2de3967bc/regex-2024.11.6-cp312-cp312-macosx_11_0_arm64.whl", hash = "sha256:805e6b60c54bf766b251e94526ebad60b7de0c70f70a4e6210ee2891acb70bf2", size = 284759 },
    { url = "https://files.pythonhosted.org/packages/94/2b/701a4b0585cb05472a4da28ee28fdfe155f3638f5e1ec92306d924e5faf0/regex-2024.11.6-cp312-cp312-manylinux_2_17_aarch64.manylinux2014_aarch64.whl", hash = "sha256:b85c2530be953a890eaffde05485238f07029600e8f098cdf1848d414a8b45e4", size = 794976 },
    { url = "https://files.pythonhosted.org/packages/4b/bf/fa87e563bf5fee75db8915f7352e1887b1249126a1be4813837f5dbec965/regex-2024.11.6-cp312-cp312-manylinux_2_17_ppc64le.manylinux2014_ppc64le.whl", hash = "sha256:bb26437975da7dc36b7efad18aa9dd4ea569d2357ae6b783bf1118dabd9ea577", size = 833077 },
    { url = "https://files.pythonhosted.org/packages/a1/56/7295e6bad94b047f4d0834e4779491b81216583c00c288252ef625c01d23/regex-2024.11.6-cp312-cp312-manylinux_2_17_s390x.manylinux2014_s390x.whl", hash = "sha256:abfa5080c374a76a251ba60683242bc17eeb2c9818d0d30117b4486be10c59d3", size = 823160 },
    { url = "https://files.pythonhosted.org/packages/fb/13/e3b075031a738c9598c51cfbc4c7879e26729c53aa9cca59211c44235314/regex-2024.11.6-cp312-cp312-manylinux_2_17_x86_64.manylinux2014_x86_64.whl", hash = "sha256:70b7fa6606c2881c1db9479b0eaa11ed5dfa11c8d60a474ff0e095099f39d98e", size = 796896 },
    { url = "https://files.pythonhosted.org/packages/24/56/0b3f1b66d592be6efec23a795b37732682520b47c53da5a32c33ed7d84e3/regex-2024.11.6-cp312-cp312-manylinux_2_5_i686.manylinux1_i686.manylinux_2_17_i686.manylinux2014_i686.whl", hash = "sha256:0c32f75920cf99fe6b6c539c399a4a128452eaf1af27f39bce8909c9a3fd8cbe", size = 783997 },
    { url = "https://files.pythonhosted.org/packages/f9/a1/eb378dada8b91c0e4c5f08ffb56f25fcae47bf52ad18f9b2f33b83e6d498/regex-2024.11.6-cp312-cp312-musllinux_1_2_aarch64.whl", hash = "sha256:982e6d21414e78e1f51cf595d7f321dcd14de1f2881c5dc6a6e23bbbbd68435e", size = 781725 },
    { url = "https://files.pythonhosted.org/packages/83/f2/033e7dec0cfd6dda93390089864732a3409246ffe8b042e9554afa9bff4e/regex-2024.11.6-cp312-cp312-musllinux_1_2_i686.whl", hash = "sha256:a7c2155f790e2fb448faed6dd241386719802296ec588a8b9051c1f5c481bc29", size = 789481 },
    { url = "https://files.pythonhosted.org/packages/83/23/15d4552ea28990a74e7696780c438aadd73a20318c47e527b47a4a5a596d/regex-2024.11.6-cp312-cp312-musllinux_1_2_ppc64le.whl", hash = "sha256:149f5008d286636e48cd0b1dd65018548944e495b0265b45e1bffecce1ef7f39", size = 852896 },
    { url = "https://files.pythonhosted.org/packages/e3/39/ed4416bc90deedbfdada2568b2cb0bc1fdb98efe11f5378d9892b2a88f8f/regex-2024.11.6-cp312-cp312-musllinux_1_2_s390x.whl", hash = "sha256:e5364a4502efca094731680e80009632ad6624084aff9a23ce8c8c6820de3e51", size = 860138 },
    { url = "https://files.pythonhosted.org/packages/93/2d/dd56bb76bd8e95bbce684326302f287455b56242a4f9c61f1bc76e28360e/regex-2024.11.6-cp312-cp312-musllinux_1_2_x86_64.whl", hash = "sha256:0a86e7eeca091c09e021db8eb72d54751e527fa47b8d5787caf96d9831bd02ad", size = 787692 },
    { url = "https://files.pythonhosted.org/packages/0b/55/31877a249ab7a5156758246b9c59539abbeba22461b7d8adc9e8475ff73e/regex-2024.11.6-cp312-cp312-win32.whl", hash = "sha256:32f9a4c643baad4efa81d549c2aadefaeba12249b2adc5af541759237eee1c54", size = 262135 },
    { url = "https://files.pythonhosted.org/packages/38/ec/ad2d7de49a600cdb8dd78434a1aeffe28b9d6fc42eb36afab4a27ad23384/regex-2024.11.6-cp312-cp312-win_amd64.whl", hash = "sha256:a93c194e2df18f7d264092dc8539b8ffb86b45b899ab976aa15d48214138e81b", size = 273567 },
    { url = "https://files.pythonhosted.org/packages/90/73/bcb0e36614601016552fa9344544a3a2ae1809dc1401b100eab02e772e1f/regex-2024.11.6-cp313-cp313-macosx_10_13_universal2.whl", hash = "sha256:a6ba92c0bcdf96cbf43a12c717eae4bc98325ca3730f6b130ffa2e3c3c723d84", size = 483525 },
    { url = "https://files.pythonhosted.org/packages/0f/3f/f1a082a46b31e25291d830b369b6b0c5576a6f7fb89d3053a354c24b8a83/regex-2024.11.6-cp313-cp313-macosx_10_13_x86_64.whl", hash = "sha256:525eab0b789891ac3be914d36893bdf972d483fe66551f79d3e27146191a37d4", size = 288324 },
    { url = "https://files.pythonhosted.org/packages/09/c9/4e68181a4a652fb3ef5099e077faf4fd2a694ea6e0f806a7737aff9e758a/regex-2024.11.6-cp313-cp313-macosx_11_0_arm64.whl", hash = "sha256:086a27a0b4ca227941700e0b31425e7a28ef1ae8e5e05a33826e17e47fbfdba0", size = 284617 },
    { url = "https://files.pythonhosted.org/packages/fc/fd/37868b75eaf63843165f1d2122ca6cb94bfc0271e4428cf58c0616786dce/regex-2024.11.6-cp313-cp313-manylinux_2_17_aarch64.manylinux2014_aarch64.whl", hash = "sha256:bde01f35767c4a7899b7eb6e823b125a64de314a8ee9791367c9a34d56af18d0", size = 795023 },
    { url = "https://files.pythonhosted.org/packages/c4/7c/d4cd9c528502a3dedb5c13c146e7a7a539a3853dc20209c8e75d9ba9d1b2/regex-2024.11.6-cp313-cp313-manylinux_2_17_ppc64le.manylinux2014_ppc64le.whl", hash = "sha256:b583904576650166b3d920d2bcce13971f6f9e9a396c673187f49811b2769dc7", size = 833072 },
    { url = "https://files.pythonhosted.org/packages/4f/db/46f563a08f969159c5a0f0e722260568425363bea43bb7ae370becb66a67/regex-2024.11.6-cp313-cp313-manylinux_2_17_s390x.manylinux2014_s390x.whl", hash = "sha256:1c4de13f06a0d54fa0d5ab1b7138bfa0d883220965a29616e3ea61b35d5f5fc7", size = 823130 },
    { url = "https://files.pythonhosted.org/packages/db/60/1eeca2074f5b87df394fccaa432ae3fc06c9c9bfa97c5051aed70e6e00c2/regex-2024.11.6-cp313-cp313-manylinux_2_17_x86_64.manylinux2014_x86_64.whl", hash = "sha256:3cde6e9f2580eb1665965ce9bf17ff4952f34f5b126beb509fee8f4e994f143c", size = 796857 },
    { url = "https://files.pythonhosted.org/packages/10/db/ac718a08fcee981554d2f7bb8402f1faa7e868c1345c16ab1ebec54b0d7b/regex-2024.11.6-cp313-cp313-manylinux_2_5_i686.manylinux1_i686.manylinux_2_17_i686.manylinux2014_i686.whl", hash = "sha256:0d7f453dca13f40a02b79636a339c5b62b670141e63efd511d3f8f73fba162b3", size = 784006 },
    { url = "https://files.pythonhosted.org/packages/c2/41/7da3fe70216cea93144bf12da2b87367590bcf07db97604edeea55dac9ad/regex-2024.11.6-cp313-cp313-musllinux_1_2_aarch64.whl", hash = "sha256:59dfe1ed21aea057a65c6b586afd2a945de04fc7db3de0a6e3ed5397ad491b07", size = 781650 },
    { url = "https://files.pythonhosted.org/packages/a7/d5/880921ee4eec393a4752e6ab9f0fe28009435417c3102fc413f3fe81c4e5/regex-2024.11.6-cp313-cp313-musllinux_1_2_i686.whl", hash = "sha256:b97c1e0bd37c5cd7902e65f410779d39eeda155800b65fc4d04cc432efa9bc6e", size = 789545 },
    { url = "https://files.pythonhosted.org/packages/dc/96/53770115e507081122beca8899ab7f5ae28ae790bfcc82b5e38976df6a77/regex-2024.11.6-cp313-cp313-musllinux_1_2_ppc64le.whl", hash = "sha256:f9d1e379028e0fc2ae3654bac3cbbef81bf3fd571272a42d56c24007979bafb6", size = 853045 },
    { url = "https://files.pythonhosted.org/packages/31/d3/1372add5251cc2d44b451bd94f43b2ec78e15a6e82bff6a290ef9fd8f00a/regex-2024.11.6-cp313-cp313-musllinux_1_2_s390x.whl", hash = "sha256:13291b39131e2d002a7940fb176e120bec5145f3aeb7621be6534e46251912c4", size = 860182 },
    { url = "https://files.pythonhosted.org/packages/ed/e3/c446a64984ea9f69982ba1a69d4658d5014bc7a0ea468a07e1a1265db6e2/regex-2024.11.6-cp313-cp313-musllinux_1_2_x86_64.whl", hash = "sha256:4f51f88c126370dcec4908576c5a627220da6c09d0bff31cfa89f2523843316d", size = 787733 },
    { url = "https://files.pythonhosted.org/packages/2b/f1/e40c8373e3480e4f29f2692bd21b3e05f296d3afebc7e5dcf21b9756ca1c/regex-2024.11.6-cp313-cp313-win32.whl", hash = "sha256:63b13cfd72e9601125027202cad74995ab26921d8cd935c25f09c630436348ff", size = 262122 },
    { url = "https://files.pythonhosted.org/packages/45/94/bc295babb3062a731f52621cdc992d123111282e291abaf23faa413443ea/regex-2024.11.6-cp313-cp313-win_amd64.whl", hash = "sha256:2b3361af3198667e99927da8b84c1b010752fa4b1115ee30beaa332cabc3ef1a", size = 273545 },
]

[[package]]
name = "requests"
version = "2.32.3"
source = { registry = "https://pypi.org/simple" }
dependencies = [
    { name = "certifi" },
    { name = "charset-normalizer" },
    { name = "idna" },
    { name = "urllib3" },
]
sdist = { url = "https://files.pythonhosted.org/packages/63/70/2bf7780ad2d390a8d301ad0b550f1581eadbd9a20f896afe06353c2a2913/requests-2.32.3.tar.gz", hash = "sha256:55365417734eb18255590a9ff9eb97e9e1da868d4ccd6402399eaf68af20a760", size = 131218 }
wheels = [
    { url = "https://files.pythonhosted.org/packages/f9/9b/335f9764261e915ed497fcdeb11df5dfd6f7bf257d4a6a2a686d80da4d54/requests-2.32.3-py3-none-any.whl", hash = "sha256:70761cfe03c773ceb22aa2f671b4757976145175cdfca038c02654d061d6dcc6", size = 64928 },
]

[[package]]
name = "requests-oauthlib"
version = "2.0.0"
source = { registry = "https://pypi.org/simple" }
dependencies = [
    { name = "oauthlib" },
    { name = "requests" },
]
sdist = { url = "https://files.pythonhosted.org/packages/42/f2/05f29bc3913aea15eb670be136045bf5c5bbf4b99ecb839da9b422bb2c85/requests-oauthlib-2.0.0.tar.gz", hash = "sha256:b3dffaebd884d8cd778494369603a9e7b58d29111bf6b41bdc2dcd87203af4e9", size = 55650 }
wheels = [
    { url = "https://files.pythonhosted.org/packages/3b/5d/63d4ae3b9daea098d5d6f5da83984853c1bbacd5dc826764b249fe119d24/requests_oauthlib-2.0.0-py2.py3-none-any.whl", hash = "sha256:7dd8a5c40426b779b0868c404bdef9768deccf22749cde15852df527e6269b36", size = 24179 },
]

[[package]]
name = "requests-toolbelt"
version = "1.0.0"
source = { registry = "https://pypi.org/simple" }
dependencies = [
    { name = "requests" },
]
sdist = { url = "https://files.pythonhosted.org/packages/f3/61/d7545dafb7ac2230c70d38d31cbfe4cc64f7144dc41f6e4e4b78ecd9f5bb/requests-toolbelt-1.0.0.tar.gz", hash = "sha256:7681a0a3d047012b5bdc0ee37d7f8f07ebe76ab08caeccfc3921ce23c88d5bc6", size = 206888 }
wheels = [
    { url = "https://files.pythonhosted.org/packages/3f/51/d4db610ef29373b879047326cbf6fa98b6c1969d6f6dc423279de2b1be2c/requests_toolbelt-1.0.0-py2.py3-none-any.whl", hash = "sha256:cccfdd665f0a24fcf4726e690f65639d272bb0637b9b92dfd91a5568ccf6bd06", size = 54481 },
]

[[package]]
name = "responses"
version = "0.25.3"
source = { registry = "https://pypi.org/simple" }
dependencies = [
    { name = "pyyaml" },
    { name = "requests" },
    { name = "urllib3" },
]
sdist = { url = "https://files.pythonhosted.org/packages/67/24/1d67c8974daa502e860b4a5b57ad6de0d7dbc0b1160ef7148189a24a40e1/responses-0.25.3.tar.gz", hash = "sha256:617b9247abd9ae28313d57a75880422d55ec63c29d33d629697590a034358dba", size = 77798 }
wheels = [
    { url = "https://files.pythonhosted.org/packages/12/24/93293d0be0db9da1ed8dfc5e6af700fdd40e8f10a928704dd179db9f03c1/responses-0.25.3-py3-none-any.whl", hash = "sha256:521efcbc82081ab8daa588e08f7e8a64ce79b91c39f6e62199b19159bea7dbcb", size = 55238 },
]

[[package]]
name = "respx"
version = "0.22.0"
source = { registry = "https://pypi.org/simple" }
dependencies = [
    { name = "httpx" },
]
sdist = { url = "https://files.pythonhosted.org/packages/f4/7c/96bd0bc759cf009675ad1ee1f96535edcb11e9666b985717eb8c87192a95/respx-0.22.0.tar.gz", hash = "sha256:3c8924caa2a50bd71aefc07aa812f2466ff489f1848c96e954a5362d17095d91", size = 28439 }
wheels = [
    { url = "https://files.pythonhosted.org/packages/8e/67/afbb0978d5399bc9ea200f1d4489a23c9a1dad4eee6376242b8182389c79/respx-0.22.0-py2.py3-none-any.whl", hash = "sha256:631128d4c9aba15e56903fb5f66fb1eff412ce28dd387ca3a81339e52dbd3ad0", size = 25127 },
]

[[package]]
name = "rfc3339-validator"
version = "0.1.4"
source = { registry = "https://pypi.org/simple" }
dependencies = [
    { name = "six" },
]
sdist = { url = "https://files.pythonhosted.org/packages/28/ea/a9387748e2d111c3c2b275ba970b735e04e15cdb1eb30693b6b5708c4dbd/rfc3339_validator-0.1.4.tar.gz", hash = "sha256:138a2abdf93304ad60530167e51d2dfb9549521a836871b88d7f4695d0022f6b", size = 5513 }
wheels = [
    { url = "https://files.pythonhosted.org/packages/7b/44/4e421b96b67b2daff264473f7465db72fbdf36a07e05494f50300cc7b0c6/rfc3339_validator-0.1.4-py2.py3-none-any.whl", hash = "sha256:24f6ec1eda14ef823da9e36ec7113124b39c04d50a4d3d3a3c2859577e7791fa", size = 3490 },
]

[[package]]
name = "rfc3986-validator"
version = "0.1.1"
source = { registry = "https://pypi.org/simple" }
sdist = { url = "https://files.pythonhosted.org/packages/da/88/f270de456dd7d11dcc808abfa291ecdd3f45ff44e3b549ffa01b126464d0/rfc3986_validator-0.1.1.tar.gz", hash = "sha256:3d44bde7921b3b9ec3ae4e3adca370438eccebc676456449b145d533b240d055", size = 6760 }
wheels = [
    { url = "https://files.pythonhosted.org/packages/9e/51/17023c0f8f1869d8806b979a2bffa3f861f26a3f1a66b094288323fba52f/rfc3986_validator-0.1.1-py2.py3-none-any.whl", hash = "sha256:2f235c432ef459970b4306369336b9d5dbdda31b510ca1e327636e01f528bfa9", size = 4242 },
]

[[package]]
name = "rich"
version = "13.9.4"
source = { registry = "https://pypi.org/simple" }
dependencies = [
    { name = "markdown-it-py" },
    { name = "pygments" },
]
sdist = { url = "https://files.pythonhosted.org/packages/ab/3a/0316b28d0761c6734d6bc14e770d85506c986c85ffb239e688eeaab2c2bc/rich-13.9.4.tar.gz", hash = "sha256:439594978a49a09530cff7ebc4b5c7103ef57baf48d5ea3184f21d9a2befa098", size = 223149 }
wheels = [
    { url = "https://files.pythonhosted.org/packages/19/71/39c7c0d87f8d4e6c020a393182060eaefeeae6c01dab6a84ec346f2567df/rich-13.9.4-py3-none-any.whl", hash = "sha256:6049d5e6ec054bf2779ab3358186963bac2ea89175919d699e378b99738c2a90", size = 242424 },
]

[[package]]
name = "rpds-py"
version = "0.22.3"
source = { registry = "https://pypi.org/simple" }
sdist = { url = "https://files.pythonhosted.org/packages/01/80/cce854d0921ff2f0a9fa831ba3ad3c65cee3a46711addf39a2af52df2cfd/rpds_py-0.22.3.tar.gz", hash = "sha256:e32fee8ab45d3c2db6da19a5323bc3362237c8b653c70194414b892fd06a080d", size = 26771 }
wheels = [
    { url = "https://files.pythonhosted.org/packages/75/47/3383ee3bd787a2a5e65a9b9edc37ccf8505c0a00170e3a5e6ea5fbcd97f7/rpds_py-0.22.3-cp312-cp312-macosx_10_12_x86_64.whl", hash = "sha256:27e98004595899949bd7a7b34e91fa7c44d7a97c40fcaf1d874168bb652ec67e", size = 352334 },
    { url = "https://files.pythonhosted.org/packages/40/14/aa6400fa8158b90a5a250a77f2077c0d0cd8a76fce31d9f2b289f04c6dec/rpds_py-0.22.3-cp312-cp312-macosx_11_0_arm64.whl", hash = "sha256:1978d0021e943aae58b9b0b196fb4895a25cc53d3956b8e35e0b7682eefb6d56", size = 342111 },
    { url = "https://files.pythonhosted.org/packages/7d/06/395a13bfaa8a28b302fb433fb285a67ce0ea2004959a027aea8f9c52bad4/rpds_py-0.22.3-cp312-cp312-manylinux_2_17_aarch64.manylinux2014_aarch64.whl", hash = "sha256:655ca44a831ecb238d124e0402d98f6212ac527a0ba6c55ca26f616604e60a45", size = 384286 },
    { url = "https://files.pythonhosted.org/packages/43/52/d8eeaffab047e6b7b7ef7f00d5ead074a07973968ffa2d5820fa131d7852/rpds_py-0.22.3-cp312-cp312-manylinux_2_17_armv7l.manylinux2014_armv7l.whl", hash = "sha256:feea821ee2a9273771bae61194004ee2fc33f8ec7db08117ef9147d4bbcbca8e", size = 391739 },
    { url = "https://files.pythonhosted.org/packages/83/31/52dc4bde85c60b63719610ed6f6d61877effdb5113a72007679b786377b8/rpds_py-0.22.3-cp312-cp312-manylinux_2_17_ppc64le.manylinux2014_ppc64le.whl", hash = "sha256:22bebe05a9ffc70ebfa127efbc429bc26ec9e9b4ee4d15a740033efda515cf3d", size = 427306 },
    { url = "https://files.pythonhosted.org/packages/70/d5/1bab8e389c2261dba1764e9e793ed6830a63f830fdbec581a242c7c46bda/rpds_py-0.22.3-cp312-cp312-manylinux_2_17_s390x.manylinux2014_s390x.whl", hash = "sha256:3af6e48651c4e0d2d166dc1b033b7042ea3f871504b6805ba5f4fe31581d8d38", size = 442717 },
    { url = "https://files.pythonhosted.org/packages/82/a1/a45f3e30835b553379b3a56ea6c4eb622cf11e72008229af840e4596a8ea/rpds_py-0.22.3-cp312-cp312-manylinux_2_17_x86_64.manylinux2014_x86_64.whl", hash = "sha256:e67ba3c290821343c192f7eae1d8fd5999ca2dc99994114643e2f2d3e6138b15", size = 385721 },
    { url = "https://files.pythonhosted.org/packages/a6/27/780c942de3120bdd4d0e69583f9c96e179dfff082f6ecbb46b8d6488841f/rpds_py-0.22.3-cp312-cp312-manylinux_2_5_i686.manylinux1_i686.whl", hash = "sha256:02fbb9c288ae08bcb34fb41d516d5eeb0455ac35b5512d03181d755d80810059", size = 415824 },
    { url = "https://files.pythonhosted.org/packages/94/0b/aa0542ca88ad20ea719b06520f925bae348ea5c1fdf201b7e7202d20871d/rpds_py-0.22.3-cp312-cp312-musllinux_1_2_aarch64.whl", hash = "sha256:f56a6b404f74ab372da986d240e2e002769a7d7102cc73eb238a4f72eec5284e", size = 561227 },
    { url = "https://files.pythonhosted.org/packages/0d/92/3ed77d215f82c8f844d7f98929d56cc321bb0bcfaf8f166559b8ec56e5f1/rpds_py-0.22.3-cp312-cp312-musllinux_1_2_i686.whl", hash = "sha256:0a0461200769ab3b9ab7e513f6013b7a97fdeee41c29b9db343f3c5a8e2b9e61", size = 587424 },
    { url = "https://files.pythonhosted.org/packages/09/42/cacaeb047a22cab6241f107644f230e2935d4efecf6488859a7dd82fc47d/rpds_py-0.22.3-cp312-cp312-musllinux_1_2_x86_64.whl", hash = "sha256:8633e471c6207a039eff6aa116e35f69f3156b3989ea3e2d755f7bc41754a4a7", size = 555953 },
    { url = "https://files.pythonhosted.org/packages/e6/52/c921dc6d5f5d45b212a456c1f5b17df1a471127e8037eb0972379e39dff4/rpds_py-0.22.3-cp312-cp312-win32.whl", hash = "sha256:593eba61ba0c3baae5bc9be2f5232430453fb4432048de28399ca7376de9c627", size = 221339 },
    { url = "https://files.pythonhosted.org/packages/f2/c7/f82b5be1e8456600395366f86104d1bd8d0faed3802ad511ef6d60c30d98/rpds_py-0.22.3-cp312-cp312-win_amd64.whl", hash = "sha256:d115bffdd417c6d806ea9069237a4ae02f513b778e3789a359bc5856e0404cc4", size = 235786 },
    { url = "https://files.pythonhosted.org/packages/d0/bf/36d5cc1f2c609ae6e8bf0fc35949355ca9d8790eceb66e6385680c951e60/rpds_py-0.22.3-cp313-cp313-macosx_10_12_x86_64.whl", hash = "sha256:ea7433ce7e4bfc3a85654aeb6747babe3f66eaf9a1d0c1e7a4435bbdf27fea84", size = 351657 },
    { url = "https://files.pythonhosted.org/packages/24/2a/f1e0fa124e300c26ea9382e59b2d582cba71cedd340f32d1447f4f29fa4e/rpds_py-0.22.3-cp313-cp313-macosx_11_0_arm64.whl", hash = "sha256:6dd9412824c4ce1aca56c47b0991e65bebb7ac3f4edccfd3f156150c96a7bf25", size = 341829 },
    { url = "https://files.pythonhosted.org/packages/cf/c2/0da1231dd16953845bed60d1a586fcd6b15ceaeb965f4d35cdc71f70f606/rpds_py-0.22.3-cp313-cp313-manylinux_2_17_aarch64.manylinux2014_aarch64.whl", hash = "sha256:20070c65396f7373f5df4005862fa162db5d25d56150bddd0b3e8214e8ef45b4", size = 384220 },
    { url = "https://files.pythonhosted.org/packages/c7/73/a4407f4e3a00a9d4b68c532bf2d873d6b562854a8eaff8faa6133b3588ec/rpds_py-0.22.3-cp313-cp313-manylinux_2_17_armv7l.manylinux2014_armv7l.whl", hash = "sha256:0b09865a9abc0ddff4e50b5ef65467cd94176bf1e0004184eb915cbc10fc05c5", size = 391009 },
    { url = "https://files.pythonhosted.org/packages/a9/c3/04b7353477ab360fe2563f5f0b176d2105982f97cd9ae80a9c5a18f1ae0f/rpds_py-0.22.3-cp313-cp313-manylinux_2_17_ppc64le.manylinux2014_ppc64le.whl", hash = "sha256:3453e8d41fe5f17d1f8e9c383a7473cd46a63661628ec58e07777c2fff7196dc", size = 426989 },
    { url = "https://files.pythonhosted.org/packages/8d/e6/e4b85b722bcf11398e17d59c0f6049d19cd606d35363221951e6d625fcb0/rpds_py-0.22.3-cp313-cp313-manylinux_2_17_s390x.manylinux2014_s390x.whl", hash = "sha256:f5d36399a1b96e1a5fdc91e0522544580dbebeb1f77f27b2b0ab25559e103b8b", size = 441544 },
    { url = "https://files.pythonhosted.org/packages/27/fc/403e65e56f65fff25f2973216974976d3f0a5c3f30e53758589b6dc9b79b/rpds_py-0.22.3-cp313-cp313-manylinux_2_17_x86_64.manylinux2014_x86_64.whl", hash = "sha256:009de23c9c9ee54bf11303a966edf4d9087cd43a6003672e6aa7def643d06518", size = 385179 },
    { url = "https://files.pythonhosted.org/packages/57/9b/2be9ff9700d664d51fd96b33d6595791c496d2778cb0b2a634f048437a55/rpds_py-0.22.3-cp313-cp313-manylinux_2_5_i686.manylinux1_i686.whl", hash = "sha256:1aef18820ef3e4587ebe8b3bc9ba6e55892a6d7b93bac6d29d9f631a3b4befbd", size = 415103 },
    { url = "https://files.pythonhosted.org/packages/bb/a5/03c2ad8ca10994fcf22dd2150dd1d653bc974fa82d9a590494c84c10c641/rpds_py-0.22.3-cp313-cp313-musllinux_1_2_aarch64.whl", hash = "sha256:f60bd8423be1d9d833f230fdbccf8f57af322d96bcad6599e5a771b151398eb2", size = 560916 },
    { url = "https://files.pythonhosted.org/packages/ba/2e/be4fdfc8b5b576e588782b56978c5b702c5a2307024120d8aeec1ab818f0/rpds_py-0.22.3-cp313-cp313-musllinux_1_2_i686.whl", hash = "sha256:62d9cfcf4948683a18a9aff0ab7e1474d407b7bab2ca03116109f8464698ab16", size = 587062 },
    { url = "https://files.pythonhosted.org/packages/67/e0/2034c221937709bf9c542603d25ad43a68b4b0a9a0c0b06a742f2756eb66/rpds_py-0.22.3-cp313-cp313-musllinux_1_2_x86_64.whl", hash = "sha256:9253fc214112405f0afa7db88739294295f0e08466987f1d70e29930262b4c8f", size = 555734 },
    { url = "https://files.pythonhosted.org/packages/ea/ce/240bae07b5401a22482b58e18cfbabaa392409b2797da60223cca10d7367/rpds_py-0.22.3-cp313-cp313-win32.whl", hash = "sha256:fb0ba113b4983beac1a2eb16faffd76cb41e176bf58c4afe3e14b9c681f702de", size = 220663 },
    { url = "https://files.pythonhosted.org/packages/cb/f0/d330d08f51126330467edae2fa4efa5cec8923c87551a79299380fdea30d/rpds_py-0.22.3-cp313-cp313-win_amd64.whl", hash = "sha256:c58e2339def52ef6b71b8f36d13c3688ea23fa093353f3a4fee2556e62086ec9", size = 235503 },
    { url = "https://files.pythonhosted.org/packages/f7/c4/dbe1cc03df013bf2feb5ad00615038050e7859f381e96fb5b7b4572cd814/rpds_py-0.22.3-cp313-cp313t-macosx_10_12_x86_64.whl", hash = "sha256:f82a116a1d03628a8ace4859556fb39fd1424c933341a08ea3ed6de1edb0283b", size = 347698 },
    { url = "https://files.pythonhosted.org/packages/a4/3a/684f66dd6b0f37499cad24cd1c0e523541fd768576fa5ce2d0a8799c3cba/rpds_py-0.22.3-cp313-cp313t-macosx_11_0_arm64.whl", hash = "sha256:3dfcbc95bd7992b16f3f7ba05af8a64ca694331bd24f9157b49dadeeb287493b", size = 337330 },
    { url = "https://files.pythonhosted.org/packages/82/eb/e022c08c2ce2e8f7683baa313476492c0e2c1ca97227fe8a75d9f0181e95/rpds_py-0.22.3-cp313-cp313t-manylinux_2_17_aarch64.manylinux2014_aarch64.whl", hash = "sha256:59259dc58e57b10e7e18ce02c311804c10c5a793e6568f8af4dead03264584d1", size = 380022 },
    { url = "https://files.pythonhosted.org/packages/e4/21/5a80e653e4c86aeb28eb4fea4add1f72e1787a3299687a9187105c3ee966/rpds_py-0.22.3-cp313-cp313t-manylinux_2_17_armv7l.manylinux2014_armv7l.whl", hash = "sha256:5725dd9cc02068996d4438d397e255dcb1df776b7ceea3b9cb972bdb11260a83", size = 390754 },
    { url = "https://files.pythonhosted.org/packages/37/a4/d320a04ae90f72d080b3d74597074e62be0a8ecad7d7321312dfe2dc5a6a/rpds_py-0.22.3-cp313-cp313t-manylinux_2_17_ppc64le.manylinux2014_ppc64le.whl", hash = "sha256:99b37292234e61325e7a5bb9689e55e48c3f5f603af88b1642666277a81f1fbd", size = 423840 },
    { url = "https://files.pythonhosted.org/packages/87/70/674dc47d93db30a6624279284e5631be4c3a12a0340e8e4f349153546728/rpds_py-0.22.3-cp313-cp313t-manylinux_2_17_s390x.manylinux2014_s390x.whl", hash = "sha256:27b1d3b3915a99208fee9ab092b8184c420f2905b7d7feb4aeb5e4a9c509b8a1", size = 438970 },
    { url = "https://files.pythonhosted.org/packages/3f/64/9500f4d66601d55cadd21e90784cfd5d5f4560e129d72e4339823129171c/rpds_py-0.22.3-cp313-cp313t-manylinux_2_17_x86_64.manylinux2014_x86_64.whl", hash = "sha256:f612463ac081803f243ff13cccc648578e2279295048f2a8d5eb430af2bae6e3", size = 383146 },
    { url = "https://files.pythonhosted.org/packages/4d/45/630327addb1d17173adcf4af01336fd0ee030c04798027dfcb50106001e0/rpds_py-0.22.3-cp313-cp313t-manylinux_2_5_i686.manylinux1_i686.whl", hash = "sha256:f73d3fef726b3243a811121de45193c0ca75f6407fe66f3f4e183c983573e130", size = 408294 },
    { url = "https://files.pythonhosted.org/packages/5f/ef/8efb3373cee54ea9d9980b772e5690a0c9e9214045a4e7fa35046e399fee/rpds_py-0.22.3-cp313-cp313t-musllinux_1_2_aarch64.whl", hash = "sha256:3f21f0495edea7fdbaaa87e633a8689cd285f8f4af5c869f27bc8074638ad69c", size = 556345 },
    { url = "https://files.pythonhosted.org/packages/54/01/151d3b9ef4925fc8f15bfb131086c12ec3c3d6dd4a4f7589c335bf8e85ba/rpds_py-0.22.3-cp313-cp313t-musllinux_1_2_i686.whl", hash = "sha256:1e9663daaf7a63ceccbbb8e3808fe90415b0757e2abddbfc2e06c857bf8c5e2b", size = 582292 },
    { url = "https://files.pythonhosted.org/packages/30/89/35fc7a6cdf3477d441c7aca5e9bbf5a14e0f25152aed7f63f4e0b141045d/rpds_py-0.22.3-cp313-cp313t-musllinux_1_2_x86_64.whl", hash = "sha256:a76e42402542b1fae59798fab64432b2d015ab9d0c8c47ba7addddbaf7952333", size = 553855 },
    { url = "https://files.pythonhosted.org/packages/8f/e0/830c02b2457c4bd20a8c5bb394d31d81f57fbefce2dbdd2e31feff4f7003/rpds_py-0.22.3-cp313-cp313t-win32.whl", hash = "sha256:69803198097467ee7282750acb507fba35ca22cc3b85f16cf45fb01cb9097730", size = 219100 },
    { url = "https://files.pythonhosted.org/packages/f8/30/7ac943f69855c2db77407ae363484b915d861702dbba1aa82d68d57f42be/rpds_py-0.22.3-cp313-cp313t-win_amd64.whl", hash = "sha256:f5cf2a0c2bdadf3791b5c205d55a37a54025c6e18a71c71f82bb536cf9a454bf", size = 233794 },
]

[[package]]
name = "rsa"
version = "4.9"
source = { registry = "https://pypi.org/simple" }
dependencies = [
    { name = "pyasn1" },
]
sdist = { url = "https://files.pythonhosted.org/packages/aa/65/7d973b89c4d2351d7fb232c2e452547ddfa243e93131e7cfa766da627b52/rsa-4.9.tar.gz", hash = "sha256:e38464a49c6c85d7f1351b0126661487a7e0a14a50f1675ec50eb34d4f20ef21", size = 29711 }
wheels = [
    { url = "https://files.pythonhosted.org/packages/49/97/fa78e3d2f65c02c8e1268b9aba606569fe97f6c8f7c2d74394553347c145/rsa-4.9-py3-none-any.whl", hash = "sha256:90260d9058e514786967344d0ef75fa8727eed8a7d2e43ce9f4bcf1b536174f7", size = 34315 },
]

[[package]]
name = "ruff"
version = "0.8.3"
source = { registry = "https://pypi.org/simple" }
sdist = { url = "https://files.pythonhosted.org/packages/bf/5e/683c7ef7a696923223e7d95ca06755d6e2acbc5fd8382b2912a28008137c/ruff-0.8.3.tar.gz", hash = "sha256:5e7558304353b84279042fc584a4f4cb8a07ae79b2bf3da1a7551d960b5626d3", size = 3378522 }
wheels = [
    { url = "https://files.pythonhosted.org/packages/f8/c4/bfdbb8b9c419ff3b52479af8581026eeaac3764946fdb463dec043441b7d/ruff-0.8.3-py3-none-linux_armv6l.whl", hash = "sha256:8d5d273ffffff0acd3db5bf626d4b131aa5a5ada1276126231c4174543ce20d6", size = 10535860 },
    { url = "https://files.pythonhosted.org/packages/ef/c5/0aabdc9314b4b6f051168ac45227e2aa8e1c6d82718a547455e40c9c9faa/ruff-0.8.3-py3-none-macosx_10_12_x86_64.whl", hash = "sha256:e4d66a21de39f15c9757d00c50c8cdd20ac84f55684ca56def7891a025d7e939", size = 10346327 },
    { url = "https://files.pythonhosted.org/packages/1a/78/4843a59e7e7b398d6019cf91ab06502fd95397b99b2b858798fbab9151f5/ruff-0.8.3-py3-none-macosx_11_0_arm64.whl", hash = "sha256:c356e770811858bd20832af696ff6c7e884701115094f427b64b25093d6d932d", size = 9942585 },
    { url = "https://files.pythonhosted.org/packages/91/5a/642ed8f1ba23ffc2dd347697e01eef3c42fad6ac76603be4a8c3a9d6311e/ruff-0.8.3-py3-none-manylinux_2_17_aarch64.manylinux2014_aarch64.whl", hash = "sha256:9c0a60a825e3e177116c84009d5ebaa90cf40dfab56e1358d1df4e29a9a14b13", size = 10797597 },
    { url = "https://files.pythonhosted.org/packages/30/25/2e654bc7226da09a49730a1a2ea6e89f843b362db80b4b2a7a4f948ac986/ruff-0.8.3-py3-none-manylinux_2_17_armv7l.manylinux2014_armv7l.whl", hash = "sha256:75fb782f4db39501210ac093c79c3de581d306624575eddd7e4e13747e61ba18", size = 10307244 },
    { url = "https://files.pythonhosted.org/packages/c0/2d/a224d56bcd4383583db53c2b8f410ebf1200866984aa6eb9b5a70f04e71f/ruff-0.8.3-py3-none-manylinux_2_17_i686.manylinux2014_i686.whl", hash = "sha256:7f26bc76a133ecb09a38b7868737eded6941b70a6d34ef53a4027e83913b6502", size = 11362439 },
    { url = "https://files.pythonhosted.org/packages/82/01/03e2857f9c371b8767d3e909f06a33bbdac880df17f17f93d6f6951c3381/ruff-0.8.3-py3-none-manylinux_2_17_ppc64.manylinux2014_ppc64.whl", hash = "sha256:01b14b2f72a37390c1b13477c1c02d53184f728be2f3ffc3ace5b44e9e87b90d", size = 12078538 },
    { url = "https://files.pythonhosted.org/packages/af/ae/ff7f97b355da16d748ceec50e1604a8215d3659b36b38025a922e0612e9b/ruff-0.8.3-py3-none-manylinux_2_17_ppc64le.manylinux2014_ppc64le.whl", hash = "sha256:53babd6e63e31f4e96ec95ea0d962298f9f0d9cc5990a1bbb023a6baf2503a82", size = 11616172 },
    { url = "https://files.pythonhosted.org/packages/6a/d0/6156d4d1e53ebd17747049afe801c5d7e3014d9b2f398b9236fe36ba4320/ruff-0.8.3-py3-none-manylinux_2_17_s390x.manylinux2014_s390x.whl", hash = "sha256:1ae441ce4cf925b7f363d33cd6570c51435972d697e3e58928973994e56e1452", size = 12919886 },
    { url = "https://files.pythonhosted.org/packages/4e/84/affcb30bacb94f6036a128ad5de0e29f543d3f67ee42b490b17d68e44b8a/ruff-0.8.3-py3-none-manylinux_2_17_x86_64.manylinux2014_x86_64.whl", hash = "sha256:d7c65bc0cadce32255e93c57d57ecc2cca23149edd52714c0c5d6fa11ec328cd", size = 11212599 },
    { url = "https://files.pythonhosted.org/packages/60/b9/5694716bdefd8f73df7c0104334156c38fb0f77673d2966a5a1345bab94d/ruff-0.8.3-py3-none-musllinux_1_2_aarch64.whl", hash = "sha256:5be450bb18f23f0edc5a4e5585c17a56ba88920d598f04a06bd9fd76d324cb20", size = 10784637 },
    { url = "https://files.pythonhosted.org/packages/24/7e/0e8f835103ac7da81c3663eedf79dec8359e9ae9a3b0d704bae50be59176/ruff-0.8.3-py3-none-musllinux_1_2_armv7l.whl", hash = "sha256:8faeae3827eaa77f5721f09b9472a18c749139c891dbc17f45e72d8f2ca1f8fc", size = 10390591 },
    { url = "https://files.pythonhosted.org/packages/27/da/180ec771fc01c004045962ce017ca419a0281f4bfaf867ed0020f555b56e/ruff-0.8.3-py3-none-musllinux_1_2_i686.whl", hash = "sha256:db503486e1cf074b9808403991663e4277f5c664d3fe237ee0d994d1305bb060", size = 10894298 },
    { url = "https://files.pythonhosted.org/packages/6d/f8/29f241742ed3954eb2222314b02db29f531a15cab3238d1295e8657c5f18/ruff-0.8.3-py3-none-musllinux_1_2_x86_64.whl", hash = "sha256:6567be9fb62fbd7a099209257fef4ad2c3153b60579818b31a23c886ed4147ea", size = 11275965 },
    { url = "https://files.pythonhosted.org/packages/79/e9/5b81dc9afc8a80884405b230b9429efeef76d04caead904bd213f453b973/ruff-0.8.3-py3-none-win32.whl", hash = "sha256:19048f2f878f3ee4583fc6cb23fb636e48c2635e30fb2022b3a1cd293402f964", size = 8807651 },
    { url = "https://files.pythonhosted.org/packages/ea/67/7291461066007617b59a707887b90e319b6a043c79b4d19979f86b7a20e7/ruff-0.8.3-py3-none-win_amd64.whl", hash = "sha256:f7df94f57d7418fa7c3ffb650757e0c2b96cf2501a0b192c18e4fb5571dfada9", size = 9625289 },
    { url = "https://files.pythonhosted.org/packages/03/8f/e4fa95288b81233356d9a9dcaed057e5b0adc6399aa8fd0f6d784041c9c3/ruff-0.8.3-py3-none-win_arm64.whl", hash = "sha256:fe2756edf68ea79707c8d68b78ca9a58ed9af22e430430491ee03e718b5e4936", size = 9078754 },
]

[[package]]
name = "s3fs"
version = "2024.10.0"
source = { registry = "https://pypi.org/simple" }
dependencies = [
    { name = "aiobotocore" },
    { name = "aiohttp" },
    { name = "fsspec" },
]
sdist = { url = "https://files.pythonhosted.org/packages/75/65/4b4c868cff76c036d11dc75dd91e5696dbf16ce626514166f35d5f4a930f/s3fs-2024.10.0.tar.gz", hash = "sha256:58b8c3650f8b99dbedf361543da3533aac8707035a104db5d80b094617ad4a3f", size = 75916 }
wheels = [
    { url = "https://files.pythonhosted.org/packages/99/44/bb9ff095ae7b1b6908480f683b6ca6b71c2105d343a5e5cb25334b01f5fa/s3fs-2024.10.0-py3-none-any.whl", hash = "sha256:7a2025d60d5b1a6025726b3a5e292a8e5aa713abc3b16fd1f81735181f7bb282", size = 29855 },
]

[[package]]
name = "s3transfer"
version = "0.10.4"
source = { registry = "https://pypi.org/simple" }
dependencies = [
    { name = "botocore" },
]
sdist = { url = "https://files.pythonhosted.org/packages/c0/0a/1cdbabf9edd0ea7747efdf6c9ab4e7061b085aa7f9bfc36bb1601563b069/s3transfer-0.10.4.tar.gz", hash = "sha256:29edc09801743c21eb5ecbc617a152df41d3c287f67b615f73e5f750583666a7", size = 145287 }
wheels = [
    { url = "https://files.pythonhosted.org/packages/66/05/7957af15543b8c9799209506df4660cba7afc4cf94bfb60513827e96bed6/s3transfer-0.10.4-py3-none-any.whl", hash = "sha256:244a76a24355363a68164241438de1b72f8781664920260c48465896b712a41e", size = 83175 },
]

[[package]]
name = "send2trash"
version = "1.8.3"
source = { registry = "https://pypi.org/simple" }
sdist = { url = "https://files.pythonhosted.org/packages/fd/3a/aec9b02217bb79b87bbc1a21bc6abc51e3d5dcf65c30487ac96c0908c722/Send2Trash-1.8.3.tar.gz", hash = "sha256:b18e7a3966d99871aefeb00cfbcfdced55ce4871194810fc71f4aa484b953abf", size = 17394 }
wheels = [
    { url = "https://files.pythonhosted.org/packages/40/b0/4562db6223154aa4e22f939003cb92514c79f3d4dccca3444253fd17f902/Send2Trash-1.8.3-py3-none-any.whl", hash = "sha256:0c31227e0bd08961c7665474a3d1ef7193929fedda4233843689baa056be46c9", size = 18072 },
]

[[package]]
name = "setuptools"
version = "75.6.0"
source = { registry = "https://pypi.org/simple" }
sdist = { url = "https://files.pythonhosted.org/packages/43/54/292f26c208734e9a7f067aea4a7e282c080750c4546559b58e2e45413ca0/setuptools-75.6.0.tar.gz", hash = "sha256:8199222558df7c86216af4f84c30e9b34a61d8ba19366cc914424cdbd28252f6", size = 1337429 }
wheels = [
    { url = "https://files.pythonhosted.org/packages/55/21/47d163f615df1d30c094f6c8bbb353619274edccf0327b185cc2493c2c33/setuptools-75.6.0-py3-none-any.whl", hash = "sha256:ce74b49e8f7110f9bf04883b730f4765b774ef3ef28f722cce7c273d253aaf7d", size = 1224032 },
]

[[package]]
name = "shellingham"
version = "1.5.4"
source = { registry = "https://pypi.org/simple" }
sdist = { url = "https://files.pythonhosted.org/packages/58/15/8b3609fd3830ef7b27b655beb4b4e9c62313a4e8da8c676e142cc210d58e/shellingham-1.5.4.tar.gz", hash = "sha256:8dbca0739d487e5bd35ab3ca4b36e11c4078f3a234bfce294b0a0291363404de", size = 10310 }
wheels = [
    { url = "https://files.pythonhosted.org/packages/e0/f9/0595336914c5619e5f28a1fb793285925a8cd4b432c9da0a987836c7f822/shellingham-1.5.4-py2.py3-none-any.whl", hash = "sha256:7ecfff8f2fd72616f7481040475a65b2bf8af90a56c89140852d1120324e8686", size = 9755 },
]

[[package]]
name = "six"
version = "1.17.0"
source = { registry = "https://pypi.org/simple" }
sdist = { url = "https://files.pythonhosted.org/packages/94/e7/b2c673351809dca68a0e064b6af791aa332cf192da575fd474ed7d6f16a2/six-1.17.0.tar.gz", hash = "sha256:ff70335d468e7eb6ec65b95b99d3a2836546063f63acc5171de367e834932a81", size = 34031 }
wheels = [
    { url = "https://files.pythonhosted.org/packages/b7/ce/149a00dd41f10bc29e5921b496af8b574d8413afcd5e30dfa0ed46c2cc5e/six-1.17.0-py2.py3-none-any.whl", hash = "sha256:4721f391ed90541fddacab5acf947aa0d3dc7d27b2e1e8eda2be8970586c3274", size = 11050 },
]

[[package]]
name = "sniffio"
version = "1.3.1"
source = { registry = "https://pypi.org/simple" }
sdist = { url = "https://files.pythonhosted.org/packages/a2/87/a6771e1546d97e7e041b6ae58d80074f81b7d5121207425c964ddf5cfdbd/sniffio-1.3.1.tar.gz", hash = "sha256:f4324edc670a0f49750a81b895f35c3adb843cca46f0530f79fc1babb23789dc", size = 20372 }
wheels = [
    { url = "https://files.pythonhosted.org/packages/e9/44/75a9c9421471a6c4805dbf2356f7c181a29c1879239abab1ea2cc8f38b40/sniffio-1.3.1-py3-none-any.whl", hash = "sha256:2f6da418d1f1e0fddd844478f41680e794e6051915791a034ff65e5f100525a2", size = 10235 },
]

[[package]]
name = "soupsieve"
version = "2.6"
source = { registry = "https://pypi.org/simple" }
sdist = { url = "https://files.pythonhosted.org/packages/d7/ce/fbaeed4f9fb8b2daa961f90591662df6a86c1abf25c548329a86920aedfb/soupsieve-2.6.tar.gz", hash = "sha256:e2e68417777af359ec65daac1057404a3c8a5455bb8abc36f1a9866ab1a51abb", size = 101569 }
wheels = [
    { url = "https://files.pythonhosted.org/packages/d1/c2/fe97d779f3ef3b15f05c94a2f1e3d21732574ed441687474db9d342a7315/soupsieve-2.6-py3-none-any.whl", hash = "sha256:e72c4ff06e4fb6e4b5a9f0f55fe6e81514581fca1515028625d0f299c602ccc9", size = 36186 },
]

[[package]]
name = "sqlalchemy"
version = "2.0.36"
source = { registry = "https://pypi.org/simple" }
dependencies = [
    { name = "greenlet", marker = "(python_full_version < '3.13' and platform_machine == 'AMD64') or (python_full_version < '3.13' and platform_machine == 'WIN32') or (python_full_version < '3.13' and platform_machine == 'aarch64') or (python_full_version < '3.13' and platform_machine == 'amd64') or (python_full_version < '3.13' and platform_machine == 'ppc64le') or (python_full_version < '3.13' and platform_machine == 'win32') or (python_full_version < '3.13' and platform_machine == 'x86_64')" },
    { name = "typing-extensions" },
]
sdist = { url = "https://files.pythonhosted.org/packages/50/65/9cbc9c4c3287bed2499e05033e207473504dc4df999ce49385fb1f8b058a/sqlalchemy-2.0.36.tar.gz", hash = "sha256:7f2767680b6d2398aea7082e45a774b2b0767b5c8d8ffb9c8b683088ea9b29c5", size = 9574485 }
wheels = [
    { url = "https://files.pythonhosted.org/packages/b8/bf/005dc47f0e57556e14512d5542f3f183b94fde46e15ff1588ec58ca89555/SQLAlchemy-2.0.36-cp312-cp312-macosx_10_13_x86_64.whl", hash = "sha256:f7b64e6ec3f02c35647be6b4851008b26cff592a95ecb13b6788a54ef80bbdd4", size = 2092378 },
    { url = "https://files.pythonhosted.org/packages/94/65/f109d5720779a08e6e324ec89a744f5f92c48bd8005edc814bf72fbb24e5/SQLAlchemy-2.0.36-cp312-cp312-macosx_11_0_arm64.whl", hash = "sha256:46331b00096a6db1fdc052d55b101dbbfc99155a548e20a0e4a8e5e4d1362855", size = 2082778 },
    { url = "https://files.pythonhosted.org/packages/60/f6/d9aa8c49c44f9b8c9b9dada1f12fa78df3d4c42aa2de437164b83ee1123c/SQLAlchemy-2.0.36-cp312-cp312-manylinux_2_17_aarch64.manylinux2014_aarch64.whl", hash = "sha256:fdf3386a801ea5aba17c6410dd1dc8d39cf454ca2565541b5ac42a84e1e28f53", size = 3232191 },
    { url = "https://files.pythonhosted.org/packages/8a/ab/81d4514527c068670cb1d7ab62a81a185df53a7c379bd2a5636e83d09ede/SQLAlchemy-2.0.36-cp312-cp312-manylinux_2_17_x86_64.manylinux2014_x86_64.whl", hash = "sha256:ac9dfa18ff2a67b09b372d5db8743c27966abf0e5344c555d86cc7199f7ad83a", size = 3243044 },
    { url = "https://files.pythonhosted.org/packages/35/b4/f87c014ecf5167dc669199cafdb20a7358ff4b1d49ce3622cc48571f811c/SQLAlchemy-2.0.36-cp312-cp312-musllinux_1_2_aarch64.whl", hash = "sha256:90812a8933df713fdf748b355527e3af257a11e415b613dd794512461eb8a686", size = 3178511 },
    { url = "https://files.pythonhosted.org/packages/ea/09/badfc9293bc3ccba6ede05e5f2b44a760aa47d84da1fc5a326e963e3d4d9/SQLAlchemy-2.0.36-cp312-cp312-musllinux_1_2_x86_64.whl", hash = "sha256:1bc330d9d29c7f06f003ab10e1eaced295e87940405afe1b110f2eb93a233588", size = 3205147 },
    { url = "https://files.pythonhosted.org/packages/c8/60/70e681de02a13c4b27979b7b78da3058c49bacc9858c89ba672e030f03f2/SQLAlchemy-2.0.36-cp312-cp312-win32.whl", hash = "sha256:79d2e78abc26d871875b419e1fd3c0bca31a1cb0043277d0d850014599626c2e", size = 2062709 },
    { url = "https://files.pythonhosted.org/packages/b7/ed/f6cd9395e41bfe47dd253d74d2dfc3cab34980d4e20c8878cb1117306085/SQLAlchemy-2.0.36-cp312-cp312-win_amd64.whl", hash = "sha256:b544ad1935a8541d177cb402948b94e871067656b3a0b9e91dbec136b06a2ff5", size = 2088433 },
    { url = "https://files.pythonhosted.org/packages/78/5c/236398ae3678b3237726819b484f15f5c038a9549da01703a771f05a00d6/SQLAlchemy-2.0.36-cp313-cp313-macosx_10_13_x86_64.whl", hash = "sha256:b5cc79df7f4bc3d11e4b542596c03826063092611e481fcf1c9dfee3c94355ef", size = 2087651 },
    { url = "https://files.pythonhosted.org/packages/a8/14/55c47420c0d23fb67a35af8be4719199b81c59f3084c28d131a7767b0b0b/SQLAlchemy-2.0.36-cp313-cp313-macosx_11_0_arm64.whl", hash = "sha256:3c01117dd36800f2ecaa238c65365b7b16497adc1522bf84906e5710ee9ba0e8", size = 2078132 },
    { url = "https://files.pythonhosted.org/packages/3d/97/1e843b36abff8c4a7aa2e37f9bea364f90d021754c2de94d792c2d91405b/SQLAlchemy-2.0.36-cp313-cp313-manylinux_2_17_aarch64.manylinux2014_aarch64.whl", hash = "sha256:9bc633f4ee4b4c46e7adcb3a9b5ec083bf1d9a97c1d3854b92749d935de40b9b", size = 3164559 },
    { url = "https://files.pythonhosted.org/packages/7b/c5/07f18a897b997f6d6b234fab2bf31dccf66d5d16a79fe329aefc95cd7461/SQLAlchemy-2.0.36-cp313-cp313-manylinux_2_17_x86_64.manylinux2014_x86_64.whl", hash = "sha256:9e46ed38affdfc95d2c958de328d037d87801cfcbea6d421000859e9789e61c2", size = 3177897 },
    { url = "https://files.pythonhosted.org/packages/b3/cd/e16f3cbefd82b5c40b33732da634ec67a5f33b587744c7ab41699789d492/SQLAlchemy-2.0.36-cp313-cp313-musllinux_1_2_aarch64.whl", hash = "sha256:b2985c0b06e989c043f1dc09d4fe89e1616aadd35392aea2844f0458a989eacf", size = 3111289 },
    { url = "https://files.pythonhosted.org/packages/15/85/5b8a3b0bc29c9928aa62b5c91fcc8335f57c1de0a6343873b5f372e3672b/SQLAlchemy-2.0.36-cp313-cp313-musllinux_1_2_x86_64.whl", hash = "sha256:4a121d62ebe7d26fec9155f83f8be5189ef1405f5973ea4874a26fab9f1e262c", size = 3139491 },
    { url = "https://files.pythonhosted.org/packages/a1/95/81babb6089938680dfe2cd3f88cd3fd39cccd1543b7cb603b21ad881bff1/SQLAlchemy-2.0.36-cp313-cp313-win32.whl", hash = "sha256:0572f4bd6f94752167adfd7c1bed84f4b240ee6203a95e05d1e208d488d0d436", size = 2060439 },
    { url = "https://files.pythonhosted.org/packages/c1/ce/5f7428df55660d6879d0522adc73a3364970b5ef33ec17fa125c5dbcac1d/SQLAlchemy-2.0.36-cp313-cp313-win_amd64.whl", hash = "sha256:8c78ac40bde930c60e0f78b3cd184c580f89456dd87fc08f9e3ee3ce8765ce88", size = 2084574 },
    { url = "https://files.pythonhosted.org/packages/b8/49/21633706dd6feb14cd3f7935fc00b60870ea057686035e1a99ae6d9d9d53/SQLAlchemy-2.0.36-py3-none-any.whl", hash = "sha256:fddbe92b4760c6f5d48162aef14824add991aeda8ddadb3c31d56eb15ca69f8e", size = 1883787 },
]

[package.optional-dependencies]
asyncio = [
    { name = "greenlet" },
]

[[package]]
name = "stack-data"
version = "0.6.3"
source = { registry = "https://pypi.org/simple" }
dependencies = [
    { name = "asttokens" },
    { name = "executing" },
    { name = "pure-eval" },
]
sdist = { url = "https://files.pythonhosted.org/packages/28/e3/55dcc2cfbc3ca9c29519eb6884dd1415ecb53b0e934862d3559ddcb7e20b/stack_data-0.6.3.tar.gz", hash = "sha256:836a778de4fec4dcd1dcd89ed8abff8a221f58308462e1c4aa2a3cf30148f0b9", size = 44707 }
wheels = [
    { url = "https://files.pythonhosted.org/packages/f1/7b/ce1eafaf1a76852e2ec9b22edecf1daa58175c090266e9f6c64afcd81d91/stack_data-0.6.3-py3-none-any.whl", hash = "sha256:d5558e0c25a4cb0853cddad3d77da9891a08cb85dd9f9f91b9f8cd66e511e695", size = 24521 },
]

[[package]]
name = "striprtf"
version = "0.0.26"
source = { registry = "https://pypi.org/simple" }
sdist = { url = "https://files.pythonhosted.org/packages/25/20/3d419008265346452d09e5dadfd5d045b64b40d8fc31af40588e6c76997a/striprtf-0.0.26.tar.gz", hash = "sha256:fdb2bba7ac440072d1c41eab50d8d74ae88f60a8b6575c6e2c7805dc462093aa", size = 6258 }
wheels = [
    { url = "https://files.pythonhosted.org/packages/a3/cf/0fea4f4ba3fc2772ac2419278aa9f6964124d4302117d61bc055758e000c/striprtf-0.0.26-py3-none-any.whl", hash = "sha256:8c8f9d32083cdc2e8bfb149455aa1cc5a4e0a035893bedc75db8b73becb3a1bb", size = 6914 },
]

[[package]]
name = "sympy"
version = "1.13.3"
source = { registry = "https://pypi.org/simple" }
dependencies = [
    { name = "mpmath" },
]
sdist = { url = "https://files.pythonhosted.org/packages/11/8a/5a7fd6284fa8caac23a26c9ddf9c30485a48169344b4bd3b0f02fef1890f/sympy-1.13.3.tar.gz", hash = "sha256:b27fd2c6530e0ab39e275fc9b683895367e51d5da91baa8d3d64db2565fec4d9", size = 7533196 }
wheels = [
    { url = "https://files.pythonhosted.org/packages/99/ff/c87e0622b1dadea79d2fb0b25ade9ed98954c9033722eb707053d310d4f3/sympy-1.13.3-py3-none-any.whl", hash = "sha256:54612cf55a62755ee71824ce692986f23c88ffa77207b30c1368eda4a7060f73", size = 6189483 },
]

[[package]]
name = "tenacity"
version = "9.0.0"
source = { registry = "https://pypi.org/simple" }
sdist = { url = "https://files.pythonhosted.org/packages/cd/94/91fccdb4b8110642462e653d5dcb27e7b674742ad68efd146367da7bdb10/tenacity-9.0.0.tar.gz", hash = "sha256:807f37ca97d62aa361264d497b0e31e92b8027044942bfa756160d908320d73b", size = 47421 }
wheels = [
    { url = "https://files.pythonhosted.org/packages/b6/cb/b86984bed139586d01532a587464b5805f12e397594f19f931c4c2fbfa61/tenacity-9.0.0-py3-none-any.whl", hash = "sha256:93de0c98785b27fcf659856aa9f54bfbd399e29969b0621bc7f762bd441b4539", size = 28169 },
]

[[package]]
name = "terminado"
version = "0.18.1"
source = { registry = "https://pypi.org/simple" }
dependencies = [
    { name = "ptyprocess", marker = "os_name != 'nt'" },
    { name = "pywinpty", marker = "os_name == 'nt'" },
    { name = "tornado" },
]
sdist = { url = "https://files.pythonhosted.org/packages/8a/11/965c6fd8e5cc254f1fe142d547387da17a8ebfd75a3455f637c663fb38a0/terminado-0.18.1.tar.gz", hash = "sha256:de09f2c4b85de4765f7714688fff57d3e75bad1f909b589fde880460c753fd2e", size = 32701 }
wheels = [
    { url = "https://files.pythonhosted.org/packages/6a/9e/2064975477fdc887e47ad42157e214526dcad8f317a948dee17e1659a62f/terminado-0.18.1-py3-none-any.whl", hash = "sha256:a4468e1b37bb318f8a86514f65814e1afc977cf29b3992a4500d9dd305dcceb0", size = 14154 },
]

[[package]]
name = "tiktoken"
version = "0.8.0"
source = { registry = "https://pypi.org/simple" }
dependencies = [
    { name = "regex" },
    { name = "requests" },
]
sdist = { url = "https://files.pythonhosted.org/packages/37/02/576ff3a6639e755c4f70997b2d315f56d6d71e0d046f4fb64cb81a3fb099/tiktoken-0.8.0.tar.gz", hash = "sha256:9ccbb2740f24542534369c5635cfd9b2b3c2490754a78ac8831d99f89f94eeb2", size = 35107 }
wheels = [
    { url = "https://files.pythonhosted.org/packages/c1/22/34b2e136a6f4af186b6640cbfd6f93400783c9ef6cd550d9eab80628d9de/tiktoken-0.8.0-cp312-cp312-macosx_10_13_x86_64.whl", hash = "sha256:881839cfeae051b3628d9823b2e56b5cc93a9e2efb435f4cf15f17dc45f21586", size = 1039357 },
    { url = "https://files.pythonhosted.org/packages/04/d2/c793cf49c20f5855fd6ce05d080c0537d7418f22c58e71f392d5e8c8dbf7/tiktoken-0.8.0-cp312-cp312-macosx_11_0_arm64.whl", hash = "sha256:fe9399bdc3f29d428f16a2f86c3c8ec20be3eac5f53693ce4980371c3245729b", size = 982616 },
    { url = "https://files.pythonhosted.org/packages/b3/a1/79846e5ef911cd5d75c844de3fa496a10c91b4b5f550aad695c5df153d72/tiktoken-0.8.0-cp312-cp312-manylinux_2_17_aarch64.manylinux2014_aarch64.whl", hash = "sha256:9a58deb7075d5b69237a3ff4bb51a726670419db6ea62bdcd8bd80c78497d7ab", size = 1144011 },
    { url = "https://files.pythonhosted.org/packages/26/32/e0e3a859136e95c85a572e4806dc58bf1ddf651108ae8b97d5f3ebe1a244/tiktoken-0.8.0-cp312-cp312-manylinux_2_17_x86_64.manylinux2014_x86_64.whl", hash = "sha256:d2908c0d043a7d03ebd80347266b0e58440bdef5564f84f4d29fb235b5df3b04", size = 1175432 },
    { url = "https://files.pythonhosted.org/packages/c7/89/926b66e9025b97e9fbabeaa59048a736fe3c3e4530a204109571104f921c/tiktoken-0.8.0-cp312-cp312-musllinux_1_2_x86_64.whl", hash = "sha256:294440d21a2a51e12d4238e68a5972095534fe9878be57d905c476017bff99fc", size = 1236576 },
    { url = "https://files.pythonhosted.org/packages/45/e2/39d4aa02a52bba73b2cd21ba4533c84425ff8786cc63c511d68c8897376e/tiktoken-0.8.0-cp312-cp312-win_amd64.whl", hash = "sha256:d8f3192733ac4d77977432947d563d7e1b310b96497acd3c196c9bddb36ed9db", size = 883824 },
    { url = "https://files.pythonhosted.org/packages/e3/38/802e79ba0ee5fcbf240cd624143f57744e5d411d2e9d9ad2db70d8395986/tiktoken-0.8.0-cp313-cp313-macosx_10_13_x86_64.whl", hash = "sha256:02be1666096aff7da6cbd7cdaa8e7917bfed3467cd64b38b1f112e96d3b06a24", size = 1039648 },
    { url = "https://files.pythonhosted.org/packages/b1/da/24cdbfc302c98663fbea66f5866f7fa1048405c7564ab88483aea97c3b1a/tiktoken-0.8.0-cp313-cp313-macosx_11_0_arm64.whl", hash = "sha256:c94ff53c5c74b535b2cbf431d907fc13c678bbd009ee633a2aca269a04389f9a", size = 982763 },
    { url = "https://files.pythonhosted.org/packages/e4/f0/0ecf79a279dfa41fc97d00adccf976ecc2556d3c08ef3e25e45eb31f665b/tiktoken-0.8.0-cp313-cp313-manylinux_2_17_aarch64.manylinux2014_aarch64.whl", hash = "sha256:6b231f5e8982c245ee3065cd84a4712d64692348bc609d84467c57b4b72dcbc5", size = 1144417 },
    { url = "https://files.pythonhosted.org/packages/ab/d3/155d2d4514f3471a25dc1d6d20549ef254e2aa9bb5b1060809b1d3b03d3a/tiktoken-0.8.0-cp313-cp313-manylinux_2_17_x86_64.manylinux2014_x86_64.whl", hash = "sha256:4177faa809bd55f699e88c96d9bb4635d22e3f59d635ba6fd9ffedf7150b9953", size = 1175108 },
    { url = "https://files.pythonhosted.org/packages/19/eb/5989e16821ee8300ef8ee13c16effc20dfc26c777d05fbb6825e3c037b81/tiktoken-0.8.0-cp313-cp313-musllinux_1_2_x86_64.whl", hash = "sha256:5376b6f8dc4753cd81ead935c5f518fa0fbe7e133d9e25f648d8c4dabdd4bad7", size = 1236520 },
    { url = "https://files.pythonhosted.org/packages/40/59/14b20465f1d1cb89cfbc96ec27e5617b2d41c79da12b5e04e96d689be2a7/tiktoken-0.8.0-cp313-cp313-win_amd64.whl", hash = "sha256:18228d624807d66c87acd8f25fc135665617cab220671eb65b50f5d70fa51f69", size = 883849 },
]

[[package]]
name = "time-machine"
version = "2.16.0"
source = { registry = "https://pypi.org/simple" }
dependencies = [
    { name = "python-dateutil" },
]
sdist = { url = "https://files.pythonhosted.org/packages/fb/dd/5022939b9cadefe3af04f4012186c29b8afbe858b1ec2cfa38baeec94dab/time_machine-2.16.0.tar.gz", hash = "sha256:4a99acc273d2f98add23a89b94d4dd9e14969c01214c8514bfa78e4e9364c7e2", size = 24626 }
wheels = [
    { url = "https://files.pythonhosted.org/packages/4a/f4/603a84e7ae6427a53953db9f61b689dc6adf233e03c5f5ca907a901452fd/time_machine-2.16.0-cp312-cp312-macosx_10_9_universal2.whl", hash = "sha256:84788f4d62a8b1bf5e499bb9b0e23ceceea21c415ad6030be6267ce3d639842f", size = 20155 },
    { url = "https://files.pythonhosted.org/packages/d8/94/dbe69aecb4b84be52d34814e63176c5ca61f38ee9e6ecda11104653405b5/time_machine-2.16.0-cp312-cp312-macosx_10_9_x86_64.whl", hash = "sha256:15ec236b6571730236a193d9d6c11d472432fc6ab54e85eac1c16d98ddcd71bf", size = 16640 },
    { url = "https://files.pythonhosted.org/packages/da/13/27f11be25d7bd298e033b9da93217e5b68309bf724b6e494cdadb471d00d/time_machine-2.16.0-cp312-cp312-manylinux_2_17_aarch64.manylinux2014_aarch64.whl", hash = "sha256:cedc989717c8b44a3881ac3d68ab5a95820448796c550de6a2149ed1525157f0", size = 33721 },
    { url = "https://files.pythonhosted.org/packages/e6/9d/70e4640fed1fd8122204ae825c688d0ef8c04f515ec6bf3c5f3086d6510e/time_machine-2.16.0-cp312-cp312-manylinux_2_5_i686.manylinux1_i686.manylinux_2_17_i686.manylinux2014_i686.whl", hash = "sha256:9d26d79de1c63a8c6586c75967e09b0ff306aa7e944a1eaddb74595c9b1839ca", size = 31646 },
    { url = "https://files.pythonhosted.org/packages/a1/cb/93bc0e51bea4e171a85151dbba3c3b3f612b50b953cd3076f5b4f0db9e14/time_machine-2.16.0-cp312-cp312-manylinux_2_5_x86_64.manylinux1_x86_64.manylinux_2_17_x86_64.manylinux2014_x86_64.whl", hash = "sha256:317b68b56a9c3731e0cf8886e0f94230727159e375988b36c60edce0ddbcb44a", size = 33403 },
    { url = "https://files.pythonhosted.org/packages/89/71/2c6a63ad4fbce3d62d46bbd9ac4433f30bade7f25978ce00815b905bcfcf/time_machine-2.16.0-cp312-cp312-musllinux_1_2_aarch64.whl", hash = "sha256:43e1e18279759897be3293a255d53e6b1cb0364b69d9591d0b80c51e461c94b0", size = 33327 },
    { url = "https://files.pythonhosted.org/packages/68/4e/205c2b26763b8817cd6b8868242843800a1fbf275f2af35f5ba35ff2b01a/time_machine-2.16.0-cp312-cp312-musllinux_1_2_i686.whl", hash = "sha256:e43adb22def972a29d2b147999b56897116085777a0fea182fd93ee45730611e", size = 31454 },
    { url = "https://files.pythonhosted.org/packages/d7/95/44c1aa3994919f93534244c40cfd2fb9416d7686dc0c8b9b262c751b5118/time_machine-2.16.0-cp312-cp312-musllinux_1_2_x86_64.whl", hash = "sha256:0c766bea27a0600e36806d628ebc4b47178b12fcdfb6c24dc0a566a9c06bfe7f", size = 32972 },
    { url = "https://files.pythonhosted.org/packages/d4/ee/75243df9c7cf30f108758e887141a58e6544baaa46e2e647b9ccc56db819/time_machine-2.16.0-cp312-cp312-win32.whl", hash = "sha256:6dae82ab647d107817e013db82223e20a9853fa88543fec853ae326382d03c2e", size = 19078 },
    { url = "https://files.pythonhosted.org/packages/d4/7c/d4e67cc031f9653c92167ccf87d241e3208653d191c96ac79281c273ab92/time_machine-2.16.0-cp312-cp312-win_amd64.whl", hash = "sha256:265462c77dc9576267c3c7f20707780a171a9fdbac93ac22e608c309efd68c33", size = 19923 },
    { url = "https://files.pythonhosted.org/packages/aa/b6/7047226fcb9afefe47fc80f605530535bf71ad99b6797f057abbfa4cd9a5/time_machine-2.16.0-cp312-cp312-win_arm64.whl", hash = "sha256:ef768e14768eebe3bb1196c0dece8e14c1c6991605721214a0c3c68cf77eb216", size = 18003 },
    { url = "https://files.pythonhosted.org/packages/a6/18/3087d0eb185cedbc82385f46bf16032ec7102a0e070205a2c88c4ecf9952/time_machine-2.16.0-cp313-cp313-macosx_10_13_universal2.whl", hash = "sha256:7751bf745d54e9e8b358c0afa332815da9b8a6194b26d0fd62876ab6c4d5c9c0", size = 20209 },
    { url = "https://files.pythonhosted.org/packages/03/a3/fcc3eaf69390402ecf491d718e533b6d0e06d944d77fc8d87be3a2839102/time_machine-2.16.0-cp313-cp313-macosx_10_13_x86_64.whl", hash = "sha256:1784edf173ca840ba154de6eed000b5727f65ab92972c2f88cec5c4d6349c5f2", size = 16681 },
    { url = "https://files.pythonhosted.org/packages/a2/96/8b76d264014bf9dc21873218de50d67223c71736f87fe6c65e582f7c29ac/time_machine-2.16.0-cp313-cp313-manylinux_2_17_aarch64.manylinux2014_aarch64.whl", hash = "sha256:2f5876a5682ce1f517e55d7ace2383432627889f6f7e338b961f99d684fd9e8d", size = 33768 },
    { url = "https://files.pythonhosted.org/packages/5c/13/59ae8259be02b6c657ef6e3b6952bf274b43849f6f35cc61a576c68ce301/time_machine-2.16.0-cp313-cp313-manylinux_2_5_i686.manylinux1_i686.manylinux_2_17_i686.manylinux2014_i686.whl", hash = "sha256:806672529a2e255cd901f244c9033767dc1fa53466d0d3e3e49565a1572a64fe", size = 31685 },
    { url = "https://files.pythonhosted.org/packages/3e/c1/9f142beb4d373a2a01ebb58d5117289315baa5131d880ec804db49e94bf7/time_machine-2.16.0-cp313-cp313-manylinux_2_5_x86_64.manylinux1_x86_64.manylinux_2_17_x86_64.manylinux2014_x86_64.whl", hash = "sha256:667b150fedb54acdca2a4bea5bf6da837b43e6dd12857301b48191f8803ba93f", size = 33447 },
    { url = "https://files.pythonhosted.org/packages/95/f7/ed9ecd93c2d38dca77d0a28e070020f3ce0fb23e0d4a6edb14bcfffa5526/time_machine-2.16.0-cp313-cp313-musllinux_1_2_aarch64.whl", hash = "sha256:da3ae1028af240c0c46c79adf9c1acffecc6ed1701f2863b8132f5ceae6ae4b5", size = 33408 },
    { url = "https://files.pythonhosted.org/packages/91/40/d0d274d70fa2c4cad531745deb8c81346365beb0a2736be05a3acde8b94a/time_machine-2.16.0-cp313-cp313-musllinux_1_2_i686.whl", hash = "sha256:520a814ea1b2706c89ab260a54023033d3015abef25c77873b83e3d7c1fafbb2", size = 31526 },
    { url = "https://files.pythonhosted.org/packages/1d/ba/a27cdbb324d9a6d779cde0d514d47b696b5a6a653705d4b511fd65ef1514/time_machine-2.16.0-cp313-cp313-musllinux_1_2_x86_64.whl", hash = "sha256:8243664438bb468408b29c6865958662d75e51f79c91842d2794fa22629eb697", size = 33042 },
    { url = "https://files.pythonhosted.org/packages/72/63/64e9156c9e38c18720d0cc41378168635241de44013ffe3dd5b099447eb0/time_machine-2.16.0-cp313-cp313-win32.whl", hash = "sha256:32d445ce20d25c60ab92153c073942b0bac9815bfbfd152ce3dcc225d15ce988", size = 19108 },
    { url = "https://files.pythonhosted.org/packages/3d/40/27f5738fbd50b78dcc0682c14417eac5a49ccf430525dd0c5a058be125a2/time_machine-2.16.0-cp313-cp313-win_amd64.whl", hash = "sha256:f6927dda86425f97ffda36131f297b1a601c64a6ee6838bfa0e6d3149c2f0d9f", size = 19935 },
    { url = "https://files.pythonhosted.org/packages/35/75/c4d8b2f0fe7dac22854d88a9c509d428e78ac4bf284bc54cfe83f75cc13b/time_machine-2.16.0-cp313-cp313-win_arm64.whl", hash = "sha256:4d3843143c46dddca6491a954bbd0abfd435681512ac343169560e9bab504129", size = 18047 },
]

[[package]]
name = "tinycss2"
version = "1.4.0"
source = { registry = "https://pypi.org/simple" }
dependencies = [
    { name = "webencodings" },
]
sdist = { url = "https://files.pythonhosted.org/packages/7a/fd/7a5ee21fd08ff70d3d33a5781c255cbe779659bd03278feb98b19ee550f4/tinycss2-1.4.0.tar.gz", hash = "sha256:10c0972f6fc0fbee87c3edb76549357415e94548c1ae10ebccdea16fb404a9b7", size = 87085 }
wheels = [
    { url = "https://files.pythonhosted.org/packages/e6/34/ebdc18bae6aa14fbee1a08b63c015c72b64868ff7dae68808ab500c492e2/tinycss2-1.4.0-py3-none-any.whl", hash = "sha256:3a49cf47b7675da0b15d0c6e1df8df4ebd96e9394bb905a5775adb0d884c5289", size = 26610 },
]

[[package]]
name = "tornado"
version = "6.4.2"
source = { registry = "https://pypi.org/simple" }
sdist = { url = "https://files.pythonhosted.org/packages/59/45/a0daf161f7d6f36c3ea5fc0c2de619746cc3dd4c76402e9db545bd920f63/tornado-6.4.2.tar.gz", hash = "sha256:92bad5b4746e9879fd7bf1eb21dce4e3fc5128d71601f80005afa39237ad620b", size = 501135 }
wheels = [
    { url = "https://files.pythonhosted.org/packages/26/7e/71f604d8cea1b58f82ba3590290b66da1e72d840aeb37e0d5f7291bd30db/tornado-6.4.2-cp38-abi3-macosx_10_9_universal2.whl", hash = "sha256:e828cce1123e9e44ae2a50a9de3055497ab1d0aeb440c5ac23064d9e44880da1", size = 436299 },
    { url = "https://files.pythonhosted.org/packages/96/44/87543a3b99016d0bf54fdaab30d24bf0af2e848f1d13d34a3a5380aabe16/tornado-6.4.2-cp38-abi3-macosx_10_9_x86_64.whl", hash = "sha256:072ce12ada169c5b00b7d92a99ba089447ccc993ea2143c9ede887e0937aa803", size = 434253 },
    { url = "https://files.pythonhosted.org/packages/cb/fb/fdf679b4ce51bcb7210801ef4f11fdac96e9885daa402861751353beea6e/tornado-6.4.2-cp38-abi3-manylinux_2_17_aarch64.manylinux2014_aarch64.whl", hash = "sha256:1a017d239bd1bb0919f72af256a970624241f070496635784d9bf0db640d3fec", size = 437602 },
    { url = "https://files.pythonhosted.org/packages/4f/3b/e31aeffffc22b475a64dbeb273026a21b5b566f74dee48742817626c47dc/tornado-6.4.2-cp38-abi3-manylinux_2_5_i686.manylinux1_i686.manylinux_2_17_i686.manylinux2014_i686.whl", hash = "sha256:c36e62ce8f63409301537222faffcef7dfc5284f27eec227389f2ad11b09d946", size = 436972 },
    { url = "https://files.pythonhosted.org/packages/22/55/b78a464de78051a30599ceb6983b01d8f732e6f69bf37b4ed07f642ac0fc/tornado-6.4.2-cp38-abi3-manylinux_2_5_x86_64.manylinux1_x86_64.manylinux_2_17_x86_64.manylinux2014_x86_64.whl", hash = "sha256:bca9eb02196e789c9cb5c3c7c0f04fb447dc2adffd95265b2c7223a8a615ccbf", size = 437173 },
    { url = "https://files.pythonhosted.org/packages/79/5e/be4fb0d1684eb822c9a62fb18a3e44a06188f78aa466b2ad991d2ee31104/tornado-6.4.2-cp38-abi3-musllinux_1_2_aarch64.whl", hash = "sha256:304463bd0772442ff4d0f5149c6f1c2135a1fae045adf070821c6cdc76980634", size = 437892 },
    { url = "https://files.pythonhosted.org/packages/f5/33/4f91fdd94ea36e1d796147003b490fe60a0215ac5737b6f9c65e160d4fe0/tornado-6.4.2-cp38-abi3-musllinux_1_2_i686.whl", hash = "sha256:c82c46813ba483a385ab2a99caeaedf92585a1f90defb5693351fa7e4ea0bf73", size = 437334 },
    { url = "https://files.pythonhosted.org/packages/2b/ae/c1b22d4524b0e10da2f29a176fb2890386f7bd1f63aacf186444873a88a0/tornado-6.4.2-cp38-abi3-musllinux_1_2_x86_64.whl", hash = "sha256:932d195ca9015956fa502c6b56af9eb06106140d844a335590c1ec7f5277d10c", size = 437261 },
    { url = "https://files.pythonhosted.org/packages/b5/25/36dbd49ab6d179bcfc4c6c093a51795a4f3bed380543a8242ac3517a1751/tornado-6.4.2-cp38-abi3-win32.whl", hash = "sha256:2876cef82e6c5978fde1e0d5b1f919d756968d5b4282418f3146b79b58556482", size = 438463 },
    { url = "https://files.pythonhosted.org/packages/61/cc/58b1adeb1bb46228442081e746fcdbc4540905c87e8add7c277540934edb/tornado-6.4.2-cp38-abi3-win_amd64.whl", hash = "sha256:908b71bf3ff37d81073356a5fadcc660eb10c1476ee6e2725588626ce7e5ca38", size = 438907 },
]

[[package]]
name = "tqdm"
version = "4.67.1"
source = { registry = "https://pypi.org/simple" }
dependencies = [
    { name = "colorama", marker = "platform_system == 'Windows'" },
]
sdist = { url = "https://files.pythonhosted.org/packages/a8/4b/29b4ef32e036bb34e4ab51796dd745cdba7ed47ad142a9f4a1eb8e0c744d/tqdm-4.67.1.tar.gz", hash = "sha256:f8aef9c52c08c13a65f30ea34f4e5aac3fd1a34959879d7e59e63027286627f2", size = 169737 }
wheels = [
    { url = "https://files.pythonhosted.org/packages/d0/30/dc54f88dd4a2b5dc8a0279bdd7270e735851848b762aeb1c1184ed1f6b14/tqdm-4.67.1-py3-none-any.whl", hash = "sha256:26445eca388f82e72884e0d580d5464cd801a3ea01e63e5601bdff9ba6a48de2", size = 78540 },
]

[[package]]
name = "traitlets"
version = "5.14.3"
source = { registry = "https://pypi.org/simple" }
sdist = { url = "https://files.pythonhosted.org/packages/eb/79/72064e6a701c2183016abbbfedaba506d81e30e232a68c9f0d6f6fcd1574/traitlets-5.14.3.tar.gz", hash = "sha256:9ed0579d3502c94b4b3732ac120375cda96f923114522847de4b3bb98b96b6b7", size = 161621 }
wheels = [
    { url = "https://files.pythonhosted.org/packages/00/c0/8f5d070730d7836adc9c9b6408dec68c6ced86b304a9b26a14df072a6e8c/traitlets-5.14.3-py3-none-any.whl", hash = "sha256:b74e89e397b1ed28cc831db7aea759ba6640cb3de13090ca145426688ff1ac4f", size = 85359 },
]

[[package]]
name = "typer"
version = "0.15.1"
source = { registry = "https://pypi.org/simple" }
dependencies = [
    { name = "click" },
    { name = "rich" },
    { name = "shellingham" },
    { name = "typing-extensions" },
]
sdist = { url = "https://files.pythonhosted.org/packages/cb/ce/dca7b219718afd37a0068f4f2530a727c2b74a8b6e8e0c0080a4c0de4fcd/typer-0.15.1.tar.gz", hash = "sha256:a0588c0a7fa68a1978a069818657778f86abe6ff5ea6abf472f940a08bfe4f0a", size = 99789 }
wheels = [
    { url = "https://files.pythonhosted.org/packages/d0/cc/0a838ba5ca64dc832aa43f727bd586309846b0ffb2ce52422543e6075e8a/typer-0.15.1-py3-none-any.whl", hash = "sha256:7994fb7b8155b64d3402518560648446072864beefd44aa2dc36972a5972e847", size = 44908 },
]

[[package]]
name = "types-aiofiles"
version = "24.1.0.20240626"
source = { registry = "https://pypi.org/simple" }
sdist = { url = "https://files.pythonhosted.org/packages/13/e9/013940b017c313c2e15c64017268fdb0c25e0638621fb8a5d9ebe00fb0f4/types-aiofiles-24.1.0.20240626.tar.gz", hash = "sha256:48604663e24bc2d5038eac05ccc33e75799b0779e93e13d6a8f711ddc306ac08", size = 9357 }
wheels = [
    { url = "https://files.pythonhosted.org/packages/c3/ad/c4b3275d21c5be79487c4f6ed7cd13336997746fe099236cb29256a44a90/types_aiofiles-24.1.0.20240626-py3-none-any.whl", hash = "sha256:7939eca4a8b4f9c6491b6e8ef160caee9a21d32e18534a57d5ed90aee47c66b4", size = 9389 },
]

[[package]]
name = "types-python-dateutil"
version = "2.9.0.20241206"
source = { registry = "https://pypi.org/simple" }
sdist = { url = "https://files.pythonhosted.org/packages/a9/60/47d92293d9bc521cd2301e423a358abfac0ad409b3a1606d8fbae1321961/types_python_dateutil-2.9.0.20241206.tar.gz", hash = "sha256:18f493414c26ffba692a72369fea7a154c502646301ebfe3d56a04b3767284cb", size = 13802 }
wheels = [
    { url = "https://files.pythonhosted.org/packages/0f/b3/ca41df24db5eb99b00d97f89d7674a90cb6b3134c52fb8121b6d8d30f15c/types_python_dateutil-2.9.0.20241206-py3-none-any.whl", hash = "sha256:e248a4bc70a486d3e3ec84d0dc30eec3a5f979d6e7ee4123ae043eedbb987f53", size = 14384 },
]

[[package]]
name = "typing-extensions"
version = "4.12.2"
source = { registry = "https://pypi.org/simple" }
sdist = { url = "https://files.pythonhosted.org/packages/df/db/f35a00659bc03fec321ba8bce9420de607a1d37f8342eee1863174c69557/typing_extensions-4.12.2.tar.gz", hash = "sha256:1a7ead55c7e559dd4dee8856e3a88b41225abfe1ce8df57b7c13915fe121ffb8", size = 85321 }
wheels = [
    { url = "https://files.pythonhosted.org/packages/26/9f/ad63fc0248c5379346306f8668cda6e2e2e9c95e01216d2b8ffd9ff037d0/typing_extensions-4.12.2-py3-none-any.whl", hash = "sha256:04e5ca0351e0f3f85c6853954072df659d0d13fac324d0072316b67d7794700d", size = 37438 },
]

[[package]]
name = "typing-inspect"
version = "0.9.0"
source = { registry = "https://pypi.org/simple" }
dependencies = [
    { name = "mypy-extensions" },
    { name = "typing-extensions" },
]
sdist = { url = "https://files.pythonhosted.org/packages/dc/74/1789779d91f1961fa9438e9a8710cdae6bd138c80d7303996933d117264a/typing_inspect-0.9.0.tar.gz", hash = "sha256:b23fc42ff6f6ef6954e4852c1fb512cdd18dbea03134f91f856a95ccc9461f78", size = 13825 }
wheels = [
    { url = "https://files.pythonhosted.org/packages/65/f3/107a22063bf27bdccf2024833d3445f4eea42b2e598abfbd46f6a63b6cb0/typing_inspect-0.9.0-py3-none-any.whl", hash = "sha256:9ee6fc59062311ef8547596ab6b955e1b8aa46242d854bfc78f4f6b0eff35f9f", size = 8827 },
]

[[package]]
name = "tzdata"
version = "2024.2"
source = { registry = "https://pypi.org/simple" }
sdist = { url = "https://files.pythonhosted.org/packages/e1/34/943888654477a574a86a98e9896bae89c7aa15078ec29f490fef2f1e5384/tzdata-2024.2.tar.gz", hash = "sha256:7d85cc416e9382e69095b7bdf4afd9e3880418a2413feec7069d533d6b4e31cc", size = 193282 }
wheels = [
    { url = "https://files.pythonhosted.org/packages/a6/ab/7e5f53c3b9d14972843a647d8d7a853969a58aecc7559cb3267302c94774/tzdata-2024.2-py2.py3-none-any.whl", hash = "sha256:a48093786cdcde33cad18c2555e8532f34422074448fbc874186f0abd79565cd", size = 346586 },
]

[[package]]
name = "uri-template"
version = "1.3.0"
source = { registry = "https://pypi.org/simple" }
sdist = { url = "https://files.pythonhosted.org/packages/31/c7/0336f2bd0bcbada6ccef7aaa25e443c118a704f828a0620c6fa0207c1b64/uri-template-1.3.0.tar.gz", hash = "sha256:0e00f8eb65e18c7de20d595a14336e9f337ead580c70934141624b6d1ffdacc7", size = 21678 }
wheels = [
    { url = "https://files.pythonhosted.org/packages/e7/00/3fca040d7cf8a32776d3d81a00c8ee7457e00f80c649f1e4a863c8321ae9/uri_template-1.3.0-py3-none-any.whl", hash = "sha256:a44a133ea12d44a0c0f06d7d42a52d71282e77e2f937d8abd5655b8d56fc1363", size = 11140 },
]

[[package]]
name = "urllib3"
version = "2.2.3"
source = { registry = "https://pypi.org/simple" }
sdist = { url = "https://files.pythonhosted.org/packages/ed/63/22ba4ebfe7430b76388e7cd448d5478814d3032121827c12a2cc287e2260/urllib3-2.2.3.tar.gz", hash = "sha256:e7d814a81dad81e6caf2ec9fdedb284ecc9c73076b62654547cc64ccdcae26e9", size = 300677 }
wheels = [
    { url = "https://files.pythonhosted.org/packages/ce/d9/5f4c13cecde62396b0d3fe530a50ccea91e7dfc1ccf0e09c228841bb5ba8/urllib3-2.2.3-py3-none-any.whl", hash = "sha256:ca899ca043dcb1bafa3e262d73aa25c465bfb49e0bd9dd5d59f1d0acba2f8fac", size = 126338 },
]

[[package]]
name = "verspec"
version = "0.1.0"
source = { registry = "https://pypi.org/simple" }
sdist = { url = "https://files.pythonhosted.org/packages/e7/44/8126f9f0c44319b2efc65feaad589cadef4d77ece200ae3c9133d58464d0/verspec-0.1.0.tar.gz", hash = "sha256:c4504ca697b2056cdb4bfa7121461f5a0e81809255b41c03dda4ba823637c01e", size = 27123 }
wheels = [
    { url = "https://files.pythonhosted.org/packages/a4/ce/3b6fee91c85626eaf769d617f1be9d2e15c1cca027bbdeb2e0d751469355/verspec-0.1.0-py3-none-any.whl", hash = "sha256:741877d5633cc9464c45a469ae2a31e801e6dbbaa85b9675d481cda100f11c31", size = 19640 },
]

[[package]]
name = "virtualenv"
version = "20.28.0"
source = { registry = "https://pypi.org/simple" }
dependencies = [
    { name = "distlib" },
    { name = "filelock" },
    { name = "platformdirs" },
]
sdist = { url = "https://files.pythonhosted.org/packages/bf/75/53316a5a8050069228a2f6d11f32046cfa94fbb6cc3f08703f59b873de2e/virtualenv-20.28.0.tar.gz", hash = "sha256:2c9c3262bb8e7b87ea801d715fae4495e6032450c71d2309be9550e7364049aa", size = 7650368 }
wheels = [
    { url = "https://files.pythonhosted.org/packages/10/f9/0919cf6f1432a8c4baa62511f8f8da8225432d22e83e3476f5be1a1edc6e/virtualenv-20.28.0-py3-none-any.whl", hash = "sha256:23eae1b4516ecd610481eda647f3a7c09aea295055337331bb4e6892ecce47b0", size = 4276702 },
]

[[package]]
name = "watchdog"
version = "6.0.0"
source = { registry = "https://pypi.org/simple" }
sdist = { url = "https://files.pythonhosted.org/packages/db/7d/7f3d619e951c88ed75c6037b246ddcf2d322812ee8ea189be89511721d54/watchdog-6.0.0.tar.gz", hash = "sha256:9ddf7c82fda3ae8e24decda1338ede66e1c99883db93711d8fb941eaa2d8c282", size = 131220 }
wheels = [
    { url = "https://files.pythonhosted.org/packages/39/ea/3930d07dafc9e286ed356a679aa02d777c06e9bfd1164fa7c19c288a5483/watchdog-6.0.0-cp312-cp312-macosx_10_13_universal2.whl", hash = "sha256:bdd4e6f14b8b18c334febb9c4425a878a2ac20efd1e0b231978e7b150f92a948", size = 96471 },
    { url = "https://files.pythonhosted.org/packages/12/87/48361531f70b1f87928b045df868a9fd4e253d9ae087fa4cf3f7113be363/watchdog-6.0.0-cp312-cp312-macosx_10_13_x86_64.whl", hash = "sha256:c7c15dda13c4eb00d6fb6fc508b3c0ed88b9d5d374056b239c4ad1611125c860", size = 88449 },
    { url = "https://files.pythonhosted.org/packages/5b/7e/8f322f5e600812e6f9a31b75d242631068ca8f4ef0582dd3ae6e72daecc8/watchdog-6.0.0-cp312-cp312-macosx_11_0_arm64.whl", hash = "sha256:6f10cb2d5902447c7d0da897e2c6768bca89174d0c6e1e30abec5421af97a5b0", size = 89054 },
    { url = "https://files.pythonhosted.org/packages/68/98/b0345cabdce2041a01293ba483333582891a3bd5769b08eceb0d406056ef/watchdog-6.0.0-cp313-cp313-macosx_10_13_universal2.whl", hash = "sha256:490ab2ef84f11129844c23fb14ecf30ef3d8a6abafd3754a6f75ca1e6654136c", size = 96480 },
    { url = "https://files.pythonhosted.org/packages/85/83/cdf13902c626b28eedef7ec4f10745c52aad8a8fe7eb04ed7b1f111ca20e/watchdog-6.0.0-cp313-cp313-macosx_10_13_x86_64.whl", hash = "sha256:76aae96b00ae814b181bb25b1b98076d5fc84e8a53cd8885a318b42b6d3a5134", size = 88451 },
    { url = "https://files.pythonhosted.org/packages/fe/c4/225c87bae08c8b9ec99030cd48ae9c4eca050a59bf5c2255853e18c87b50/watchdog-6.0.0-cp313-cp313-macosx_11_0_arm64.whl", hash = "sha256:a175f755fc2279e0b7312c0035d52e27211a5bc39719dd529625b1930917345b", size = 89057 },
    { url = "https://files.pythonhosted.org/packages/a9/c7/ca4bf3e518cb57a686b2feb4f55a1892fd9a3dd13f470fca14e00f80ea36/watchdog-6.0.0-py3-none-manylinux2014_aarch64.whl", hash = "sha256:7607498efa04a3542ae3e05e64da8202e58159aa1fa4acddf7678d34a35d4f13", size = 79079 },
    { url = "https://files.pythonhosted.org/packages/5c/51/d46dc9332f9a647593c947b4b88e2381c8dfc0942d15b8edc0310fa4abb1/watchdog-6.0.0-py3-none-manylinux2014_armv7l.whl", hash = "sha256:9041567ee8953024c83343288ccc458fd0a2d811d6a0fd68c4c22609e3490379", size = 79078 },
    { url = "https://files.pythonhosted.org/packages/d4/57/04edbf5e169cd318d5f07b4766fee38e825d64b6913ca157ca32d1a42267/watchdog-6.0.0-py3-none-manylinux2014_i686.whl", hash = "sha256:82dc3e3143c7e38ec49d61af98d6558288c415eac98486a5c581726e0737c00e", size = 79076 },
    { url = "https://files.pythonhosted.org/packages/ab/cc/da8422b300e13cb187d2203f20b9253e91058aaf7db65b74142013478e66/watchdog-6.0.0-py3-none-manylinux2014_ppc64.whl", hash = "sha256:212ac9b8bf1161dc91bd09c048048a95ca3a4c4f5e5d4a7d1b1a7d5752a7f96f", size = 79077 },
    { url = "https://files.pythonhosted.org/packages/2c/3b/b8964e04ae1a025c44ba8e4291f86e97fac443bca31de8bd98d3263d2fcf/watchdog-6.0.0-py3-none-manylinux2014_ppc64le.whl", hash = "sha256:e3df4cbb9a450c6d49318f6d14f4bbc80d763fa587ba46ec86f99f9e6876bb26", size = 79078 },
    { url = "https://files.pythonhosted.org/packages/62/ae/a696eb424bedff7407801c257d4b1afda455fe40821a2be430e173660e81/watchdog-6.0.0-py3-none-manylinux2014_s390x.whl", hash = "sha256:2cce7cfc2008eb51feb6aab51251fd79b85d9894e98ba847408f662b3395ca3c", size = 79077 },
    { url = "https://files.pythonhosted.org/packages/b5/e8/dbf020b4d98251a9860752a094d09a65e1b436ad181faf929983f697048f/watchdog-6.0.0-py3-none-manylinux2014_x86_64.whl", hash = "sha256:20ffe5b202af80ab4266dcd3e91aae72bf2da48c0d33bdb15c66658e685e94e2", size = 79078 },
    { url = "https://files.pythonhosted.org/packages/07/f6/d0e5b343768e8bcb4cda79f0f2f55051bf26177ecd5651f84c07567461cf/watchdog-6.0.0-py3-none-win32.whl", hash = "sha256:07df1fdd701c5d4c8e55ef6cf55b8f0120fe1aef7ef39a1c6fc6bc2e606d517a", size = 79065 },
    { url = "https://files.pythonhosted.org/packages/db/d9/c495884c6e548fce18a8f40568ff120bc3a4b7b99813081c8ac0c936fa64/watchdog-6.0.0-py3-none-win_amd64.whl", hash = "sha256:cbafb470cf848d93b5d013e2ecb245d4aa1c8fd0504e863ccefa32445359d680", size = 79070 },
    { url = "https://files.pythonhosted.org/packages/33/e8/e40370e6d74ddba47f002a32919d91310d6074130fe4e17dabcafc15cbf1/watchdog-6.0.0-py3-none-win_ia64.whl", hash = "sha256:a1914259fa9e1454315171103c6a30961236f508b9b623eae470268bbcc6a22f", size = 79067 },
]

[[package]]
name = "wcwidth"
version = "0.2.13"
source = { registry = "https://pypi.org/simple" }
sdist = { url = "https://files.pythonhosted.org/packages/6c/63/53559446a878410fc5a5974feb13d31d78d752eb18aeba59c7fef1af7598/wcwidth-0.2.13.tar.gz", hash = "sha256:72ea0c06399eb286d978fdedb6923a9eb47e1c486ce63e9b4e64fc18303972b5", size = 101301 }
wheels = [
    { url = "https://files.pythonhosted.org/packages/fd/84/fd2ba7aafacbad3c4201d395674fc6348826569da3c0937e75505ead3528/wcwidth-0.2.13-py2.py3-none-any.whl", hash = "sha256:3da69048e4540d84af32131829ff948f1e022c1c6bdb8d6102117aac784f6859", size = 34166 },
]

[[package]]
name = "webcolors"
version = "24.11.1"
source = { registry = "https://pypi.org/simple" }
sdist = { url = "https://files.pythonhosted.org/packages/7b/29/061ec845fb58521848f3739e466efd8250b4b7b98c1b6c5bf4d40b419b7e/webcolors-24.11.1.tar.gz", hash = "sha256:ecb3d768f32202af770477b8b65f318fa4f566c22948673a977b00d589dd80f6", size = 45064 }
wheels = [
    { url = "https://files.pythonhosted.org/packages/60/e8/c0e05e4684d13459f93d312077a9a2efbe04d59c393bc2b8802248c908d4/webcolors-24.11.1-py3-none-any.whl", hash = "sha256:515291393b4cdf0eb19c155749a096f779f7d909f7cceea072791cb9095b92e9", size = 14934 },
]

[[package]]
name = "webencodings"
version = "0.5.1"
source = { registry = "https://pypi.org/simple" }
sdist = { url = "https://files.pythonhosted.org/packages/0b/02/ae6ceac1baeda530866a85075641cec12989bd8d31af6d5ab4a3e8c92f47/webencodings-0.5.1.tar.gz", hash = "sha256:b36a1c245f2d304965eb4e0a82848379241dc04b865afcc4aab16748587e1923", size = 9721 }
wheels = [
    { url = "https://files.pythonhosted.org/packages/f4/24/2a3e3df732393fed8b3ebf2ec078f05546de641fe1b667ee316ec1dcf3b7/webencodings-0.5.1-py2.py3-none-any.whl", hash = "sha256:a0af1213f3c2226497a97e2b3aa01a7e4bee4f403f95be16fc9acd2947514a78", size = 11774 },
]

[[package]]
name = "websocket-client"
version = "1.8.0"
source = { registry = "https://pypi.org/simple" }
sdist = { url = "https://files.pythonhosted.org/packages/e6/30/fba0d96b4b5fbf5948ed3f4681f7da2f9f64512e1d303f94b4cc174c24a5/websocket_client-1.8.0.tar.gz", hash = "sha256:3239df9f44da632f96012472805d40a23281a991027ce11d2f45a6f24ac4c3da", size = 54648 }
wheels = [
    { url = "https://files.pythonhosted.org/packages/5a/84/44687a29792a70e111c5c477230a72c4b957d88d16141199bf9acb7537a3/websocket_client-1.8.0-py3-none-any.whl", hash = "sha256:17b44cc997f5c498e809b22cdf2d9c7a9e71c02c8cc2b6c56e7c2d1239bfa526", size = 58826 },
]

[[package]]
name = "werkzeug"
version = "3.1.3"
source = { registry = "https://pypi.org/simple" }
dependencies = [
    { name = "markupsafe" },
]
sdist = { url = "https://files.pythonhosted.org/packages/9f/69/83029f1f6300c5fb2471d621ab06f6ec6b3324685a2ce0f9777fd4a8b71e/werkzeug-3.1.3.tar.gz", hash = "sha256:60723ce945c19328679790e3282cc758aa4a6040e4bb330f53d30fa546d44746", size = 806925 }
wheels = [
    { url = "https://files.pythonhosted.org/packages/52/24/ab44c871b0f07f491e5d2ad12c9bd7358e527510618cb1b803a88e986db1/werkzeug-3.1.3-py3-none-any.whl", hash = "sha256:54b78bf3716d19a65be4fceccc0d1d7b89e608834989dfae50ea87564639213e", size = 224498 },
]

[[package]]
name = "wrapt"
version = "1.17.0"
source = { registry = "https://pypi.org/simple" }
sdist = { url = "https://files.pythonhosted.org/packages/24/a1/fc03dca9b0432725c2e8cdbf91a349d2194cf03d8523c124faebe581de09/wrapt-1.17.0.tar.gz", hash = "sha256:16187aa2317c731170a88ef35e8937ae0f533c402872c1ee5e6d079fcf320801", size = 55542 }
wheels = [
    { url = "https://files.pythonhosted.org/packages/85/82/518605474beafff11f1a34759f6410ab429abff9f7881858a447e0d20712/wrapt-1.17.0-cp312-cp312-macosx_11_0_arm64.whl", hash = "sha256:89fc28495896097622c3fc238915c79365dd0ede02f9a82ce436b13bd0ab7569", size = 38904 },
    { url = "https://files.pythonhosted.org/packages/80/6c/17c3b2fed28edfd96d8417c865ef0b4c955dc52c4e375d86f459f14340f1/wrapt-1.17.0-cp312-cp312-manylinux_2_17_aarch64.manylinux2014_aarch64.whl", hash = "sha256:875d240fdbdbe9e11f9831901fb8719da0bd4e6131f83aa9f69b96d18fae7504", size = 88622 },
    { url = "https://files.pythonhosted.org/packages/4a/11/60ecdf3b0fd3dca18978d89acb5d095a05f23299216e925fcd2717c81d93/wrapt-1.17.0-cp312-cp312-manylinux_2_5_i686.manylinux1_i686.manylinux_2_17_i686.manylinux2014_i686.whl", hash = "sha256:e5ed16d95fd142e9c72b6c10b06514ad30e846a0d0917ab406186541fe68b451", size = 80920 },
    { url = "https://files.pythonhosted.org/packages/d2/50/dbef1a651578a3520d4534c1e434989e3620380c1ad97e309576b47f0ada/wrapt-1.17.0-cp312-cp312-manylinux_2_5_x86_64.manylinux1_x86_64.manylinux_2_17_x86_64.manylinux2014_x86_64.whl", hash = "sha256:18b956061b8db634120b58f668592a772e87e2e78bc1f6a906cfcaa0cc7991c1", size = 89170 },
    { url = "https://files.pythonhosted.org/packages/44/a2/78c5956bf39955288c9e0dd62e807b308c3aa15a0f611fbff52aa8d6b5ea/wrapt-1.17.0-cp312-cp312-musllinux_1_2_aarch64.whl", hash = "sha256:daba396199399ccabafbfc509037ac635a6bc18510ad1add8fd16d4739cdd106", size = 86748 },
    { url = "https://files.pythonhosted.org/packages/99/49/2ee413c78fc0bdfebe5bee590bf3becdc1fab0096a7a9c3b5c9666b2415f/wrapt-1.17.0-cp312-cp312-musllinux_1_2_i686.whl", hash = "sha256:4d63f4d446e10ad19ed01188d6c1e1bb134cde8c18b0aa2acfd973d41fcc5ada", size = 79734 },
    { url = "https://files.pythonhosted.org/packages/c0/8c/4221b7b270e36be90f0930fe15a4755a6ea24093f90b510166e9ed7861ea/wrapt-1.17.0-cp312-cp312-musllinux_1_2_x86_64.whl", hash = "sha256:8a5e7cc39a45fc430af1aefc4d77ee6bad72c5bcdb1322cfde852c15192b8bd4", size = 87552 },
    { url = "https://files.pythonhosted.org/packages/4c/6b/1aaccf3efe58eb95e10ce8e77c8909b7a6b0da93449a92c4e6d6d10b3a3d/wrapt-1.17.0-cp312-cp312-win32.whl", hash = "sha256:0a0a1a1ec28b641f2a3a2c35cbe86c00051c04fffcfcc577ffcdd707df3f8635", size = 36647 },
    { url = "https://files.pythonhosted.org/packages/b3/4f/243f88ac49df005b9129194c6511b3642818b3e6271ddea47a15e2ee4934/wrapt-1.17.0-cp312-cp312-win_amd64.whl", hash = "sha256:3c34f6896a01b84bab196f7119770fd8466c8ae3dfa73c59c0bb281e7b588ce7", size = 38830 },
    { url = "https://files.pythonhosted.org/packages/67/9c/38294e1bb92b055222d1b8b6591604ca4468b77b1250f59c15256437644f/wrapt-1.17.0-cp313-cp313-macosx_11_0_arm64.whl", hash = "sha256:714c12485aa52efbc0fc0ade1e9ab3a70343db82627f90f2ecbc898fdf0bb181", size = 38904 },
    { url = "https://files.pythonhosted.org/packages/78/b6/76597fb362cbf8913a481d41b14b049a8813cd402a5d2f84e57957c813ae/wrapt-1.17.0-cp313-cp313-manylinux_2_17_aarch64.manylinux2014_aarch64.whl", hash = "sha256:da427d311782324a376cacb47c1a4adc43f99fd9d996ffc1b3e8529c4074d393", size = 88608 },
    { url = "https://files.pythonhosted.org/packages/bc/69/b500884e45b3881926b5f69188dc542fb5880019d15c8a0df1ab1dfda1f7/wrapt-1.17.0-cp313-cp313-manylinux_2_5_i686.manylinux1_i686.manylinux_2_17_i686.manylinux2014_i686.whl", hash = "sha256:ba1739fb38441a27a676f4de4123d3e858e494fac05868b7a281c0a383c098f4", size = 80879 },
    { url = "https://files.pythonhosted.org/packages/52/31/f4cc58afe29eab8a50ac5969963010c8b60987e719c478a5024bce39bc42/wrapt-1.17.0-cp313-cp313-manylinux_2_5_x86_64.manylinux1_x86_64.manylinux_2_17_x86_64.manylinux2014_x86_64.whl", hash = "sha256:e711fc1acc7468463bc084d1b68561e40d1eaa135d8c509a65dd534403d83d7b", size = 89119 },
    { url = "https://files.pythonhosted.org/packages/aa/9c/05ab6bf75dbae7a9d34975fb6ee577e086c1c26cde3b6cf6051726d33c7c/wrapt-1.17.0-cp313-cp313-musllinux_1_2_aarch64.whl", hash = "sha256:140ea00c87fafc42739bd74a94a5a9003f8e72c27c47cd4f61d8e05e6dec8721", size = 86778 },
    { url = "https://files.pythonhosted.org/packages/0e/6c/4b8d42e3db355603d35fe5c9db79c28f2472a6fd1ccf4dc25ae46739672a/wrapt-1.17.0-cp313-cp313-musllinux_1_2_i686.whl", hash = "sha256:73a96fd11d2b2e77d623a7f26e004cc31f131a365add1ce1ce9a19e55a1eef90", size = 79793 },
    { url = "https://files.pythonhosted.org/packages/69/23/90e3a2ee210c0843b2c2a49b3b97ffcf9cad1387cb18cbeef9218631ed5a/wrapt-1.17.0-cp313-cp313-musllinux_1_2_x86_64.whl", hash = "sha256:0b48554952f0f387984da81ccfa73b62e52817a4386d070c75e4db7d43a28c4a", size = 87606 },
    { url = "https://files.pythonhosted.org/packages/5f/06/3683126491ca787d8d71d8d340e775d40767c5efedb35039d987203393b7/wrapt-1.17.0-cp313-cp313-win32.whl", hash = "sha256:498fec8da10e3e62edd1e7368f4b24aa362ac0ad931e678332d1b209aec93045", size = 36651 },
    { url = "https://files.pythonhosted.org/packages/f1/bc/3bf6d2ca0d2c030d324ef9272bea0a8fdaff68f3d1fa7be7a61da88e51f7/wrapt-1.17.0-cp313-cp313-win_amd64.whl", hash = "sha256:fd136bb85f4568fffca995bd3c8d52080b1e5b225dbf1c2b17b66b4c5fa02838", size = 38835 },
    { url = "https://files.pythonhosted.org/packages/ce/b5/251165c232d87197a81cd362eeb5104d661a2dd3aa1f0b33e4bf61dda8b8/wrapt-1.17.0-cp313-cp313t-macosx_11_0_arm64.whl", hash = "sha256:17fcf043d0b4724858f25b8826c36e08f9fb2e475410bece0ec44a22d533da9b", size = 40146 },
    { url = "https://files.pythonhosted.org/packages/89/33/1e1bdd3e866eeb73d8c4755db1ceb8a80d5bd51ee4648b3f2247adec4e67/wrapt-1.17.0-cp313-cp313t-manylinux_2_17_aarch64.manylinux2014_aarch64.whl", hash = "sha256:e4a557d97f12813dc5e18dad9fa765ae44ddd56a672bb5de4825527c847d6379", size = 113444 },
    { url = "https://files.pythonhosted.org/packages/9f/7c/94f53b065a43f5dc1fbdd8b80fd8f41284315b543805c956619c0b8d92f0/wrapt-1.17.0-cp313-cp313t-manylinux_2_5_i686.manylinux1_i686.manylinux_2_17_i686.manylinux2014_i686.whl", hash = "sha256:0229b247b0fc7dee0d36176cbb79dbaf2a9eb7ecc50ec3121f40ef443155fb1d", size = 101246 },
    { url = "https://files.pythonhosted.org/packages/62/5d/640360baac6ea6018ed5e34e6e80e33cfbae2aefde24f117587cd5efd4b7/wrapt-1.17.0-cp313-cp313t-manylinux_2_5_x86_64.manylinux1_x86_64.manylinux_2_17_x86_64.manylinux2014_x86_64.whl", hash = "sha256:8425cfce27b8b20c9b89d77fb50e368d8306a90bf2b6eef2cdf5cd5083adf83f", size = 109320 },
    { url = "https://files.pythonhosted.org/packages/e3/cf/6c7a00ae86a2e9482c91170aefe93f4ccda06c1ac86c4de637c69133da59/wrapt-1.17.0-cp313-cp313t-musllinux_1_2_aarch64.whl", hash = "sha256:9c900108df470060174108012de06d45f514aa4ec21a191e7ab42988ff42a86c", size = 110193 },
    { url = "https://files.pythonhosted.org/packages/cd/cc/aa718df0d20287e8f953ce0e2f70c0af0fba1d3c367db7ee8bdc46ea7003/wrapt-1.17.0-cp313-cp313t-musllinux_1_2_i686.whl", hash = "sha256:4e547b447073fc0dbfcbff15154c1be8823d10dab4ad401bdb1575e3fdedff1b", size = 100460 },
    { url = "https://files.pythonhosted.org/packages/f7/16/9f3ac99fe1f6caaa789d67b4e3c562898b532c250769f5255fa8b8b93983/wrapt-1.17.0-cp313-cp313t-musllinux_1_2_x86_64.whl", hash = "sha256:914f66f3b6fc7b915d46c1cc424bc2441841083de01b90f9e81109c9759e43ab", size = 106347 },
    { url = "https://files.pythonhosted.org/packages/64/85/c77a331b2c06af49a687f8b926fc2d111047a51e6f0b0a4baa01ff3a673a/wrapt-1.17.0-cp313-cp313t-win32.whl", hash = "sha256:a4192b45dff127c7d69b3bdfb4d3e47b64179a0b9900b6351859f3001397dabf", size = 37971 },
    { url = "https://files.pythonhosted.org/packages/05/9b/b2469f8be9efed24283fd7b9eeb8e913e9bc0715cf919ea8645e428ab7af/wrapt-1.17.0-cp313-cp313t-win_amd64.whl", hash = "sha256:4f643df3d4419ea3f856c5c3f40fec1d65ea2e89ec812c83f7767c8730f9827a", size = 40755 },
    { url = "https://files.pythonhosted.org/packages/4b/d9/a8ba5e9507a9af1917285d118388c5eb7a81834873f45df213a6fe923774/wrapt-1.17.0-py3-none-any.whl", hash = "sha256:d2c63b93548eda58abf5188e505ffed0229bf675f7c3090f8e36ad55b8cbc371", size = 23592 },
]

[[package]]
name = "xmltodict"
version = "0.14.2"
source = { registry = "https://pypi.org/simple" }
sdist = { url = "https://files.pythonhosted.org/packages/50/05/51dcca9a9bf5e1bce52582683ce50980bcadbc4fa5143b9f2b19ab99958f/xmltodict-0.14.2.tar.gz", hash = "sha256:201e7c28bb210e374999d1dde6382923ab0ed1a8a5faeece48ab525b7810a553", size = 51942 }
wheels = [
    { url = "https://files.pythonhosted.org/packages/d6/45/fc303eb433e8a2a271739c98e953728422fa61a3c1f36077a49e395c972e/xmltodict-0.14.2-py2.py3-none-any.whl", hash = "sha256:20cc7d723ed729276e808f26fb6b3599f786cbc37e06c65e192ba77c40f20aac", size = 9981 },
]

[[package]]
name = "yarl"
version = "1.18.3"
source = { registry = "https://pypi.org/simple" }
dependencies = [
    { name = "idna" },
    { name = "multidict" },
    { name = "propcache" },
]
sdist = { url = "https://files.pythonhosted.org/packages/b7/9d/4b94a8e6d2b51b599516a5cb88e5bc99b4d8d4583e468057eaa29d5f0918/yarl-1.18.3.tar.gz", hash = "sha256:ac1801c45cbf77b6c99242eeff4fffb5e4e73a800b5c4ad4fc0be5def634d2e1", size = 181062 }
wheels = [
    { url = "https://files.pythonhosted.org/packages/33/85/bd2e2729752ff4c77338e0102914897512e92496375e079ce0150a6dc306/yarl-1.18.3-cp312-cp312-macosx_10_13_universal2.whl", hash = "sha256:1dd4bdd05407ced96fed3d7f25dbbf88d2ffb045a0db60dbc247f5b3c5c25d50", size = 142644 },
    { url = "https://files.pythonhosted.org/packages/ff/74/1178322cc0f10288d7eefa6e4a85d8d2e28187ccab13d5b844e8b5d7c88d/yarl-1.18.3-cp312-cp312-macosx_10_13_x86_64.whl", hash = "sha256:7c33dd1931a95e5d9a772d0ac5e44cac8957eaf58e3c8da8c1414de7dd27c576", size = 94962 },
    { url = "https://files.pythonhosted.org/packages/be/75/79c6acc0261e2c2ae8a1c41cf12265e91628c8c58ae91f5ff59e29c0787f/yarl-1.18.3-cp312-cp312-macosx_11_0_arm64.whl", hash = "sha256:25b411eddcfd56a2f0cd6a384e9f4f7aa3efee14b188de13048c25b5e91f1640", size = 92795 },
    { url = "https://files.pythonhosted.org/packages/6b/32/927b2d67a412c31199e83fefdce6e645247b4fb164aa1ecb35a0f9eb2058/yarl-1.18.3-cp312-cp312-manylinux_2_17_aarch64.manylinux2014_aarch64.whl", hash = "sha256:436c4fc0a4d66b2badc6c5fc5ef4e47bb10e4fd9bf0c79524ac719a01f3607c2", size = 332368 },
    { url = "https://files.pythonhosted.org/packages/19/e5/859fca07169d6eceeaa4fde1997c91d8abde4e9a7c018e371640c2da2b71/yarl-1.18.3-cp312-cp312-manylinux_2_17_ppc64le.manylinux2014_ppc64le.whl", hash = "sha256:e35ef8683211db69ffe129a25d5634319a677570ab6b2eba4afa860f54eeaf75", size = 342314 },
    { url = "https://files.pythonhosted.org/packages/08/75/76b63ccd91c9e03ab213ef27ae6add2e3400e77e5cdddf8ed2dbc36e3f21/yarl-1.18.3-cp312-cp312-manylinux_2_17_s390x.manylinux2014_s390x.whl", hash = "sha256:84b2deecba4a3f1a398df819151eb72d29bfeb3b69abb145a00ddc8d30094512", size = 341987 },
    { url = "https://files.pythonhosted.org/packages/1a/e1/a097d5755d3ea8479a42856f51d97eeff7a3a7160593332d98f2709b3580/yarl-1.18.3-cp312-cp312-manylinux_2_17_x86_64.manylinux2014_x86_64.whl", hash = "sha256:00e5a1fea0fd4f5bfa7440a47eff01d9822a65b4488f7cff83155a0f31a2ecba", size = 336914 },
    { url = "https://files.pythonhosted.org/packages/0b/42/e1b4d0e396b7987feceebe565286c27bc085bf07d61a59508cdaf2d45e63/yarl-1.18.3-cp312-cp312-manylinux_2_5_i686.manylinux1_i686.manylinux_2_17_i686.manylinux2014_i686.whl", hash = "sha256:d0e883008013c0e4aef84dcfe2a0b172c4d23c2669412cf5b3371003941f72bb", size = 325765 },
    { url = "https://files.pythonhosted.org/packages/7e/18/03a5834ccc9177f97ca1bbb245b93c13e58e8225276f01eedc4cc98ab820/yarl-1.18.3-cp312-cp312-musllinux_1_2_aarch64.whl", hash = "sha256:5a3f356548e34a70b0172d8890006c37be92995f62d95a07b4a42e90fba54272", size = 344444 },
    { url = "https://files.pythonhosted.org/packages/c8/03/a713633bdde0640b0472aa197b5b86e90fbc4c5bc05b727b714cd8a40e6d/yarl-1.18.3-cp312-cp312-musllinux_1_2_armv7l.whl", hash = "sha256:ccd17349166b1bee6e529b4add61727d3f55edb7babbe4069b5764c9587a8cc6", size = 340760 },
    { url = "https://files.pythonhosted.org/packages/eb/99/f6567e3f3bbad8fd101886ea0276c68ecb86a2b58be0f64077396cd4b95e/yarl-1.18.3-cp312-cp312-musllinux_1_2_i686.whl", hash = "sha256:b958ddd075ddba5b09bb0be8a6d9906d2ce933aee81100db289badbeb966f54e", size = 346484 },
    { url = "https://files.pythonhosted.org/packages/8e/a9/84717c896b2fc6cb15bd4eecd64e34a2f0a9fd6669e69170c73a8b46795a/yarl-1.18.3-cp312-cp312-musllinux_1_2_ppc64le.whl", hash = "sha256:c7d79f7d9aabd6011004e33b22bc13056a3e3fb54794d138af57f5ee9d9032cb", size = 359864 },
    { url = "https://files.pythonhosted.org/packages/1e/2e/d0f5f1bef7ee93ed17e739ec8dbcb47794af891f7d165fa6014517b48169/yarl-1.18.3-cp312-cp312-musllinux_1_2_s390x.whl", hash = "sha256:4891ed92157e5430874dad17b15eb1fda57627710756c27422200c52d8a4e393", size = 364537 },
    { url = "https://files.pythonhosted.org/packages/97/8a/568d07c5d4964da5b02621a517532adb8ec5ba181ad1687191fffeda0ab6/yarl-1.18.3-cp312-cp312-musllinux_1_2_x86_64.whl", hash = "sha256:ce1af883b94304f493698b00d0f006d56aea98aeb49d75ec7d98cd4a777e9285", size = 357861 },
    { url = "https://files.pythonhosted.org/packages/7d/e3/924c3f64b6b3077889df9a1ece1ed8947e7b61b0a933f2ec93041990a677/yarl-1.18.3-cp312-cp312-win32.whl", hash = "sha256:f91c4803173928a25e1a55b943c81f55b8872f0018be83e3ad4938adffb77dd2", size = 84097 },
    { url = "https://files.pythonhosted.org/packages/34/45/0e055320daaabfc169b21ff6174567b2c910c45617b0d79c68d7ab349b02/yarl-1.18.3-cp312-cp312-win_amd64.whl", hash = "sha256:7e2ee16578af3b52ac2f334c3b1f92262f47e02cc6193c598502bd46f5cd1477", size = 90399 },
    { url = "https://files.pythonhosted.org/packages/30/c7/c790513d5328a8390be8f47be5d52e141f78b66c6c48f48d241ca6bd5265/yarl-1.18.3-cp313-cp313-macosx_10_13_universal2.whl", hash = "sha256:90adb47ad432332d4f0bc28f83a5963f426ce9a1a8809f5e584e704b82685dcb", size = 140789 },
    { url = "https://files.pythonhosted.org/packages/30/aa/a2f84e93554a578463e2edaaf2300faa61c8701f0898725842c704ba5444/yarl-1.18.3-cp313-cp313-macosx_10_13_x86_64.whl", hash = "sha256:913829534200eb0f789d45349e55203a091f45c37a2674678744ae52fae23efa", size = 94144 },
    { url = "https://files.pythonhosted.org/packages/c6/fc/d68d8f83714b221a85ce7866832cba36d7c04a68fa6a960b908c2c84f325/yarl-1.18.3-cp313-cp313-macosx_11_0_arm64.whl", hash = "sha256:ef9f7768395923c3039055c14334ba4d926f3baf7b776c923c93d80195624782", size = 91974 },
    { url = "https://files.pythonhosted.org/packages/56/4e/d2563d8323a7e9a414b5b25341b3942af5902a2263d36d20fb17c40411e2/yarl-1.18.3-cp313-cp313-manylinux_2_17_aarch64.manylinux2014_aarch64.whl", hash = "sha256:88a19f62ff30117e706ebc9090b8ecc79aeb77d0b1f5ec10d2d27a12bc9f66d0", size = 333587 },
    { url = "https://files.pythonhosted.org/packages/25/c9/cfec0bc0cac8d054be223e9f2c7909d3e8442a856af9dbce7e3442a8ec8d/yarl-1.18.3-cp313-cp313-manylinux_2_17_ppc64le.manylinux2014_ppc64le.whl", hash = "sha256:e17c9361d46a4d5addf777c6dd5eab0715a7684c2f11b88c67ac37edfba6c482", size = 344386 },
    { url = "https://files.pythonhosted.org/packages/ab/5d/4c532190113b25f1364d25f4c319322e86232d69175b91f27e3ebc2caf9a/yarl-1.18.3-cp313-cp313-manylinux_2_17_s390x.manylinux2014_s390x.whl", hash = "sha256:1a74a13a4c857a84a845505fd2d68e54826a2cd01935a96efb1e9d86c728e186", size = 345421 },
    { url = "https://files.pythonhosted.org/packages/23/d1/6cdd1632da013aa6ba18cee4d750d953104a5e7aac44e249d9410a972bf5/yarl-1.18.3-cp313-cp313-manylinux_2_17_x86_64.manylinux2014_x86_64.whl", hash = "sha256:41f7ce59d6ee7741af71d82020346af364949314ed3d87553763a2df1829cc58", size = 339384 },
    { url = "https://files.pythonhosted.org/packages/9a/c4/6b3c39bec352e441bd30f432cda6ba51681ab19bb8abe023f0d19777aad1/yarl-1.18.3-cp313-cp313-manylinux_2_5_i686.manylinux1_i686.manylinux_2_17_i686.manylinux2014_i686.whl", hash = "sha256:f52a265001d830bc425f82ca9eabda94a64a4d753b07d623a9f2863fde532b53", size = 326689 },
    { url = "https://files.pythonhosted.org/packages/23/30/07fb088f2eefdc0aa4fc1af4e3ca4eb1a3aadd1ce7d866d74c0f124e6a85/yarl-1.18.3-cp313-cp313-musllinux_1_2_aarch64.whl", hash = "sha256:82123d0c954dc58db301f5021a01854a85bf1f3bb7d12ae0c01afc414a882ca2", size = 345453 },
    { url = "https://files.pythonhosted.org/packages/63/09/d54befb48f9cd8eec43797f624ec37783a0266855f4930a91e3d5c7717f8/yarl-1.18.3-cp313-cp313-musllinux_1_2_armv7l.whl", hash = "sha256:2ec9bbba33b2d00999af4631a3397d1fd78290c48e2a3e52d8dd72db3a067ac8", size = 341872 },
    { url = "https://files.pythonhosted.org/packages/91/26/fd0ef9bf29dd906a84b59f0cd1281e65b0c3e08c6aa94b57f7d11f593518/yarl-1.18.3-cp313-cp313-musllinux_1_2_i686.whl", hash = "sha256:fbd6748e8ab9b41171bb95c6142faf068f5ef1511935a0aa07025438dd9a9bc1", size = 347497 },
    { url = "https://files.pythonhosted.org/packages/d9/b5/14ac7a256d0511b2ac168d50d4b7d744aea1c1aa20c79f620d1059aab8b2/yarl-1.18.3-cp313-cp313-musllinux_1_2_ppc64le.whl", hash = "sha256:877d209b6aebeb5b16c42cbb377f5f94d9e556626b1bfff66d7b0d115be88d0a", size = 359981 },
    { url = "https://files.pythonhosted.org/packages/ca/b3/d493221ad5cbd18bc07e642894030437e405e1413c4236dd5db6e46bcec9/yarl-1.18.3-cp313-cp313-musllinux_1_2_s390x.whl", hash = "sha256:b464c4ab4bfcb41e3bfd3f1c26600d038376c2de3297760dfe064d2cb7ea8e10", size = 366229 },
    { url = "https://files.pythonhosted.org/packages/04/56/6a3e2a5d9152c56c346df9b8fb8edd2c8888b1e03f96324d457e5cf06d34/yarl-1.18.3-cp313-cp313-musllinux_1_2_x86_64.whl", hash = "sha256:8d39d351e7faf01483cc7ff7c0213c412e38e5a340238826be7e0e4da450fdc8", size = 360383 },
    { url = "https://files.pythonhosted.org/packages/fd/b7/4b3c7c7913a278d445cc6284e59b2e62fa25e72758f888b7a7a39eb8423f/yarl-1.18.3-cp313-cp313-win32.whl", hash = "sha256:61ee62ead9b68b9123ec24bc866cbef297dd266175d53296e2db5e7f797f902d", size = 310152 },
    { url = "https://files.pythonhosted.org/packages/f5/d5/688db678e987c3e0fb17867970700b92603cadf36c56e5fb08f23e822a0c/yarl-1.18.3-cp313-cp313-win_amd64.whl", hash = "sha256:578e281c393af575879990861823ef19d66e2b1d0098414855dd367e234f5b3c", size = 315723 },
    { url = "https://files.pythonhosted.org/packages/f5/4b/a06e0ec3d155924f77835ed2d167ebd3b211a7b0853da1cf8d8414d784ef/yarl-1.18.3-py3-none-any.whl", hash = "sha256:b57f4f58099328dfb26c6a771d09fb20dbbae81d20cfb66141251ea063bd101b", size = 45109 },
]

[[package]]
name = "zipp"
version = "3.21.0"
source = { registry = "https://pypi.org/simple" }
sdist = { url = "https://files.pythonhosted.org/packages/3f/50/bad581df71744867e9468ebd0bcd6505de3b275e06f202c2cb016e3ff56f/zipp-3.21.0.tar.gz", hash = "sha256:2c9958f6430a2040341a52eb608ed6dd93ef4392e02ffe219417c1b28b5dd1f4", size = 24545 }
wheels = [
    { url = "https://files.pythonhosted.org/packages/b7/1a/7e4798e9339adc931158c9d69ecc34f5e6791489d469f5e50ec15e35f458/zipp-3.21.0-py3-none-any.whl", hash = "sha256:ac1bbe05fd2991f160ebce24ffbac5f6d11d83dc90891255885223d42b3cd931", size = 9630 },
]<|MERGE_RESOLUTION|>--- conflicted
+++ resolved
@@ -661,7 +661,6 @@
 ]
 
 [[package]]
-<<<<<<< HEAD
 name = "deprecated"
 version = "1.2.15"
 source = { registry = "https://pypi.org/simple" }
@@ -674,15 +673,6 @@
 ]
 
 [[package]]
-name = "dill"
-version = "0.3.9"
-source = { registry = "https://pypi.org/simple" }
-sdist = { url = "https://files.pythonhosted.org/packages/70/43/86fe3f9e130c4137b0f1b50784dd70a5087b911fe07fa81e53e0c4c47fea/dill-0.3.9.tar.gz", hash = "sha256:81aa267dddf68cbfe8029c42ca9ec6a4ab3b22371d1c450abc54422577b4512c", size = 187000 }
-wheels = [
-    { url = "https://files.pythonhosted.org/packages/46/d1/e73b6ad76f0b1fb7f23c35c6d95dbc506a9c8804f43dda8cb5b0fa6331fd/dill-0.3.9-py3-none-any.whl", hash = "sha256:468dff3b89520b474c0397703366b7b95eebe6303f108adf9b19da1f702be87a", size = 119418 },
-]
-
-[[package]]
 name = "dirtyjson"
 version = "1.0.8"
 source = { registry = "https://pypi.org/simple" }
@@ -692,8 +682,6 @@
 ]
 
 [[package]]
-=======
->>>>>>> 8b48dae5
 name = "distlib"
 version = "0.3.9"
 source = { registry = "https://pypi.org/simple" }
@@ -2705,11 +2693,7 @@
     { name = "async-lru", specifier = "~=2.0" },
     { name = "fsspec", specifier = ">=2024.9.0" },
     { name = "gcsfs", marker = "extra == 'gcp'", specifier = ">=2024.9.0.post1" },
-<<<<<<< HEAD
-    { name = "inject", specifier = "~=5.2" },
     { name = "llama-index", marker = "extra == 'llm'", specifier = ">=0.12.11" },
-=======
->>>>>>> 8b48dae5
     { name = "msgspec", extras = ["yaml"], specifier = "~=0.18" },
     { name = "pandas", specifier = ">=1.0,<3" },
     { name = "pyarrow", specifier = "~=17.0" },
