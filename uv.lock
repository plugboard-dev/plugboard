version = 1
requires-python = ">=3.12, <4.0"
resolution-markers = [
    "python_full_version >= '3.13'",
    "python_full_version < '3.13'",
]

[[package]]
name = "adlfs"
version = "2024.12.0"
source = { registry = "https://pypi.org/simple" }
dependencies = [
    { name = "aiohttp" },
    { name = "azure-core" },
    { name = "azure-datalake-store" },
    { name = "azure-identity" },
    { name = "azure-storage-blob" },
    { name = "fsspec" },
]
sdist = { url = "https://files.pythonhosted.org/packages/76/82/e30891af574fb358449fb9436aac53569814452cb88b0cba4f488171b8dc/adlfs-2024.12.0.tar.gz", hash = "sha256:04582bf7461a57365766d01a295a0a88b2b8c42c4fea06e2d673f62675cac5c6", size = 49189 }
wheels = [
    { url = "https://files.pythonhosted.org/packages/cb/ed/d1bf75c089857d38332cf45416e419b47382b345ba5dfc4fae69397830d9/adlfs-2024.12.0-py3-none-any.whl", hash = "sha256:00aab061ddec0413b2039487e656b62e01ece8ef1ca0493f76034a596cf069e3", size = 41792 },
]

[[package]]
name = "aiobotocore"
version = "2.19.0"
source = { registry = "https://pypi.org/simple" }
dependencies = [
    { name = "aiohttp" },
    { name = "aioitertools" },
    { name = "botocore" },
    { name = "jmespath" },
    { name = "multidict" },
    { name = "python-dateutil" },
    { name = "urllib3" },
    { name = "wrapt" },
]
sdist = { url = "https://files.pythonhosted.org/packages/a0/46/86a52025bb356bc38bfba9fa11f754b8411f400265094c3448148a931280/aiobotocore-2.19.0.tar.gz", hash = "sha256:552d5756989621b5274f1b4a4840cd76ae83dd930d0b1839af6443743a893faf", size = 107828 }
wheels = [
    { url = "https://files.pythonhosted.org/packages/8c/43/8a1bdf8dd7f0d7eca7be0d64bacdd96c593cf3f3aea6c452f90e052cf9e8/aiobotocore-2.19.0-py3-none-any.whl", hash = "sha256:12c2960a21472b8eb3452cde5eb31d541ca1464d236f4221556320fa8aed2ee8", size = 77659 },
]

[[package]]
name = "aiofile"
version = "3.9.0"
source = { registry = "https://pypi.org/simple" }
dependencies = [
    { name = "caio" },
]
sdist = { url = "https://files.pythonhosted.org/packages/67/e2/d7cb819de8df6b5c1968a2756c3cb4122d4fa2b8fc768b53b7c9e5edb646/aiofile-3.9.0.tar.gz", hash = "sha256:e5ad718bb148b265b6df1b3752c4d1d83024b93da9bd599df74b9d9ffcf7919b", size = 17943 }
wheels = [
    { url = "https://files.pythonhosted.org/packages/50/25/da1f0b4dd970e52bf5a36c204c107e11a0c6d3ed195eba0bfbc664c312b2/aiofile-3.9.0-py3-none-any.whl", hash = "sha256:ce2f6c1571538cbdfa0143b04e16b208ecb0e9cb4148e528af8a640ed51cc8aa", size = 19539 },
]

[[package]]
name = "aiohappyeyeballs"
version = "2.4.6"
source = { registry = "https://pypi.org/simple" }
sdist = { url = "https://files.pythonhosted.org/packages/08/07/508f9ebba367fc3370162e53a3cfd12f5652ad79f0e0bfdf9f9847c6f159/aiohappyeyeballs-2.4.6.tar.gz", hash = "sha256:9b05052f9042985d32ecbe4b59a77ae19c006a78f1344d7fdad69d28ded3d0b0", size = 21726 }
wheels = [
    { url = "https://files.pythonhosted.org/packages/44/4c/03fb05f56551828ec67ceb3665e5dc51638042d204983a03b0a1541475b6/aiohappyeyeballs-2.4.6-py3-none-any.whl", hash = "sha256:147ec992cf873d74f5062644332c539fcd42956dc69453fe5204195e560517e1", size = 14543 },
]

[[package]]
name = "aiohttp"
version = "3.11.12"
source = { registry = "https://pypi.org/simple" }
dependencies = [
    { name = "aiohappyeyeballs" },
    { name = "aiosignal" },
    { name = "attrs" },
    { name = "frozenlist" },
    { name = "multidict" },
    { name = "propcache" },
    { name = "yarl" },
]
sdist = { url = "https://files.pythonhosted.org/packages/37/4b/952d49c73084fb790cb5c6ead50848c8e96b4980ad806cf4d2ad341eaa03/aiohttp-3.11.12.tar.gz", hash = "sha256:7603ca26d75b1b86160ce1bbe2787a0b706e592af5b2504e12caa88a217767b0", size = 7673175 }
wheels = [
    { url = "https://files.pythonhosted.org/packages/4d/d0/94346961acb476569fca9a644cc6f9a02f97ef75961a6b8d2b35279b8d1f/aiohttp-3.11.12-cp312-cp312-macosx_10_13_universal2.whl", hash = "sha256:e392804a38353900c3fd8b7cacbea5132888f7129f8e241915e90b85f00e3250", size = 704837 },
    { url = "https://files.pythonhosted.org/packages/a9/af/05c503f1cc8f97621f199ef4b8db65fb88b8bc74a26ab2adb74789507ad3/aiohttp-3.11.12-cp312-cp312-macosx_10_13_x86_64.whl", hash = "sha256:8fa1510b96c08aaad49303ab11f8803787c99222288f310a62f493faf883ede1", size = 464218 },
    { url = "https://files.pythonhosted.org/packages/f2/48/b9949eb645b9bd699153a2ec48751b985e352ab3fed9d98c8115de305508/aiohttp-3.11.12-cp312-cp312-macosx_11_0_arm64.whl", hash = "sha256:dc065a4285307607df3f3686363e7f8bdd0d8ab35f12226362a847731516e42c", size = 456166 },
    { url = "https://files.pythonhosted.org/packages/14/fb/980981807baecb6f54bdd38beb1bd271d9a3a786e19a978871584d026dcf/aiohttp-3.11.12-cp312-cp312-manylinux_2_17_aarch64.manylinux2014_aarch64.whl", hash = "sha256:cddb31f8474695cd61fc9455c644fc1606c164b93bff2490390d90464b4655df", size = 1682528 },
    { url = "https://files.pythonhosted.org/packages/90/cb/77b1445e0a716914e6197b0698b7a3640590da6c692437920c586764d05b/aiohttp-3.11.12-cp312-cp312-manylinux_2_17_ppc64le.manylinux2014_ppc64le.whl", hash = "sha256:9dec0000d2d8621d8015c293e24589d46fa218637d820894cb7356c77eca3259", size = 1737154 },
    { url = "https://files.pythonhosted.org/packages/ff/24/d6fb1f4cede9ccbe98e4def6f3ed1e1efcb658871bbf29f4863ec646bf38/aiohttp-3.11.12-cp312-cp312-manylinux_2_17_s390x.manylinux2014_s390x.whl", hash = "sha256:e3552fe98e90fdf5918c04769f338a87fa4f00f3b28830ea9b78b1bdc6140e0d", size = 1793435 },
    { url = "https://files.pythonhosted.org/packages/17/e2/9f744cee0861af673dc271a3351f59ebd5415928e20080ab85be25641471/aiohttp-3.11.12-cp312-cp312-manylinux_2_17_x86_64.manylinux2014_x86_64.whl", hash = "sha256:6dfe7f984f28a8ae94ff3a7953cd9678550dbd2a1f9bda5dd9c5ae627744c78e", size = 1692010 },
    { url = "https://files.pythonhosted.org/packages/90/c4/4a1235c1df544223eb57ba553ce03bc706bdd065e53918767f7fa1ff99e0/aiohttp-3.11.12-cp312-cp312-manylinux_2_5_i686.manylinux1_i686.manylinux_2_17_i686.manylinux2014_i686.whl", hash = "sha256:a481a574af914b6e84624412666cbfbe531a05667ca197804ecc19c97b8ab1b0", size = 1619481 },
    { url = "https://files.pythonhosted.org/packages/60/70/cf12d402a94a33abda86dd136eb749b14c8eb9fec1e16adc310e25b20033/aiohttp-3.11.12-cp312-cp312-musllinux_1_2_aarch64.whl", hash = "sha256:1987770fb4887560363b0e1a9b75aa303e447433c41284d3af2840a2f226d6e0", size = 1641578 },
    { url = "https://files.pythonhosted.org/packages/1b/25/7211973fda1f5e833fcfd98ccb7f9ce4fbfc0074e3e70c0157a751d00db8/aiohttp-3.11.12-cp312-cp312-musllinux_1_2_armv7l.whl", hash = "sha256:a4ac6a0f0f6402854adca4e3259a623f5c82ec3f0c049374133bcb243132baf9", size = 1684463 },
    { url = "https://files.pythonhosted.org/packages/93/60/b5905b4d0693f6018b26afa9f2221fefc0dcbd3773fe2dff1a20fb5727f1/aiohttp-3.11.12-cp312-cp312-musllinux_1_2_i686.whl", hash = "sha256:c96a43822f1f9f69cc5c3706af33239489a6294be486a0447fb71380070d4d5f", size = 1646691 },
    { url = "https://files.pythonhosted.org/packages/b4/fc/ba1b14d6fdcd38df0b7c04640794b3683e949ea10937c8a58c14d697e93f/aiohttp-3.11.12-cp312-cp312-musllinux_1_2_ppc64le.whl", hash = "sha256:a5e69046f83c0d3cb8f0d5bd9b8838271b1bc898e01562a04398e160953e8eb9", size = 1702269 },
    { url = "https://files.pythonhosted.org/packages/5e/39/18c13c6f658b2ba9cc1e0c6fb2d02f98fd653ad2addcdf938193d51a9c53/aiohttp-3.11.12-cp312-cp312-musllinux_1_2_s390x.whl", hash = "sha256:68d54234c8d76d8ef74744f9f9fc6324f1508129e23da8883771cdbb5818cbef", size = 1734782 },
    { url = "https://files.pythonhosted.org/packages/9f/d2/ccc190023020e342419b265861877cd8ffb75bec37b7ddd8521dd2c6deb8/aiohttp-3.11.12-cp312-cp312-musllinux_1_2_x86_64.whl", hash = "sha256:c9fd9dcf9c91affe71654ef77426f5cf8489305e1c66ed4816f5a21874b094b9", size = 1694740 },
    { url = "https://files.pythonhosted.org/packages/3f/54/186805bcada64ea90ea909311ffedcd74369bfc6e880d39d2473314daa36/aiohttp-3.11.12-cp312-cp312-win32.whl", hash = "sha256:0ed49efcd0dc1611378beadbd97beb5d9ca8fe48579fc04a6ed0844072261b6a", size = 411530 },
    { url = "https://files.pythonhosted.org/packages/3d/63/5eca549d34d141bcd9de50d4e59b913f3641559460c739d5e215693cb54a/aiohttp-3.11.12-cp312-cp312-win_amd64.whl", hash = "sha256:54775858c7f2f214476773ce785a19ee81d1294a6bedc5cc17225355aab74802", size = 437860 },
    { url = "https://files.pythonhosted.org/packages/c3/9b/cea185d4b543ae08ee478373e16653722c19fcda10d2d0646f300ce10791/aiohttp-3.11.12-cp313-cp313-macosx_10_13_universal2.whl", hash = "sha256:413ad794dccb19453e2b97c2375f2ca3cdf34dc50d18cc2693bd5aed7d16f4b9", size = 698148 },
    { url = "https://files.pythonhosted.org/packages/91/5c/80d47fe7749fde584d1404a68ade29bcd7e58db8fa11fa38e8d90d77e447/aiohttp-3.11.12-cp313-cp313-macosx_10_13_x86_64.whl", hash = "sha256:4a93d28ed4b4b39e6f46fd240896c29b686b75e39cc6992692e3922ff6982b4c", size = 460831 },
    { url = "https://files.pythonhosted.org/packages/8e/f9/de568f8a8ca6b061d157c50272620c53168d6e3eeddae78dbb0f7db981eb/aiohttp-3.11.12-cp313-cp313-macosx_11_0_arm64.whl", hash = "sha256:d589264dbba3b16e8951b6f145d1e6b883094075283dafcab4cdd564a9e353a0", size = 453122 },
    { url = "https://files.pythonhosted.org/packages/8b/fd/b775970a047543bbc1d0f66725ba72acef788028fce215dc959fd15a8200/aiohttp-3.11.12-cp313-cp313-manylinux_2_17_aarch64.manylinux2014_aarch64.whl", hash = "sha256:e5148ca8955affdfeb864aca158ecae11030e952b25b3ae15d4e2b5ba299bad2", size = 1665336 },
    { url = "https://files.pythonhosted.org/packages/82/9b/aff01d4f9716245a1b2965f02044e4474fadd2bcfe63cf249ca788541886/aiohttp-3.11.12-cp313-cp313-manylinux_2_17_ppc64le.manylinux2014_ppc64le.whl", hash = "sha256:525410e0790aab036492eeea913858989c4cb070ff373ec3bc322d700bdf47c1", size = 1718111 },
    { url = "https://files.pythonhosted.org/packages/e0/a9/166fd2d8b2cc64f08104aa614fad30eee506b563154081bf88ce729bc665/aiohttp-3.11.12-cp313-cp313-manylinux_2_17_s390x.manylinux2014_s390x.whl", hash = "sha256:9bd8695be2c80b665ae3f05cb584093a1e59c35ecb7d794d1edd96e8cc9201d7", size = 1775293 },
    { url = "https://files.pythonhosted.org/packages/13/c5/0d3c89bd9e36288f10dc246f42518ce8e1c333f27636ac78df091c86bb4a/aiohttp-3.11.12-cp313-cp313-manylinux_2_17_x86_64.manylinux2014_x86_64.whl", hash = "sha256:f0203433121484b32646a5f5ea93ae86f3d9559d7243f07e8c0eab5ff8e3f70e", size = 1677338 },
    { url = "https://files.pythonhosted.org/packages/72/b2/017db2833ef537be284f64ead78725984db8a39276c1a9a07c5c7526e238/aiohttp-3.11.12-cp313-cp313-manylinux_2_5_i686.manylinux1_i686.manylinux_2_17_i686.manylinux2014_i686.whl", hash = "sha256:40cd36749a1035c34ba8d8aaf221b91ca3d111532e5ccb5fa8c3703ab1b967ed", size = 1603365 },
    { url = "https://files.pythonhosted.org/packages/fc/72/b66c96a106ec7e791e29988c222141dd1219d7793ffb01e72245399e08d2/aiohttp-3.11.12-cp313-cp313-musllinux_1_2_aarch64.whl", hash = "sha256:a7442662afebbf7b4c6d28cb7aab9e9ce3a5df055fc4116cc7228192ad6cb484", size = 1618464 },
    { url = "https://files.pythonhosted.org/packages/3f/50/e68a40f267b46a603bab569d48d57f23508801614e05b3369898c5b2910a/aiohttp-3.11.12-cp313-cp313-musllinux_1_2_armv7l.whl", hash = "sha256:8a2fb742ef378284a50766e985804bd6adb5adb5aa781100b09befdbfa757b65", size = 1657827 },
    { url = "https://files.pythonhosted.org/packages/c5/1d/aafbcdb1773d0ba7c20793ebeedfaba1f3f7462f6fc251f24983ed738aa7/aiohttp-3.11.12-cp313-cp313-musllinux_1_2_i686.whl", hash = "sha256:2cee3b117a8d13ab98b38d5b6bdcd040cfb4181068d05ce0c474ec9db5f3c5bb", size = 1616700 },
    { url = "https://files.pythonhosted.org/packages/b0/5e/6cd9724a2932f36e2a6b742436a36d64784322cfb3406ca773f903bb9a70/aiohttp-3.11.12-cp313-cp313-musllinux_1_2_ppc64le.whl", hash = "sha256:f6a19bcab7fbd8f8649d6595624856635159a6527861b9cdc3447af288a00c00", size = 1685643 },
    { url = "https://files.pythonhosted.org/packages/8b/38/ea6c91d5c767fd45a18151675a07c710ca018b30aa876a9f35b32fa59761/aiohttp-3.11.12-cp313-cp313-musllinux_1_2_s390x.whl", hash = "sha256:e4cecdb52aaa9994fbed6b81d4568427b6002f0a91c322697a4bfcc2b2363f5a", size = 1715487 },
    { url = "https://files.pythonhosted.org/packages/8e/24/e9edbcb7d1d93c02e055490348df6f955d675e85a028c33babdcaeda0853/aiohttp-3.11.12-cp313-cp313-musllinux_1_2_x86_64.whl", hash = "sha256:30f546358dfa0953db92ba620101fefc81574f87b2346556b90b5f3ef16e55ce", size = 1672948 },
    { url = "https://files.pythonhosted.org/packages/25/be/0b1fb737268e003198f25c3a68c2135e76e4754bf399a879b27bd508a003/aiohttp-3.11.12-cp313-cp313-win32.whl", hash = "sha256:ce1bb21fc7d753b5f8a5d5a4bae99566386b15e716ebdb410154c16c91494d7f", size = 410396 },
    { url = "https://files.pythonhosted.org/packages/68/fd/677def96a75057b0a26446b62f8fbb084435b20a7d270c99539c26573bfd/aiohttp-3.11.12-cp313-cp313-win_amd64.whl", hash = "sha256:f7914ab70d2ee8ab91c13e5402122edbc77821c66d2758abb53aabe87f013287", size = 436234 },
]

[[package]]
name = "aioitertools"
version = "0.12.0"
source = { registry = "https://pypi.org/simple" }
sdist = { url = "https://files.pythonhosted.org/packages/06/de/38491a84ab323b47c7f86e94d2830e748780525f7a10c8600b67ead7e9ea/aioitertools-0.12.0.tar.gz", hash = "sha256:c2a9055b4fbb7705f561b9d86053e8af5d10cc845d22c32008c43490b2d8dd6b", size = 19369 }
wheels = [
    { url = "https://files.pythonhosted.org/packages/85/13/58b70a580de00893223d61de8fea167877a3aed97d4a5e1405c9159ef925/aioitertools-0.12.0-py3-none-any.whl", hash = "sha256:fc1f5fac3d737354de8831cbba3eb04f79dd649d8f3afb4c5b114925e662a796", size = 24345 },
]

[[package]]
name = "aiosignal"
version = "1.3.2"
source = { registry = "https://pypi.org/simple" }
dependencies = [
    { name = "frozenlist" },
]
sdist = { url = "https://files.pythonhosted.org/packages/ba/b5/6d55e80f6d8a08ce22b982eafa278d823b541c925f11ee774b0b9c43473d/aiosignal-1.3.2.tar.gz", hash = "sha256:a8c255c66fafb1e499c9351d0bf32ff2d8a0321595ebac3b93713656d2436f54", size = 19424 }
wheels = [
    { url = "https://files.pythonhosted.org/packages/ec/6a/bc7e17a3e87a2985d3e8f4da4cd0f481060eb78fb08596c42be62c90a4d9/aiosignal-1.3.2-py2.py3-none-any.whl", hash = "sha256:45cde58e409a301715980c2b01d0c28bdde3770d8290b5eb2173759d9acb31a5", size = 7597 },
]

[[package]]
name = "aiosqlite"
version = "0.21.0"
source = { registry = "https://pypi.org/simple" }
dependencies = [
    { name = "typing-extensions" },
]
sdist = { url = "https://files.pythonhosted.org/packages/13/7d/8bca2bf9a247c2c5dfeec1d7a5f40db6518f88d314b8bca9da29670d2671/aiosqlite-0.21.0.tar.gz", hash = "sha256:131bb8056daa3bc875608c631c678cda73922a2d4ba8aec373b19f18c17e7aa3", size = 13454 }
wheels = [
    { url = "https://files.pythonhosted.org/packages/f5/10/6c25ed6de94c49f88a91fa5018cb4c0f3625f31d5be9f771ebe5cc7cd506/aiosqlite-0.21.0-py3-none-any.whl", hash = "sha256:2549cf4057f95f53dcba16f2b64e8e2791d7e1adedb13197dd8ed77bb226d7d0", size = 15792 },
]

[[package]]
name = "annotated-types"
version = "0.7.0"
source = { registry = "https://pypi.org/simple" }
sdist = { url = "https://files.pythonhosted.org/packages/ee/67/531ea369ba64dcff5ec9c3402f9f51bf748cec26dde048a2f973a4eea7f5/annotated_types-0.7.0.tar.gz", hash = "sha256:aff07c09a53a08bc8cfccb9c85b05f1aa9a2a6f23728d790723543408344ce89", size = 16081 }
wheels = [
    { url = "https://files.pythonhosted.org/packages/78/b6/6307fbef88d9b5ee7421e68d78a9f162e0da4900bc5f5793f6d3d0e34fb8/annotated_types-0.7.0-py3-none-any.whl", hash = "sha256:1f02e8b43a8fbbc3f3e0d4f0f4bfc8131bcb4eebe8849b8e5c773f3a1c582a53", size = 13643 },
]

[[package]]
name = "antlr4-python3-runtime"
version = "4.13.2"
source = { registry = "https://pypi.org/simple" }
sdist = { url = "https://files.pythonhosted.org/packages/33/5f/2cdf6f7aca3b20d3f316e9f505292e1f256a32089bd702034c29ebde6242/antlr4_python3_runtime-4.13.2.tar.gz", hash = "sha256:909b647e1d2fc2b70180ac586df3933e38919c85f98ccc656a96cd3f25ef3916", size = 117467 }
wheels = [
    { url = "https://files.pythonhosted.org/packages/89/03/a851e84fcbb85214dc637b6378121ef9a0dd61b4c65264675d8a5c9b1ae7/antlr4_python3_runtime-4.13.2-py3-none-any.whl", hash = "sha256:fe3835eb8d33daece0e799090eda89719dbccee7aa39ef94eed3818cafa5a7e8", size = 144462 },
]

[[package]]
name = "anyio"
version = "4.3.0"
source = { registry = "https://pypi.org/simple" }
dependencies = [
    { name = "idna" },
    { name = "sniffio" },
]
sdist = { url = "https://files.pythonhosted.org/packages/db/4d/3970183622f0330d3c23d9b8a5f52e365e50381fd484d08e3285104333d3/anyio-4.3.0.tar.gz", hash = "sha256:f75253795a87df48568485fd18cdd2a3fa5c4f7c5be8e5e36637733fce06fed6", size = 159642 }
wheels = [
    { url = "https://files.pythonhosted.org/packages/14/fd/2f20c40b45e4fb4324834aea24bd4afdf1143390242c0b33774da0e2e34f/anyio-4.3.0-py3-none-any.whl", hash = "sha256:048e05d0f6caeed70d731f3db756d35dcc1f35747c8c403364a8332c630441b8", size = 85584 },
]

[[package]]
name = "appnope"
version = "0.1.4"
source = { registry = "https://pypi.org/simple" }
sdist = { url = "https://files.pythonhosted.org/packages/35/5d/752690df9ef5b76e169e68d6a129fa6d08a7100ca7f754c89495db3c6019/appnope-0.1.4.tar.gz", hash = "sha256:1de3860566df9caf38f01f86f65e0e13e379af54f9e4bee1e66b48f2efffd1ee", size = 4170 }
wheels = [
    { url = "https://files.pythonhosted.org/packages/81/29/5ecc3a15d5a33e31b26c11426c45c501e439cb865d0bff96315d86443b78/appnope-0.1.4-py2.py3-none-any.whl", hash = "sha256:502575ee11cd7a28c0205f379b525beefebab9d161b7c964670864014ed7213c", size = 4321 },
]

[[package]]
name = "argon2-cffi"
version = "23.1.0"
source = { registry = "https://pypi.org/simple" }
dependencies = [
    { name = "argon2-cffi-bindings" },
]
sdist = { url = "https://files.pythonhosted.org/packages/31/fa/57ec2c6d16ecd2ba0cf15f3c7d1c3c2e7b5fcb83555ff56d7ab10888ec8f/argon2_cffi-23.1.0.tar.gz", hash = "sha256:879c3e79a2729ce768ebb7d36d4609e3a78a4ca2ec3a9f12286ca057e3d0db08", size = 42798 }
wheels = [
    { url = "https://files.pythonhosted.org/packages/a4/6a/e8a041599e78b6b3752da48000b14c8d1e8a04ded09c88c714ba047f34f5/argon2_cffi-23.1.0-py3-none-any.whl", hash = "sha256:c670642b78ba29641818ab2e68bd4e6a78ba53b7eff7b4c3815ae16abf91c7ea", size = 15124 },
]

[[package]]
name = "argon2-cffi-bindings"
version = "21.2.0"
source = { registry = "https://pypi.org/simple" }
dependencies = [
    { name = "cffi" },
]
sdist = { url = "https://files.pythonhosted.org/packages/b9/e9/184b8ccce6683b0aa2fbb7ba5683ea4b9c5763f1356347f1312c32e3c66e/argon2-cffi-bindings-21.2.0.tar.gz", hash = "sha256:bb89ceffa6c791807d1305ceb77dbfacc5aa499891d2c55661c6459651fc39e3", size = 1779911 }
wheels = [
    { url = "https://files.pythonhosted.org/packages/d4/13/838ce2620025e9666aa8f686431f67a29052241692a3dd1ae9d3692a89d3/argon2_cffi_bindings-21.2.0-cp36-abi3-macosx_10_9_x86_64.whl", hash = "sha256:ccb949252cb2ab3a08c02024acb77cfb179492d5701c7cbdbfd776124d4d2367", size = 29658 },
    { url = "https://files.pythonhosted.org/packages/b3/02/f7f7bb6b6af6031edb11037639c697b912e1dea2db94d436e681aea2f495/argon2_cffi_bindings-21.2.0-cp36-abi3-manylinux_2_17_aarch64.manylinux2014_aarch64.whl", hash = "sha256:9524464572e12979364b7d600abf96181d3541da11e23ddf565a32e70bd4dc0d", size = 80583 },
    { url = "https://files.pythonhosted.org/packages/ec/f7/378254e6dd7ae6f31fe40c8649eea7d4832a42243acaf0f1fff9083b2bed/argon2_cffi_bindings-21.2.0-cp36-abi3-manylinux_2_17_x86_64.manylinux2014_x86_64.whl", hash = "sha256:b746dba803a79238e925d9046a63aa26bf86ab2a2fe74ce6b009a1c3f5c8f2ae", size = 86168 },
    { url = "https://files.pythonhosted.org/packages/74/f6/4a34a37a98311ed73bb80efe422fed95f2ac25a4cacc5ae1d7ae6a144505/argon2_cffi_bindings-21.2.0-cp36-abi3-manylinux_2_5_i686.manylinux1_i686.manylinux_2_17_i686.manylinux2014_i686.whl", hash = "sha256:58ed19212051f49a523abb1dbe954337dc82d947fb6e5a0da60f7c8471a8476c", size = 82709 },
    { url = "https://files.pythonhosted.org/packages/74/2b/73d767bfdaab25484f7e7901379d5f8793cccbb86c6e0cbc4c1b96f63896/argon2_cffi_bindings-21.2.0-cp36-abi3-musllinux_1_1_aarch64.whl", hash = "sha256:bd46088725ef7f58b5a1ef7ca06647ebaf0eb4baff7d1d0d177c6cc8744abd86", size = 83613 },
    { url = "https://files.pythonhosted.org/packages/4f/fd/37f86deef67ff57c76f137a67181949c2d408077e2e3dd70c6c42912c9bf/argon2_cffi_bindings-21.2.0-cp36-abi3-musllinux_1_1_i686.whl", hash = "sha256:8cd69c07dd875537a824deec19f978e0f2078fdda07fd5c42ac29668dda5f40f", size = 84583 },
    { url = "https://files.pythonhosted.org/packages/6f/52/5a60085a3dae8fded8327a4f564223029f5f54b0cb0455a31131b5363a01/argon2_cffi_bindings-21.2.0-cp36-abi3-musllinux_1_1_x86_64.whl", hash = "sha256:f1152ac548bd5b8bcecfb0b0371f082037e47128653df2e8ba6e914d384f3c3e", size = 88475 },
    { url = "https://files.pythonhosted.org/packages/8b/95/143cd64feb24a15fa4b189a3e1e7efbaeeb00f39a51e99b26fc62fbacabd/argon2_cffi_bindings-21.2.0-cp36-abi3-win32.whl", hash = "sha256:603ca0aba86b1349b147cab91ae970c63118a0f30444d4bc80355937c950c082", size = 27698 },
    { url = "https://files.pythonhosted.org/packages/37/2c/e34e47c7dee97ba6f01a6203e0383e15b60fb85d78ac9a15cd066f6fe28b/argon2_cffi_bindings-21.2.0-cp36-abi3-win_amd64.whl", hash = "sha256:b2ef1c30440dbbcba7a5dc3e319408b59676e2e039e2ae11a8775ecf482b192f", size = 30817 },
    { url = "https://files.pythonhosted.org/packages/5a/e4/bf8034d25edaa495da3c8a3405627d2e35758e44ff6eaa7948092646fdcc/argon2_cffi_bindings-21.2.0-cp38-abi3-macosx_10_9_universal2.whl", hash = "sha256:e415e3f62c8d124ee16018e491a009937f8cf7ebf5eb430ffc5de21b900dad93", size = 53104 },
]

[[package]]
name = "arrow"
version = "1.3.0"
source = { registry = "https://pypi.org/simple" }
dependencies = [
    { name = "python-dateutil" },
    { name = "types-python-dateutil" },
]
sdist = { url = "https://files.pythonhosted.org/packages/2e/00/0f6e8fcdb23ea632c866620cc872729ff43ed91d284c866b515c6342b173/arrow-1.3.0.tar.gz", hash = "sha256:d4540617648cb5f895730f1ad8c82a65f2dad0166f57b75f3ca54759c4d67a85", size = 131960 }
wheels = [
    { url = "https://files.pythonhosted.org/packages/f8/ed/e97229a566617f2ae958a6b13e7cc0f585470eac730a73e9e82c32a3cdd2/arrow-1.3.0-py3-none-any.whl", hash = "sha256:c728b120ebc00eb84e01882a6f5e7927a53960aa990ce7dd2b10f39005a67f80", size = 66419 },
]

[[package]]
name = "asttokens"
version = "3.0.0"
source = { registry = "https://pypi.org/simple" }
sdist = { url = "https://files.pythonhosted.org/packages/4a/e7/82da0a03e7ba5141f05cce0d302e6eed121ae055e0456ca228bf693984bc/asttokens-3.0.0.tar.gz", hash = "sha256:0dcd8baa8d62b0c1d118b399b2ddba3c4aff271d0d7a9e0d4c1681c79035bbc7", size = 61978 }
wheels = [
    { url = "https://files.pythonhosted.org/packages/25/8a/c46dcc25341b5bce5472c718902eb3d38600a903b14fa6aeecef3f21a46f/asttokens-3.0.0-py3-none-any.whl", hash = "sha256:e3078351a059199dd5138cb1c706e6430c05eff2ff136af5eb4790f9d28932e2", size = 26918 },
]

[[package]]
name = "async-lru"
version = "2.0.4"
source = { registry = "https://pypi.org/simple" }
sdist = { url = "https://files.pythonhosted.org/packages/80/e2/2b4651eff771f6fd900d233e175ddc5e2be502c7eb62c0c42f975c6d36cd/async-lru-2.0.4.tar.gz", hash = "sha256:b8a59a5df60805ff63220b2a0c5b5393da5521b113cd5465a44eb037d81a5627", size = 10019 }
wheels = [
    { url = "https://files.pythonhosted.org/packages/fa/9f/3c3503693386c4b0f245eaf5ca6198e3b28879ca0a40bde6b0e319793453/async_lru-2.0.4-py3-none-any.whl", hash = "sha256:ff02944ce3c288c5be660c42dbcca0742b32c3b279d6dceda655190240b99224", size = 6111 },
]

[[package]]
name = "attrs"
version = "25.1.0"
source = { registry = "https://pypi.org/simple" }
sdist = { url = "https://files.pythonhosted.org/packages/49/7c/fdf464bcc51d23881d110abd74b512a42b3d5d376a55a831b44c603ae17f/attrs-25.1.0.tar.gz", hash = "sha256:1c97078a80c814273a76b2a298a932eb681c87415c11dee0a6921de7f1b02c3e", size = 810562 }
wheels = [
    { url = "https://files.pythonhosted.org/packages/fc/30/d4986a882011f9df997a55e6becd864812ccfcd821d64aac8570ee39f719/attrs-25.1.0-py3-none-any.whl", hash = "sha256:c75a69e28a550a7e93789579c22aa26b0f5b83b75dc4e08fe092980051e1090a", size = 63152 },
]

[[package]]
name = "aws-sam-translator"
version = "1.94.0"
source = { registry = "https://pypi.org/simple" }
dependencies = [
    { name = "boto3" },
    { name = "jsonschema" },
    { name = "pydantic" },
    { name = "typing-extensions" },
]
sdist = { url = "https://files.pythonhosted.org/packages/ef/2c/69276246bc22293aec595dac217e0ad8299053d05c8ff00a24d1f09395b3/aws_sam_translator-1.94.0.tar.gz", hash = "sha256:8ec258d9f7ece72ef91c81f4edb45a2db064c16844b6afac90c575893beaa391", size = 326072 }
wheels = [
    { url = "https://files.pythonhosted.org/packages/4a/84/f3ce5384246c86f3806ca7b8b009edb9ea58271fd222c0bd69e31191b75c/aws_sam_translator-1.94.0-py3-none-any.whl", hash = "sha256:100e33eeffcfa81f7c45cadeb0ee29596ce829f6b4d2745140f04fa19a41f539", size = 384395 },
]

[[package]]
name = "aws-xray-sdk"
version = "2.14.0"
source = { registry = "https://pypi.org/simple" }
dependencies = [
    { name = "botocore" },
    { name = "wrapt" },
]
sdist = { url = "https://files.pythonhosted.org/packages/e0/6c/8e7fb2a45f20afc5c19d52807b560793fb48b0feca1de7de116b62a7893e/aws_xray_sdk-2.14.0.tar.gz", hash = "sha256:aab843c331af9ab9ba5cefb3a303832a19db186140894a523edafc024cc0493c", size = 93976 }
wheels = [
    { url = "https://files.pythonhosted.org/packages/41/69/b417833a8926fa5491e5346d7c233bf7d8a9b12ba1f4ef41ccea2494000c/aws_xray_sdk-2.14.0-py2.py3-none-any.whl", hash = "sha256:cfbe6feea3d26613a2a869d14c9246a844285c97087ad8f296f901633554ad94", size = 101922 },
]

[[package]]
name = "azure-core"
version = "1.32.0"
source = { registry = "https://pypi.org/simple" }
dependencies = [
    { name = "requests" },
    { name = "six" },
    { name = "typing-extensions" },
]
sdist = { url = "https://files.pythonhosted.org/packages/cc/ee/668328306a9e963a5ad9f152cd98c7adad86c822729fd1d2a01613ad1e67/azure_core-1.32.0.tar.gz", hash = "sha256:22b3c35d6b2dae14990f6c1be2912bf23ffe50b220e708a28ab1bb92b1c730e5", size = 279128 }
wheels = [
    { url = "https://files.pythonhosted.org/packages/39/83/325bf5e02504dbd8b4faa98197a44cdf8a325ef259b48326a2b6f17f8383/azure_core-1.32.0-py3-none-any.whl", hash = "sha256:eac191a0efb23bfa83fddf321b27b122b4ec847befa3091fa736a5c32c50d7b4", size = 198855 },
]

[[package]]
name = "azure-datalake-store"
version = "0.0.53"
source = { registry = "https://pypi.org/simple" }
dependencies = [
    { name = "cffi" },
    { name = "msal" },
    { name = "requests" },
]
sdist = { url = "https://files.pythonhosted.org/packages/22/ff/61369d06422b5ac48067215ff404841342651b14a89b46c8d8e1507c8f17/azure-datalake-store-0.0.53.tar.gz", hash = "sha256:05b6de62ee3f2a0a6e6941e6933b792b800c3e7f6ffce2fc324bc19875757393", size = 71430 }
wheels = [
    { url = "https://files.pythonhosted.org/packages/88/2a/75f56b14f115189155cf12e46b366ad1fe3357af5a1a7c09f7446662d617/azure_datalake_store-0.0.53-py2.py3-none-any.whl", hash = "sha256:a30c902a6e360aa47d7f69f086b426729784e71c536f330b691647a51dc42b2b", size = 55308 },
]

[[package]]
name = "azure-identity"
version = "1.20.0"
source = { registry = "https://pypi.org/simple" }
dependencies = [
    { name = "azure-core" },
    { name = "cryptography" },
    { name = "msal" },
    { name = "msal-extensions" },
    { name = "typing-extensions" },
]
sdist = { url = "https://files.pythonhosted.org/packages/ee/89/7d170fab0b85d9650cdb7abda087e849644beb52bd28f6804620dd0cecd9/azure_identity-1.20.0.tar.gz", hash = "sha256:40597210d56c83e15031b0fe2ea3b26420189e1e7f3e20bdbb292315da1ba014", size = 264447 }
wheels = [
    { url = "https://files.pythonhosted.org/packages/de/aa/819513c1dbef990af690bb5eefb5e337f8698d75dfdb7302528f50ce1994/azure_identity-1.20.0-py3-none-any.whl", hash = "sha256:5f23fc4889a66330e840bd78830287e14f3761820fe3c5f77ac875edcb9ec998", size = 188243 },
]

[[package]]
name = "azure-storage-blob"
version = "12.24.1"
source = { registry = "https://pypi.org/simple" }
dependencies = [
    { name = "azure-core" },
    { name = "cryptography" },
    { name = "isodate" },
    { name = "typing-extensions" },
]
sdist = { url = "https://files.pythonhosted.org/packages/aa/ff/f6e81d15687510d83a06cafba9ac38d17df71a2bb18f35a0fb169aee3af3/azure_storage_blob-12.24.1.tar.gz", hash = "sha256:052b2a1ea41725ba12e2f4f17be85a54df1129e13ea0321f5a2fcc851cbf47d4", size = 570523 }
wheels = [
    { url = "https://files.pythonhosted.org/packages/74/3c/3814aba90a63e84c7de0eb6fdf67bd1a9115ac5f99ec5b7a817a5d5278ec/azure_storage_blob-12.24.1-py3-none-any.whl", hash = "sha256:77fb823fdbac7f3c11f7d86a5892e2f85e161e8440a7489babe2195bf248f09e", size = 408432 },
]

[[package]]
name = "babel"
version = "2.17.0"
source = { registry = "https://pypi.org/simple" }
sdist = { url = "https://files.pythonhosted.org/packages/7d/6b/d52e42361e1aa00709585ecc30b3f9684b3ab62530771402248b1b1d6240/babel-2.17.0.tar.gz", hash = "sha256:0c54cffb19f690cdcc52a3b50bcbf71e07a808d1c80d549f2459b9d2cf0afb9d", size = 9951852 }
wheels = [
    { url = "https://files.pythonhosted.org/packages/b7/b8/3fe70c75fe32afc4bb507f75563d39bc5642255d1d94f1f23604725780bf/babel-2.17.0-py3-none-any.whl", hash = "sha256:4d0b53093fdfb4b21c92b5213dba5a1b23885afa8383709427046b21c366e5f2", size = 10182537 },
]

[[package]]
name = "beautifulsoup4"
version = "4.13.3"
source = { registry = "https://pypi.org/simple" }
dependencies = [
    { name = "soupsieve" },
    { name = "typing-extensions" },
]
sdist = { url = "https://files.pythonhosted.org/packages/f0/3c/adaf39ce1fb4afdd21b611e3d530b183bb7759c9b673d60db0e347fd4439/beautifulsoup4-4.13.3.tar.gz", hash = "sha256:1bd32405dacc920b42b83ba01644747ed77456a65760e285fbc47633ceddaf8b", size = 619516 }
wheels = [
    { url = "https://files.pythonhosted.org/packages/f9/49/6abb616eb3cbab6a7cca303dc02fdf3836de2e0b834bf966a7f5271a34d8/beautifulsoup4-4.13.3-py3-none-any.whl", hash = "sha256:99045d7d3f08f91f0d656bc9b7efbae189426cd913d830294a15eefa0ea4df16", size = 186015 },
]

[[package]]
name = "bleach"
version = "6.2.0"
source = { registry = "https://pypi.org/simple" }
dependencies = [
    { name = "webencodings" },
]
sdist = { url = "https://files.pythonhosted.org/packages/76/9a/0e33f5054c54d349ea62c277191c020c2d6ef1d65ab2cb1993f91ec846d1/bleach-6.2.0.tar.gz", hash = "sha256:123e894118b8a599fd80d3ec1a6d4cc7ce4e5882b1317a7e1ba69b56e95f991f", size = 203083 }
wheels = [
    { url = "https://files.pythonhosted.org/packages/fc/55/96142937f66150805c25c4d0f31ee4132fd33497753400734f9dfdcbdc66/bleach-6.2.0-py3-none-any.whl", hash = "sha256:117d9c6097a7c3d22fd578fcd8d35ff1e125df6736f554da4e432fdd63f31e5e", size = 163406 },
]

[package.optional-dependencies]
css = [
    { name = "tinycss2" },
]

[[package]]
name = "blinker"
version = "1.9.0"
source = { registry = "https://pypi.org/simple" }
sdist = { url = "https://files.pythonhosted.org/packages/21/28/9b3f50ce0e048515135495f198351908d99540d69bfdc8c1d15b73dc55ce/blinker-1.9.0.tar.gz", hash = "sha256:b4ce2265a7abece45e7cc896e98dbebe6cead56bcf805a3d23136d145f5445bf", size = 22460 }
wheels = [
    { url = "https://files.pythonhosted.org/packages/10/cb/f2ad4230dc2eb1a74edf38f1a38b9b52277f75bef262d8908e60d957e13c/blinker-1.9.0-py3-none-any.whl", hash = "sha256:ba0efaa9080b619ff2f3459d1d500c57bddea4a6b424b60a91141db6fd2f08bc", size = 8458 },
]

[[package]]
name = "boto3"
version = "1.36.3"
source = { registry = "https://pypi.org/simple" }
dependencies = [
    { name = "botocore" },
    { name = "jmespath" },
    { name = "s3transfer" },
]
sdist = { url = "https://files.pythonhosted.org/packages/07/12/b9ad4c3dd6e6044243d08bae076795e41357651683f4fad99d5828c4291c/boto3-1.36.3.tar.gz", hash = "sha256:53a5307f6a3526ee2f8590e3c45efa504a3ea4532c1bfe4926c0c19bf188d141", size = 110987 }
wheels = [
    { url = "https://files.pythonhosted.org/packages/79/97/4697aa8050e306d6139815996adeb263ddc83024399a188e8b42587665db/boto3-1.36.3-py3-none-any.whl", hash = "sha256:f9843a5d06f501d66ada06f5a5417f671823af2cf319e36ceefa1bafaaaaa953", size = 139165 },
]

[[package]]
name = "botocore"
version = "1.36.3"
source = { registry = "https://pypi.org/simple" }
dependencies = [
    { name = "jmespath" },
    { name = "python-dateutil" },
    { name = "urllib3" },
]
sdist = { url = "https://files.pythonhosted.org/packages/3a/61/69eb06a803c83e0da733b60b2bc65880c18ef2dee19ee10cf8732794a3c1/botocore-1.36.3.tar.gz", hash = "sha256:775b835e979da5c96548ed1a0b798101a145aec3cd46541d62e27dda5a94d7f8", size = 13507880 }
wheels = [
    { url = "https://files.pythonhosted.org/packages/9f/14/f952fed35b9c04aa66453b5fb5d1262a5a9f5dfdcb396d387c1ff0c6da41/botocore-1.36.3-py3-none-any.whl", hash = "sha256:536ab828e6f90dbb000e3702ac45fd76642113ae2db1b7b1373ad24104e89255", size = 13304681 },
]

[[package]]
name = "cachetools"
version = "5.5.1"
source = { registry = "https://pypi.org/simple" }
sdist = { url = "https://files.pythonhosted.org/packages/d9/74/57df1ab0ce6bc5f6fa868e08de20df8ac58f9c44330c7671ad922d2bbeae/cachetools-5.5.1.tar.gz", hash = "sha256:70f238fbba50383ef62e55c6aff6d9673175fe59f7c6782c7a0b9e38f4a9df95", size = 28044 }
wheels = [
    { url = "https://files.pythonhosted.org/packages/ec/4e/de4ff18bcf55857ba18d3a4bd48c8a9fde6bb0980c9d20b263f05387fd88/cachetools-5.5.1-py3-none-any.whl", hash = "sha256:b76651fdc3b24ead3c648bbdeeb940c1b04d365b38b4af66788f9ec4a81d42bb", size = 9530 },
]

[[package]]
name = "caio"
version = "0.9.21"
source = { registry = "https://pypi.org/simple" }
sdist = { url = "https://files.pythonhosted.org/packages/8c/ec/85a997230d9681a1d5154bba250cd26133fb79915bfe2c661c7529592503/caio-0.9.21.tar.gz", hash = "sha256:4f1d30ad0f975de07b4a3ae1cd2e9275fa574f2ca0b49ba5ab16208575650a92", size = 26882 }
wheels = [
    { url = "https://files.pythonhosted.org/packages/39/24/6258365f7af3ce62d0c1c29b89716228e1e4b0437df342788634878d5a9f/caio-0.9.21-cp312-cp312-macosx_10_9_universal2.whl", hash = "sha256:e7314a28d69a0397d1d0ac6c7bfe7973f27f4f7216cf42b0358d7d9ba27bc4cd", size = 42381 },
    { url = "https://files.pythonhosted.org/packages/ca/ab/a0a0c448c2234277b39970c698861f4d4e3ceadb46f4011f410fca89c7b3/caio-0.9.21-cp312-cp312-manylinux_2_34_aarch64.whl", hash = "sha256:1f4241e2b89f31e1fea342c8da9a987fef71d093df7ba1169f469d0be7592608", size = 81320 },
    { url = "https://files.pythonhosted.org/packages/f2/95/738ef0a4468ea963156c2f1db69669cf435d1f2e36e4796bc6ba39bb2016/caio-0.9.21-cp312-cp312-manylinux_2_34_x86_64.whl", hash = "sha256:fdab8c817b6835d997db1532ce7d9f5cbe186265bf0ee9a9840b378aa4a1cba7", size = 80005 },
    { url = "https://files.pythonhosted.org/packages/17/42/a7e241569d027d1d8f80ffe2c527c7109dad90d4db9f91f11f79e5738e34/caio-0.9.21-cp313-cp313-macosx_10_13_universal2.whl", hash = "sha256:de5a805bb646ce687ae7ffd5288d167ab306bef83af15771bd53681b98c46b90", size = 42463 },
    { url = "https://files.pythonhosted.org/packages/84/56/ab7433ecdec3ef29a894c439fe5571dbdbbeece6051bea6a84f249d9d61d/caio-0.9.21-cp313-cp313-manylinux_2_34_aarch64.whl", hash = "sha256:1819f4b8ca13f8f24350aa4ada40e5632abb595adf4f3a67babb695916fbb4c8", size = 81362 },
    { url = "https://files.pythonhosted.org/packages/af/9f/c2015ce24f2b6fd82a1fbec7aec1817cdc18ccbbd27efa80e0b964a6765c/caio-0.9.21-cp313-cp313-manylinux_2_34_x86_64.whl", hash = "sha256:56073b55bf37ec687ae4036b9fd1da365116627cc637f878006e984812270eac", size = 80040 },
]

[[package]]
name = "certifi"
version = "2025.1.31"
source = { registry = "https://pypi.org/simple" }
sdist = { url = "https://files.pythonhosted.org/packages/1c/ab/c9f1e32b7b1bf505bf26f0ef697775960db7932abeb7b516de930ba2705f/certifi-2025.1.31.tar.gz", hash = "sha256:3d5da6925056f6f18f119200434a4780a94263f10d1c21d032a6f6b2baa20651", size = 167577 }
wheels = [
    { url = "https://files.pythonhosted.org/packages/38/fc/bce832fd4fd99766c04d1ee0eead6b0ec6486fb100ae5e74c1d91292b982/certifi-2025.1.31-py3-none-any.whl", hash = "sha256:ca78db4565a652026a4db2bcdf68f2fb589ea80d0be70e03929ed730746b84fe", size = 166393 },
]

[[package]]
name = "cffi"
version = "1.17.1"
source = { registry = "https://pypi.org/simple" }
dependencies = [
    { name = "pycparser" },
]
sdist = { url = "https://files.pythonhosted.org/packages/fc/97/c783634659c2920c3fc70419e3af40972dbaf758daa229a7d6ea6135c90d/cffi-1.17.1.tar.gz", hash = "sha256:1c39c6016c32bc48dd54561950ebd6836e1670f2ae46128f67cf49e789c52824", size = 516621 }
wheels = [
    { url = "https://files.pythonhosted.org/packages/5a/84/e94227139ee5fb4d600a7a4927f322e1d4aea6fdc50bd3fca8493caba23f/cffi-1.17.1-cp312-cp312-macosx_10_9_x86_64.whl", hash = "sha256:805b4371bf7197c329fcb3ead37e710d1bca9da5d583f5073b799d5c5bd1eee4", size = 183178 },
    { url = "https://files.pythonhosted.org/packages/da/ee/fb72c2b48656111c4ef27f0f91da355e130a923473bf5ee75c5643d00cca/cffi-1.17.1-cp312-cp312-macosx_11_0_arm64.whl", hash = "sha256:733e99bc2df47476e3848417c5a4540522f234dfd4ef3ab7fafdf555b082ec0c", size = 178840 },
    { url = "https://files.pythonhosted.org/packages/cc/b6/db007700f67d151abadf508cbfd6a1884f57eab90b1bb985c4c8c02b0f28/cffi-1.17.1-cp312-cp312-manylinux_2_12_i686.manylinux2010_i686.manylinux_2_17_i686.manylinux2014_i686.whl", hash = "sha256:1257bdabf294dceb59f5e70c64a3e2f462c30c7ad68092d01bbbfb1c16b1ba36", size = 454803 },
    { url = "https://files.pythonhosted.org/packages/1a/df/f8d151540d8c200eb1c6fba8cd0dfd40904f1b0682ea705c36e6c2e97ab3/cffi-1.17.1-cp312-cp312-manylinux_2_17_aarch64.manylinux2014_aarch64.whl", hash = "sha256:da95af8214998d77a98cc14e3a3bd00aa191526343078b530ceb0bd710fb48a5", size = 478850 },
    { url = "https://files.pythonhosted.org/packages/28/c0/b31116332a547fd2677ae5b78a2ef662dfc8023d67f41b2a83f7c2aa78b1/cffi-1.17.1-cp312-cp312-manylinux_2_17_ppc64le.manylinux2014_ppc64le.whl", hash = "sha256:d63afe322132c194cf832bfec0dc69a99fb9bb6bbd550f161a49e9e855cc78ff", size = 485729 },
    { url = "https://files.pythonhosted.org/packages/91/2b/9a1ddfa5c7f13cab007a2c9cc295b70fbbda7cb10a286aa6810338e60ea1/cffi-1.17.1-cp312-cp312-manylinux_2_17_s390x.manylinux2014_s390x.whl", hash = "sha256:f79fc4fc25f1c8698ff97788206bb3c2598949bfe0fef03d299eb1b5356ada99", size = 471256 },
    { url = "https://files.pythonhosted.org/packages/b2/d5/da47df7004cb17e4955df6a43d14b3b4ae77737dff8bf7f8f333196717bf/cffi-1.17.1-cp312-cp312-manylinux_2_17_x86_64.manylinux2014_x86_64.whl", hash = "sha256:b62ce867176a75d03a665bad002af8e6d54644fad99a3c70905c543130e39d93", size = 479424 },
    { url = "https://files.pythonhosted.org/packages/0b/ac/2a28bcf513e93a219c8a4e8e125534f4f6db03e3179ba1c45e949b76212c/cffi-1.17.1-cp312-cp312-musllinux_1_1_aarch64.whl", hash = "sha256:386c8bf53c502fff58903061338ce4f4950cbdcb23e2902d86c0f722b786bbe3", size = 484568 },
    { url = "https://files.pythonhosted.org/packages/d4/38/ca8a4f639065f14ae0f1d9751e70447a261f1a30fa7547a828ae08142465/cffi-1.17.1-cp312-cp312-musllinux_1_1_x86_64.whl", hash = "sha256:4ceb10419a9adf4460ea14cfd6bc43d08701f0835e979bf821052f1805850fe8", size = 488736 },
    { url = "https://files.pythonhosted.org/packages/86/c5/28b2d6f799ec0bdecf44dced2ec5ed43e0eb63097b0f58c293583b406582/cffi-1.17.1-cp312-cp312-win32.whl", hash = "sha256:a08d7e755f8ed21095a310a693525137cfe756ce62d066e53f502a83dc550f65", size = 172448 },
    { url = "https://files.pythonhosted.org/packages/50/b9/db34c4755a7bd1cb2d1603ac3863f22bcecbd1ba29e5ee841a4bc510b294/cffi-1.17.1-cp312-cp312-win_amd64.whl", hash = "sha256:51392eae71afec0d0c8fb1a53b204dbb3bcabcb3c9b807eedf3e1e6ccf2de903", size = 181976 },
    { url = "https://files.pythonhosted.org/packages/8d/f8/dd6c246b148639254dad4d6803eb6a54e8c85c6e11ec9df2cffa87571dbe/cffi-1.17.1-cp313-cp313-macosx_10_13_x86_64.whl", hash = "sha256:f3a2b4222ce6b60e2e8b337bb9596923045681d71e5a082783484d845390938e", size = 182989 },
    { url = "https://files.pythonhosted.org/packages/8b/f1/672d303ddf17c24fc83afd712316fda78dc6fce1cd53011b839483e1ecc8/cffi-1.17.1-cp313-cp313-macosx_11_0_arm64.whl", hash = "sha256:0984a4925a435b1da406122d4d7968dd861c1385afe3b45ba82b750f229811e2", size = 178802 },
    { url = "https://files.pythonhosted.org/packages/0e/2d/eab2e858a91fdff70533cab61dcff4a1f55ec60425832ddfdc9cd36bc8af/cffi-1.17.1-cp313-cp313-manylinux_2_12_i686.manylinux2010_i686.manylinux_2_17_i686.manylinux2014_i686.whl", hash = "sha256:d01b12eeeb4427d3110de311e1774046ad344f5b1a7403101878976ecd7a10f3", size = 454792 },
    { url = "https://files.pythonhosted.org/packages/75/b2/fbaec7c4455c604e29388d55599b99ebcc250a60050610fadde58932b7ee/cffi-1.17.1-cp313-cp313-manylinux_2_17_aarch64.manylinux2014_aarch64.whl", hash = "sha256:706510fe141c86a69c8ddc029c7910003a17353970cff3b904ff0686a5927683", size = 478893 },
    { url = "https://files.pythonhosted.org/packages/4f/b7/6e4a2162178bf1935c336d4da8a9352cccab4d3a5d7914065490f08c0690/cffi-1.17.1-cp313-cp313-manylinux_2_17_ppc64le.manylinux2014_ppc64le.whl", hash = "sha256:de55b766c7aa2e2a3092c51e0483d700341182f08e67c63630d5b6f200bb28e5", size = 485810 },
    { url = "https://files.pythonhosted.org/packages/c7/8a/1d0e4a9c26e54746dc08c2c6c037889124d4f59dffd853a659fa545f1b40/cffi-1.17.1-cp313-cp313-manylinux_2_17_s390x.manylinux2014_s390x.whl", hash = "sha256:c59d6e989d07460165cc5ad3c61f9fd8f1b4796eacbd81cee78957842b834af4", size = 471200 },
    { url = "https://files.pythonhosted.org/packages/26/9f/1aab65a6c0db35f43c4d1b4f580e8df53914310afc10ae0397d29d697af4/cffi-1.17.1-cp313-cp313-manylinux_2_17_x86_64.manylinux2014_x86_64.whl", hash = "sha256:dd398dbc6773384a17fe0d3e7eeb8d1a21c2200473ee6806bb5e6a8e62bb73dd", size = 479447 },
    { url = "https://files.pythonhosted.org/packages/5f/e4/fb8b3dd8dc0e98edf1135ff067ae070bb32ef9d509d6cb0f538cd6f7483f/cffi-1.17.1-cp313-cp313-musllinux_1_1_aarch64.whl", hash = "sha256:3edc8d958eb099c634dace3c7e16560ae474aa3803a5df240542b305d14e14ed", size = 484358 },
    { url = "https://files.pythonhosted.org/packages/f1/47/d7145bf2dc04684935d57d67dff9d6d795b2ba2796806bb109864be3a151/cffi-1.17.1-cp313-cp313-musllinux_1_1_x86_64.whl", hash = "sha256:72e72408cad3d5419375fc87d289076ee319835bdfa2caad331e377589aebba9", size = 488469 },
    { url = "https://files.pythonhosted.org/packages/bf/ee/f94057fa6426481d663b88637a9a10e859e492c73d0384514a17d78ee205/cffi-1.17.1-cp313-cp313-win32.whl", hash = "sha256:e03eab0a8677fa80d646b5ddece1cbeaf556c313dcfac435ba11f107ba117b5d", size = 172475 },
    { url = "https://files.pythonhosted.org/packages/7c/fc/6a8cb64e5f0324877d503c854da15d76c1e50eb722e320b15345c4d0c6de/cffi-1.17.1-cp313-cp313-win_amd64.whl", hash = "sha256:f6a16c31041f09ead72d69f583767292f750d24913dadacf5756b966aacb3f1a", size = 182009 },
]

[[package]]
name = "cfgv"
version = "3.4.0"
source = { registry = "https://pypi.org/simple" }
sdist = { url = "https://files.pythonhosted.org/packages/11/74/539e56497d9bd1d484fd863dd69cbbfa653cd2aa27abfe35653494d85e94/cfgv-3.4.0.tar.gz", hash = "sha256:e52591d4c5f5dead8e0f673fb16db7949d2cfb3f7da4582893288f0ded8fe560", size = 7114 }
wheels = [
    { url = "https://files.pythonhosted.org/packages/c5/55/51844dd50c4fc7a33b653bfaba4c2456f06955289ca770a5dbd5fd267374/cfgv-3.4.0-py2.py3-none-any.whl", hash = "sha256:b7265b1f29fd3316bfcd2b330d63d024f2bfd8bcb8b0272f8e19a504856c48f9", size = 7249 },
]

[[package]]
name = "cfn-lint"
version = "1.25.1"
source = { registry = "https://pypi.org/simple" }
dependencies = [
    { name = "aws-sam-translator" },
    { name = "jsonpatch" },
    { name = "networkx" },
    { name = "pyyaml" },
    { name = "regex" },
    { name = "sympy" },
    { name = "typing-extensions" },
]
sdist = { url = "https://files.pythonhosted.org/packages/4d/c0/a36a1bdc6ba1fd4a7e5f48cd23a1802ccaf745ffb5c79e3fdf800eb5ae90/cfn_lint-1.25.1.tar.gz", hash = "sha256:717012566c6034ffa7e60fcf1b350804d093ee37589a1e91a1fd867f33a930b7", size = 2837233 }
wheels = [
    { url = "https://files.pythonhosted.org/packages/8b/1c/b03940f2213f308f19318aaa8847adfe789b834e497f8839b2c9a876618b/cfn_lint-1.25.1-py3-none-any.whl", hash = "sha256:bbf6c2d95689da466dc427217ab7ed8f3a2a4a134df70876cc63e41aaad9385a", size = 4907033 },
]

[[package]]
name = "charset-normalizer"
version = "3.4.1"
source = { registry = "https://pypi.org/simple" }
sdist = { url = "https://files.pythonhosted.org/packages/16/b0/572805e227f01586461c80e0fd25d65a2115599cc9dad142fee4b747c357/charset_normalizer-3.4.1.tar.gz", hash = "sha256:44251f18cd68a75b56585dd00dae26183e102cd5e0f9f1466e6df5da2ed64ea3", size = 123188 }
wheels = [
    { url = "https://files.pythonhosted.org/packages/0a/9a/dd1e1cdceb841925b7798369a09279bd1cf183cef0f9ddf15a3a6502ee45/charset_normalizer-3.4.1-cp312-cp312-macosx_10_13_universal2.whl", hash = "sha256:73d94b58ec7fecbc7366247d3b0b10a21681004153238750bb67bd9012414545", size = 196105 },
    { url = "https://files.pythonhosted.org/packages/d3/8c/90bfabf8c4809ecb648f39794cf2a84ff2e7d2a6cf159fe68d9a26160467/charset_normalizer-3.4.1-cp312-cp312-manylinux_2_17_aarch64.manylinux2014_aarch64.whl", hash = "sha256:dad3e487649f498dd991eeb901125411559b22e8d7ab25d3aeb1af367df5efd7", size = 140404 },
    { url = "https://files.pythonhosted.org/packages/ad/8f/e410d57c721945ea3b4f1a04b74f70ce8fa800d393d72899f0a40526401f/charset_normalizer-3.4.1-cp312-cp312-manylinux_2_17_ppc64le.manylinux2014_ppc64le.whl", hash = "sha256:c30197aa96e8eed02200a83fba2657b4c3acd0f0aa4bdc9f6c1af8e8962e0757", size = 150423 },
    { url = "https://files.pythonhosted.org/packages/f0/b8/e6825e25deb691ff98cf5c9072ee0605dc2acfca98af70c2d1b1bc75190d/charset_normalizer-3.4.1-cp312-cp312-manylinux_2_17_s390x.manylinux2014_s390x.whl", hash = "sha256:2369eea1ee4a7610a860d88f268eb39b95cb588acd7235e02fd5a5601773d4fa", size = 143184 },
    { url = "https://files.pythonhosted.org/packages/3e/a2/513f6cbe752421f16d969e32f3583762bfd583848b763913ddab8d9bfd4f/charset_normalizer-3.4.1-cp312-cp312-manylinux_2_17_x86_64.manylinux2014_x86_64.whl", hash = "sha256:bc2722592d8998c870fa4e290c2eec2c1569b87fe58618e67d38b4665dfa680d", size = 145268 },
    { url = "https://files.pythonhosted.org/packages/74/94/8a5277664f27c3c438546f3eb53b33f5b19568eb7424736bdc440a88a31f/charset_normalizer-3.4.1-cp312-cp312-manylinux_2_5_i686.manylinux1_i686.manylinux_2_17_i686.manylinux2014_i686.whl", hash = "sha256:ffc9202a29ab3920fa812879e95a9e78b2465fd10be7fcbd042899695d75e616", size = 147601 },
    { url = "https://files.pythonhosted.org/packages/7c/5f/6d352c51ee763623a98e31194823518e09bfa48be2a7e8383cf691bbb3d0/charset_normalizer-3.4.1-cp312-cp312-musllinux_1_2_aarch64.whl", hash = "sha256:804a4d582ba6e5b747c625bf1255e6b1507465494a40a2130978bda7b932c90b", size = 141098 },
    { url = "https://files.pythonhosted.org/packages/78/d4/f5704cb629ba5ab16d1d3d741396aec6dc3ca2b67757c45b0599bb010478/charset_normalizer-3.4.1-cp312-cp312-musllinux_1_2_i686.whl", hash = "sha256:0f55e69f030f7163dffe9fd0752b32f070566451afe180f99dbeeb81f511ad8d", size = 149520 },
    { url = "https://files.pythonhosted.org/packages/c5/96/64120b1d02b81785f222b976c0fb79a35875457fa9bb40827678e54d1bc8/charset_normalizer-3.4.1-cp312-cp312-musllinux_1_2_ppc64le.whl", hash = "sha256:c4c3e6da02df6fa1410a7680bd3f63d4f710232d3139089536310d027950696a", size = 152852 },
    { url = "https://files.pythonhosted.org/packages/84/c9/98e3732278a99f47d487fd3468bc60b882920cef29d1fa6ca460a1fdf4e6/charset_normalizer-3.4.1-cp312-cp312-musllinux_1_2_s390x.whl", hash = "sha256:5df196eb874dae23dcfb968c83d4f8fdccb333330fe1fc278ac5ceeb101003a9", size = 150488 },
    { url = "https://files.pythonhosted.org/packages/13/0e/9c8d4cb99c98c1007cc11eda969ebfe837bbbd0acdb4736d228ccaabcd22/charset_normalizer-3.4.1-cp312-cp312-musllinux_1_2_x86_64.whl", hash = "sha256:e358e64305fe12299a08e08978f51fc21fac060dcfcddd95453eabe5b93ed0e1", size = 146192 },
    { url = "https://files.pythonhosted.org/packages/b2/21/2b6b5b860781a0b49427309cb8670785aa543fb2178de875b87b9cc97746/charset_normalizer-3.4.1-cp312-cp312-win32.whl", hash = "sha256:9b23ca7ef998bc739bf6ffc077c2116917eabcc901f88da1b9856b210ef63f35", size = 95550 },
    { url = "https://files.pythonhosted.org/packages/21/5b/1b390b03b1d16c7e382b561c5329f83cc06623916aab983e8ab9239c7d5c/charset_normalizer-3.4.1-cp312-cp312-win_amd64.whl", hash = "sha256:6ff8a4a60c227ad87030d76e99cd1698345d4491638dfa6673027c48b3cd395f", size = 102785 },
    { url = "https://files.pythonhosted.org/packages/38/94/ce8e6f63d18049672c76d07d119304e1e2d7c6098f0841b51c666e9f44a0/charset_normalizer-3.4.1-cp313-cp313-macosx_10_13_universal2.whl", hash = "sha256:aabfa34badd18f1da5ec1bc2715cadc8dca465868a4e73a0173466b688f29dda", size = 195698 },
    { url = "https://files.pythonhosted.org/packages/24/2e/dfdd9770664aae179a96561cc6952ff08f9a8cd09a908f259a9dfa063568/charset_normalizer-3.4.1-cp313-cp313-manylinux_2_17_aarch64.manylinux2014_aarch64.whl", hash = "sha256:22e14b5d70560b8dd51ec22863f370d1e595ac3d024cb8ad7d308b4cd95f8313", size = 140162 },
    { url = "https://files.pythonhosted.org/packages/24/4e/f646b9093cff8fc86f2d60af2de4dc17c759de9d554f130b140ea4738ca6/charset_normalizer-3.4.1-cp313-cp313-manylinux_2_17_ppc64le.manylinux2014_ppc64le.whl", hash = "sha256:8436c508b408b82d87dc5f62496973a1805cd46727c34440b0d29d8a2f50a6c9", size = 150263 },
    { url = "https://files.pythonhosted.org/packages/5e/67/2937f8d548c3ef6e2f9aab0f6e21001056f692d43282b165e7c56023e6dd/charset_normalizer-3.4.1-cp313-cp313-manylinux_2_17_s390x.manylinux2014_s390x.whl", hash = "sha256:2d074908e1aecee37a7635990b2c6d504cd4766c7bc9fc86d63f9c09af3fa11b", size = 142966 },
    { url = "https://files.pythonhosted.org/packages/52/ed/b7f4f07de100bdb95c1756d3a4d17b90c1a3c53715c1a476f8738058e0fa/charset_normalizer-3.4.1-cp313-cp313-manylinux_2_17_x86_64.manylinux2014_x86_64.whl", hash = "sha256:955f8851919303c92343d2f66165294848d57e9bba6cf6e3625485a70a038d11", size = 144992 },
    { url = "https://files.pythonhosted.org/packages/96/2c/d49710a6dbcd3776265f4c923bb73ebe83933dfbaa841c5da850fe0fd20b/charset_normalizer-3.4.1-cp313-cp313-manylinux_2_5_i686.manylinux1_i686.manylinux_2_17_i686.manylinux2014_i686.whl", hash = "sha256:44ecbf16649486d4aebafeaa7ec4c9fed8b88101f4dd612dcaf65d5e815f837f", size = 147162 },
    { url = "https://files.pythonhosted.org/packages/b4/41/35ff1f9a6bd380303dea55e44c4933b4cc3c4850988927d4082ada230273/charset_normalizer-3.4.1-cp313-cp313-musllinux_1_2_aarch64.whl", hash = "sha256:0924e81d3d5e70f8126529951dac65c1010cdf117bb75eb02dd12339b57749dd", size = 140972 },
    { url = "https://files.pythonhosted.org/packages/fb/43/c6a0b685fe6910d08ba971f62cd9c3e862a85770395ba5d9cad4fede33ab/charset_normalizer-3.4.1-cp313-cp313-musllinux_1_2_i686.whl", hash = "sha256:2967f74ad52c3b98de4c3b32e1a44e32975e008a9cd2a8cc8966d6a5218c5cb2", size = 149095 },
    { url = "https://files.pythonhosted.org/packages/4c/ff/a9a504662452e2d2878512115638966e75633519ec11f25fca3d2049a94a/charset_normalizer-3.4.1-cp313-cp313-musllinux_1_2_ppc64le.whl", hash = "sha256:c75cb2a3e389853835e84a2d8fb2b81a10645b503eca9bcb98df6b5a43eb8886", size = 152668 },
    { url = "https://files.pythonhosted.org/packages/6c/71/189996b6d9a4b932564701628af5cee6716733e9165af1d5e1b285c530ed/charset_normalizer-3.4.1-cp313-cp313-musllinux_1_2_s390x.whl", hash = "sha256:09b26ae6b1abf0d27570633b2b078a2a20419c99d66fb2823173d73f188ce601", size = 150073 },
    { url = "https://files.pythonhosted.org/packages/e4/93/946a86ce20790e11312c87c75ba68d5f6ad2208cfb52b2d6a2c32840d922/charset_normalizer-3.4.1-cp313-cp313-musllinux_1_2_x86_64.whl", hash = "sha256:fa88b843d6e211393a37219e6a1c1df99d35e8fd90446f1118f4216e307e48cd", size = 145732 },
    { url = "https://files.pythonhosted.org/packages/cd/e5/131d2fb1b0dddafc37be4f3a2fa79aa4c037368be9423061dccadfd90091/charset_normalizer-3.4.1-cp313-cp313-win32.whl", hash = "sha256:eb8178fe3dba6450a3e024e95ac49ed3400e506fd4e9e5c32d30adda88cbd407", size = 95391 },
    { url = "https://files.pythonhosted.org/packages/27/f2/4f9a69cc7712b9b5ad8fdb87039fd89abba997ad5cbe690d1835d40405b0/charset_normalizer-3.4.1-cp313-cp313-win_amd64.whl", hash = "sha256:b1ac5992a838106edb89654e0aebfc24f5848ae2547d22c2c3f66454daa11971", size = 102702 },
    { url = "https://files.pythonhosted.org/packages/0e/f6/65ecc6878a89bb1c23a086ea335ad4bf21a588990c3f535a227b9eea9108/charset_normalizer-3.4.1-py3-none-any.whl", hash = "sha256:d98b1668f06378c6dbefec3b92299716b931cd4e6061f3c875a71ced1780ab85", size = 49767 },
]

[[package]]
name = "click"
version = "8.1.8"
source = { registry = "https://pypi.org/simple" }
dependencies = [
    { name = "colorama", marker = "sys_platform == 'win32'" },
]
sdist = { url = "https://files.pythonhosted.org/packages/b9/2e/0090cbf739cee7d23781ad4b89a9894a41538e4fcf4c31dcdd705b78eb8b/click-8.1.8.tar.gz", hash = "sha256:ed53c9d8990d83c2a27deae68e4ee337473f6330c040a31d4225c9574d16096a", size = 226593 }
wheels = [
    { url = "https://files.pythonhosted.org/packages/7e/d4/7ebdbd03970677812aac39c869717059dbb71a4cfc033ca6e5221787892c/click-8.1.8-py3-none-any.whl", hash = "sha256:63c132bbbed01578a06712a2d1f497bb62d9c1c0d329b7903a866228027263b2", size = 98188 },
]

[[package]]
name = "colorama"
version = "0.4.6"
source = { registry = "https://pypi.org/simple" }
sdist = { url = "https://files.pythonhosted.org/packages/d8/53/6f443c9a4a8358a93a6792e2acffb9d9d5cb0a5cfd8802644b7b1c9a02e4/colorama-0.4.6.tar.gz", hash = "sha256:08695f5cb7ed6e0531a20572697297273c47b8cae5a63ffc6d6ed5c201be6e44", size = 27697 }
wheels = [
    { url = "https://files.pythonhosted.org/packages/d1/d6/3965ed04c63042e047cb6a3e6ed1a63a35087b6a609aa3a15ed8ac56c221/colorama-0.4.6-py2.py3-none-any.whl", hash = "sha256:4f1d9991f5acc0ca119f9d443620b77f9d6b33703e51011c16baf57afb285fc6", size = 25335 },
]

[[package]]
name = "comm"
version = "0.2.2"
source = { registry = "https://pypi.org/simple" }
dependencies = [
    { name = "traitlets" },
]
sdist = { url = "https://files.pythonhosted.org/packages/e9/a8/fb783cb0abe2b5fded9f55e5703015cdf1c9c85b3669087c538dd15a6a86/comm-0.2.2.tar.gz", hash = "sha256:3fd7a84065306e07bea1773df6eb8282de51ba82f77c72f9c85716ab11fe980e", size = 6210 }
wheels = [
    { url = "https://files.pythonhosted.org/packages/e6/75/49e5bfe642f71f272236b5b2d2691cf915a7283cc0ceda56357b61daa538/comm-0.2.2-py3-none-any.whl", hash = "sha256:e6fb86cb70ff661ee8c9c14e7d36d6de3b4066f1441be4063df9c5009f0a64d3", size = 7180 },
]

[[package]]
name = "cryptography"
version = "44.0.1"
source = { registry = "https://pypi.org/simple" }
dependencies = [
    { name = "cffi", marker = "platform_python_implementation != 'PyPy'" },
]
sdist = { url = "https://files.pythonhosted.org/packages/c7/67/545c79fe50f7af51dbad56d16b23fe33f63ee6a5d956b3cb68ea110cbe64/cryptography-44.0.1.tar.gz", hash = "sha256:f51f5705ab27898afda1aaa430f34ad90dc117421057782022edf0600bec5f14", size = 710819 }
wheels = [
    { url = "https://files.pythonhosted.org/packages/72/27/5e3524053b4c8889da65cf7814a9d0d8514a05194a25e1e34f46852ee6eb/cryptography-44.0.1-cp37-abi3-macosx_10_9_universal2.whl", hash = "sha256:bf688f615c29bfe9dfc44312ca470989279f0e94bb9f631f85e3459af8efc009", size = 6642022 },
    { url = "https://files.pythonhosted.org/packages/34/b9/4d1fa8d73ae6ec350012f89c3abfbff19fc95fe5420cf972e12a8d182986/cryptography-44.0.1-cp37-abi3-manylinux_2_17_aarch64.manylinux2014_aarch64.whl", hash = "sha256:dd7c7e2d71d908dc0f8d2027e1604102140d84b155e658c20e8ad1304317691f", size = 3943865 },
    { url = "https://files.pythonhosted.org/packages/6e/57/371a9f3f3a4500807b5fcd29fec77f418ba27ffc629d88597d0d1049696e/cryptography-44.0.1-cp37-abi3-manylinux_2_17_x86_64.manylinux2014_x86_64.whl", hash = "sha256:887143b9ff6bad2b7570da75a7fe8bbf5f65276365ac259a5d2d5147a73775f2", size = 4162562 },
    { url = "https://files.pythonhosted.org/packages/c5/1d/5b77815e7d9cf1e3166988647f336f87d5634a5ccecec2ffbe08ef8dd481/cryptography-44.0.1-cp37-abi3-manylinux_2_28_aarch64.whl", hash = "sha256:322eb03ecc62784536bc173f1483e76747aafeb69c8728df48537eb431cd1911", size = 3951923 },
    { url = "https://files.pythonhosted.org/packages/28/01/604508cd34a4024467cd4105887cf27da128cba3edd435b54e2395064bfb/cryptography-44.0.1-cp37-abi3-manylinux_2_28_armv7l.manylinux_2_31_armv7l.whl", hash = "sha256:21377472ca4ada2906bc313168c9dc7b1d7ca417b63c1c3011d0c74b7de9ae69", size = 3685194 },
    { url = "https://files.pythonhosted.org/packages/c6/3d/d3c55d4f1d24580a236a6753902ef6d8aafd04da942a1ee9efb9dc8fd0cb/cryptography-44.0.1-cp37-abi3-manylinux_2_28_x86_64.whl", hash = "sha256:df978682c1504fc93b3209de21aeabf2375cb1571d4e61907b3e7a2540e83026", size = 4187790 },
    { url = "https://files.pythonhosted.org/packages/ea/a6/44d63950c8588bfa8594fd234d3d46e93c3841b8e84a066649c566afb972/cryptography-44.0.1-cp37-abi3-manylinux_2_34_aarch64.whl", hash = "sha256:eb3889330f2a4a148abead555399ec9a32b13b7c8ba969b72d8e500eb7ef84cd", size = 3951343 },
    { url = "https://files.pythonhosted.org/packages/c1/17/f5282661b57301204cbf188254c1a0267dbd8b18f76337f0a7ce1038888c/cryptography-44.0.1-cp37-abi3-manylinux_2_34_x86_64.whl", hash = "sha256:8e6a85a93d0642bd774460a86513c5d9d80b5c002ca9693e63f6e540f1815ed0", size = 4187127 },
    { url = "https://files.pythonhosted.org/packages/f3/68/abbae29ed4f9d96596687f3ceea8e233f65c9645fbbec68adb7c756bb85a/cryptography-44.0.1-cp37-abi3-musllinux_1_2_aarch64.whl", hash = "sha256:6f76fdd6fd048576a04c5210d53aa04ca34d2ed63336d4abd306d0cbe298fddf", size = 4070666 },
    { url = "https://files.pythonhosted.org/packages/0f/10/cf91691064a9e0a88ae27e31779200b1505d3aee877dbe1e4e0d73b4f155/cryptography-44.0.1-cp37-abi3-musllinux_1_2_x86_64.whl", hash = "sha256:6c8acf6f3d1f47acb2248ec3ea261171a671f3d9428e34ad0357148d492c7864", size = 4288811 },
    { url = "https://files.pythonhosted.org/packages/38/78/74ea9eb547d13c34e984e07ec8a473eb55b19c1451fe7fc8077c6a4b0548/cryptography-44.0.1-cp37-abi3-win32.whl", hash = "sha256:24979e9f2040c953a94bf3c6782e67795a4c260734e5264dceea65c8f4bae64a", size = 2771882 },
    { url = "https://files.pythonhosted.org/packages/cf/6c/3907271ee485679e15c9f5e93eac6aa318f859b0aed8d369afd636fafa87/cryptography-44.0.1-cp37-abi3-win_amd64.whl", hash = "sha256:fd0ee90072861e276b0ff08bd627abec29e32a53b2be44e41dbcdf87cbee2b00", size = 3206989 },
    { url = "https://files.pythonhosted.org/packages/9f/f1/676e69c56a9be9fd1bffa9bc3492366901f6e1f8f4079428b05f1414e65c/cryptography-44.0.1-cp39-abi3-macosx_10_9_universal2.whl", hash = "sha256:a2d8a7045e1ab9b9f803f0d9531ead85f90c5f2859e653b61497228b18452008", size = 6643714 },
    { url = "https://files.pythonhosted.org/packages/ba/9f/1775600eb69e72d8f9931a104120f2667107a0ee478f6ad4fe4001559345/cryptography-44.0.1-cp39-abi3-manylinux_2_17_aarch64.manylinux2014_aarch64.whl", hash = "sha256:b8272f257cf1cbd3f2e120f14c68bff2b6bdfcc157fafdee84a1b795efd72862", size = 3943269 },
    { url = "https://files.pythonhosted.org/packages/25/ba/e00d5ad6b58183829615be7f11f55a7b6baa5a06910faabdc9961527ba44/cryptography-44.0.1-cp39-abi3-manylinux_2_17_x86_64.manylinux2014_x86_64.whl", hash = "sha256:1e8d181e90a777b63f3f0caa836844a1182f1f265687fac2115fcf245f5fbec3", size = 4166461 },
    { url = "https://files.pythonhosted.org/packages/b3/45/690a02c748d719a95ab08b6e4decb9d81e0ec1bac510358f61624c86e8a3/cryptography-44.0.1-cp39-abi3-manylinux_2_28_aarch64.whl", hash = "sha256:436df4f203482f41aad60ed1813811ac4ab102765ecae7a2bbb1dbb66dcff5a7", size = 3950314 },
    { url = "https://files.pythonhosted.org/packages/e6/50/bf8d090911347f9b75adc20f6f6569ed6ca9b9bff552e6e390f53c2a1233/cryptography-44.0.1-cp39-abi3-manylinux_2_28_armv7l.manylinux_2_31_armv7l.whl", hash = "sha256:4f422e8c6a28cf8b7f883eb790695d6d45b0c385a2583073f3cec434cc705e1a", size = 3686675 },
    { url = "https://files.pythonhosted.org/packages/e1/e7/cfb18011821cc5f9b21efb3f94f3241e3a658d267a3bf3a0f45543858ed8/cryptography-44.0.1-cp39-abi3-manylinux_2_28_x86_64.whl", hash = "sha256:72198e2b5925155497a5a3e8c216c7fb3e64c16ccee11f0e7da272fa93b35c4c", size = 4190429 },
    { url = "https://files.pythonhosted.org/packages/07/ef/77c74d94a8bfc1a8a47b3cafe54af3db537f081742ee7a8a9bd982b62774/cryptography-44.0.1-cp39-abi3-manylinux_2_34_aarch64.whl", hash = "sha256:2a46a89ad3e6176223b632056f321bc7de36b9f9b93b2cc1cccf935a3849dc62", size = 3950039 },
    { url = "https://files.pythonhosted.org/packages/6d/b9/8be0ff57c4592382b77406269b1e15650c9f1a167f9e34941b8515b97159/cryptography-44.0.1-cp39-abi3-manylinux_2_34_x86_64.whl", hash = "sha256:53f23339864b617a3dfc2b0ac8d5c432625c80014c25caac9082314e9de56f41", size = 4189713 },
    { url = "https://files.pythonhosted.org/packages/78/e1/4b6ac5f4100545513b0847a4d276fe3c7ce0eacfa73e3b5ebd31776816ee/cryptography-44.0.1-cp39-abi3-musllinux_1_2_aarch64.whl", hash = "sha256:888fcc3fce0c888785a4876ca55f9f43787f4c5c1cc1e2e0da71ad481ff82c5b", size = 4071193 },
    { url = "https://files.pythonhosted.org/packages/3d/cb/afff48ceaed15531eab70445abe500f07f8f96af2bb35d98af6bfa89ebd4/cryptography-44.0.1-cp39-abi3-musllinux_1_2_x86_64.whl", hash = "sha256:00918d859aa4e57db8299607086f793fa7813ae2ff5a4637e318a25ef82730f7", size = 4289566 },
    { url = "https://files.pythonhosted.org/packages/30/6f/4eca9e2e0f13ae459acd1ca7d9f0257ab86e68f44304847610afcb813dc9/cryptography-44.0.1-cp39-abi3-win32.whl", hash = "sha256:9b336599e2cb77b1008cb2ac264b290803ec5e8e89d618a5e978ff5eb6f715d9", size = 2772371 },
    { url = "https://files.pythonhosted.org/packages/d2/05/5533d30f53f10239616a357f080892026db2d550a40c393d0a8a7af834a9/cryptography-44.0.1-cp39-abi3-win_amd64.whl", hash = "sha256:e403f7f766ded778ecdb790da786b418a9f2394f36e8cc8b796cc056ab05f44f", size = 3207303 },
]

[[package]]
name = "dataclasses-json"
version = "0.6.7"
source = { registry = "https://pypi.org/simple" }
dependencies = [
    { name = "marshmallow" },
    { name = "typing-inspect" },
]
sdist = { url = "https://files.pythonhosted.org/packages/64/a4/f71d9cf3a5ac257c993b5ca3f93df5f7fb395c725e7f1e6479d2514173c3/dataclasses_json-0.6.7.tar.gz", hash = "sha256:b6b3e528266ea45b9535223bc53ca645f5208833c29229e847b3f26a1cc55fc0", size = 32227 }
wheels = [
    { url = "https://files.pythonhosted.org/packages/c3/be/d0d44e092656fe7a06b55e6103cbce807cdbdee17884a5367c68c9860853/dataclasses_json-0.6.7-py3-none-any.whl", hash = "sha256:0dbf33f26c8d5305befd61b39d2b3414e8a407bedc2834dea9b8d642666fb40a", size = 28686 },
]

[[package]]
name = "debugpy"
version = "1.8.12"
source = { registry = "https://pypi.org/simple" }
sdist = { url = "https://files.pythonhosted.org/packages/68/25/c74e337134edf55c4dfc9af579eccb45af2393c40960e2795a94351e8140/debugpy-1.8.12.tar.gz", hash = "sha256:646530b04f45c830ceae8e491ca1c9320a2d2f0efea3141487c82130aba70dce", size = 1641122 }
wheels = [
    { url = "https://files.pythonhosted.org/packages/ba/e6/0f876ecfe5831ebe4762b19214364753c8bc2b357d28c5d739a1e88325c7/debugpy-1.8.12-cp312-cp312-macosx_14_0_universal2.whl", hash = "sha256:7e94b643b19e8feb5215fa508aee531387494bf668b2eca27fa769ea11d9f498", size = 2500846 },
    { url = "https://files.pythonhosted.org/packages/19/64/33f41653a701f3cd2cbff8b41ebaad59885b3428b5afd0d93d16012ecf17/debugpy-1.8.12-cp312-cp312-manylinux_2_5_x86_64.manylinux1_x86_64.manylinux_2_17_x86_64.manylinux2014_x86_64.whl", hash = "sha256:086b32e233e89a2740c1615c2f775c34ae951508b28b308681dbbb87bba97d06", size = 4222181 },
    { url = "https://files.pythonhosted.org/packages/32/a6/02646cfe50bfacc9b71321c47dc19a46e35f4e0aceea227b6d205e900e34/debugpy-1.8.12-cp312-cp312-win32.whl", hash = "sha256:2ae5df899732a6051b49ea2632a9ea67f929604fd2b036613a9f12bc3163b92d", size = 5227017 },
    { url = "https://files.pythonhosted.org/packages/da/a6/10056431b5c47103474312cf4a2ec1001f73e0b63b1216706d5fef2531eb/debugpy-1.8.12-cp312-cp312-win_amd64.whl", hash = "sha256:39dfbb6fa09f12fae32639e3286112fc35ae976114f1f3d37375f3130a820969", size = 5267555 },
    { url = "https://files.pythonhosted.org/packages/cf/4d/7c3896619a8791effd5d8c31f0834471fc8f8fb3047ec4f5fc69dd1393dd/debugpy-1.8.12-cp313-cp313-macosx_14_0_universal2.whl", hash = "sha256:696d8ae4dff4cbd06bf6b10d671e088b66669f110c7c4e18a44c43cf75ce966f", size = 2485246 },
    { url = "https://files.pythonhosted.org/packages/99/46/bc6dcfd7eb8cc969a5716d858e32485eb40c72c6a8dc88d1e3a4d5e95813/debugpy-1.8.12-cp313-cp313-manylinux_2_5_x86_64.manylinux1_x86_64.manylinux_2_17_x86_64.manylinux2014_x86_64.whl", hash = "sha256:898fba72b81a654e74412a67c7e0a81e89723cfe2a3ea6fcd3feaa3395138ca9", size = 4218616 },
    { url = "https://files.pythonhosted.org/packages/03/dd/d7fcdf0381a9b8094da1f6a1c9f19fed493a4f8576a2682349b3a8b20ec7/debugpy-1.8.12-cp313-cp313-win32.whl", hash = "sha256:22a11c493c70413a01ed03f01c3c3a2fc4478fc6ee186e340487b2edcd6f4180", size = 5226540 },
    { url = "https://files.pythonhosted.org/packages/25/bd/ecb98f5b5fc7ea0bfbb3c355bc1dd57c198a28780beadd1e19915bf7b4d9/debugpy-1.8.12-cp313-cp313-win_amd64.whl", hash = "sha256:fdb3c6d342825ea10b90e43d7f20f01535a72b3a1997850c0c3cefa5c27a4a2c", size = 5267134 },
    { url = "https://files.pythonhosted.org/packages/38/c4/5120ad36405c3008f451f94b8f92ef1805b1e516f6ff870f331ccb3c4cc0/debugpy-1.8.12-py2.py3-none-any.whl", hash = "sha256:274b6a2040349b5c9864e475284bce5bb062e63dce368a394b8cc865ae3b00c6", size = 5229490 },
]

[[package]]
name = "decopatch"
version = "1.4.10"
source = { registry = "https://pypi.org/simple" }
dependencies = [
    { name = "makefun" },
]
sdist = { url = "https://files.pythonhosted.org/packages/90/4c/8ca1f193428cbc4d63d0f07db9b8bd96be2db8ee5deefa93e7e8a28f2812/decopatch-1.4.10.tar.gz", hash = "sha256:957f49c93f4150182c23f8fb51d13bb3213e0f17a79e09c8cca7057598b55720", size = 69538 }
wheels = [
    { url = "https://files.pythonhosted.org/packages/7b/fa/8e4a51e1afda8d4bd73d784bfe4a60cfdeeced9bea419eff5c271180377e/decopatch-1.4.10-py2.py3-none-any.whl", hash = "sha256:e151f7f93de2b1b3fd3f3272dcc7cefd1a69f68ec1c2d8e288ecd9deb36dc5f7", size = 18015 },
]

[[package]]
name = "decorator"
version = "5.1.1"
source = { registry = "https://pypi.org/simple" }
sdist = { url = "https://files.pythonhosted.org/packages/66/0c/8d907af351aa16b42caae42f9d6aa37b900c67308052d10fdce809f8d952/decorator-5.1.1.tar.gz", hash = "sha256:637996211036b6385ef91435e4fae22989472f9d571faba8927ba8253acbc330", size = 35016 }
wheels = [
    { url = "https://files.pythonhosted.org/packages/d5/50/83c593b07763e1161326b3b8c6686f0f4b0f24d5526546bee538c89837d6/decorator-5.1.1-py3-none-any.whl", hash = "sha256:b8c3f85900b9dc423225913c5aace94729fe1fa9763b38939a95226f02d37186", size = 9073 },
]

[[package]]
name = "defusedxml"
version = "0.7.1"
source = { registry = "https://pypi.org/simple" }
sdist = { url = "https://files.pythonhosted.org/packages/0f/d5/c66da9b79e5bdb124974bfe172b4daf3c984ebd9c2a06e2b8a4dc7331c72/defusedxml-0.7.1.tar.gz", hash = "sha256:1bb3032db185915b62d7c6209c5a8792be6a32ab2fedacc84e01b52c51aa3e69", size = 75520 }
wheels = [
    { url = "https://files.pythonhosted.org/packages/07/6c/aa3f2f849e01cb6a001cd8554a88d4c77c5c1a31c95bdf1cf9301e6d9ef4/defusedxml-0.7.1-py2.py3-none-any.whl", hash = "sha256:a352e7e428770286cc899e2542b6cdaedb2b4953ff269a210103ec58f6198a61", size = 25604 },
]

[[package]]
name = "deprecated"
version = "1.2.18"
source = { registry = "https://pypi.org/simple" }
dependencies = [
    { name = "wrapt" },
]
sdist = { url = "https://files.pythonhosted.org/packages/98/97/06afe62762c9a8a86af0cfb7bfdab22a43ad17138b07af5b1a58442690a2/deprecated-1.2.18.tar.gz", hash = "sha256:422b6f6d859da6f2ef57857761bfb392480502a64c3028ca9bbe86085d72115d", size = 2928744 }
wheels = [
    { url = "https://files.pythonhosted.org/packages/6e/c6/ac0b6c1e2d138f1002bcf799d330bd6d85084fece321e662a14223794041/Deprecated-1.2.18-py2.py3-none-any.whl", hash = "sha256:bd5011788200372a32418f888e326a09ff80d0214bd961147cfed01b5c018eec", size = 9998 },
]

[[package]]
name = "dirtyjson"
version = "1.0.8"
source = { registry = "https://pypi.org/simple" }
sdist = { url = "https://files.pythonhosted.org/packages/db/04/d24f6e645ad82ba0ef092fa17d9ef7a21953781663648a01c9371d9e8e98/dirtyjson-1.0.8.tar.gz", hash = "sha256:90ca4a18f3ff30ce849d100dcf4a003953c79d3a2348ef056f1d9c22231a25fd", size = 30782 }
wheels = [
    { url = "https://files.pythonhosted.org/packages/68/69/1bcf70f81de1b4a9f21b3a62ec0c83bdff991c88d6cc2267d02408457e88/dirtyjson-1.0.8-py3-none-any.whl", hash = "sha256:125e27248435a58acace26d5c2c4c11a1c0de0a9c5124c5a94ba78e517d74f53", size = 25197 },
]

[[package]]
name = "distlib"
version = "0.3.9"
source = { registry = "https://pypi.org/simple" }
sdist = { url = "https://files.pythonhosted.org/packages/0d/dd/1bec4c5ddb504ca60fc29472f3d27e8d4da1257a854e1d96742f15c1d02d/distlib-0.3.9.tar.gz", hash = "sha256:a60f20dea646b8a33f3e7772f74dc0b2d0772d2837ee1342a00645c81edf9403", size = 613923 }
wheels = [
    { url = "https://files.pythonhosted.org/packages/91/a1/cf2472db20f7ce4a6be1253a81cfdf85ad9c7885ffbed7047fb72c24cf87/distlib-0.3.9-py2.py3-none-any.whl", hash = "sha256:47f8c22fd27c27e25a65601af709b38e4f0a45ea4fc2e710f65755fa8caaaf87", size = 468973 },
]

[[package]]
name = "distro"
version = "1.9.0"
source = { registry = "https://pypi.org/simple" }
sdist = { url = "https://files.pythonhosted.org/packages/fc/f8/98eea607f65de6527f8a2e8885fc8015d3e6f5775df186e443e0964a11c3/distro-1.9.0.tar.gz", hash = "sha256:2fa77c6fd8940f116ee1d6b94a2f90b13b5ea8d019b98bc8bafdcabcdd9bdbed", size = 60722 }
wheels = [
    { url = "https://files.pythonhosted.org/packages/12/b3/231ffd4ab1fc9d679809f356cebee130ac7daa00d6d6f3206dd4fd137e9e/distro-1.9.0-py3-none-any.whl", hash = "sha256:7bffd925d65168f85027d8da9af6bddab658135b840670a223589bc0c8ef02b2", size = 20277 },
]

[[package]]
name = "docker"
version = "7.1.0"
source = { registry = "https://pypi.org/simple" }
dependencies = [
    { name = "pywin32", marker = "sys_platform == 'win32'" },
    { name = "requests" },
    { name = "urllib3" },
]
sdist = { url = "https://files.pythonhosted.org/packages/91/9b/4a2ea29aeba62471211598dac5d96825bb49348fa07e906ea930394a83ce/docker-7.1.0.tar.gz", hash = "sha256:ad8c70e6e3f8926cb8a92619b832b4ea5299e2831c14284663184e200546fa6c", size = 117834 }
wheels = [
    { url = "https://files.pythonhosted.org/packages/e3/26/57c6fb270950d476074c087527a558ccb6f4436657314bfb6cdf484114c4/docker-7.1.0-py3-none-any.whl", hash = "sha256:c96b93b7f0a746f9e77d325bcfb87422a3d8bd4f03136ae8a85b37f1898d5fc0", size = 147774 },
]

[[package]]
name = "executing"
version = "2.2.0"
source = { registry = "https://pypi.org/simple" }
sdist = { url = "https://files.pythonhosted.org/packages/91/50/a9d80c47ff289c611ff12e63f7c5d13942c65d68125160cefd768c73e6e4/executing-2.2.0.tar.gz", hash = "sha256:5d108c028108fe2551d1a7b2e8b713341e2cb4fc0aa7dcf966fa4327a5226755", size = 978693 }
wheels = [
    { url = "https://files.pythonhosted.org/packages/7b/8f/c4d9bafc34ad7ad5d8dc16dd1347ee0e507a52c3adb6bfa8887e1c6a26ba/executing-2.2.0-py2.py3-none-any.whl", hash = "sha256:11387150cad388d62750327a53d3339fad4888b39a6fe233c3afbb54ecffd3aa", size = 26702 },
]

[[package]]
name = "fastjsonschema"
version = "2.21.1"
source = { registry = "https://pypi.org/simple" }
sdist = { url = "https://files.pythonhosted.org/packages/8b/50/4b769ce1ac4071a1ef6d86b1a3fb56cdc3a37615e8c5519e1af96cdac366/fastjsonschema-2.21.1.tar.gz", hash = "sha256:794d4f0a58f848961ba16af7b9c85a3e88cd360df008c59aac6fc5ae9323b5d4", size = 373939 }
wheels = [
    { url = "https://files.pythonhosted.org/packages/90/2b/0817a2b257fe88725c25589d89aec060581aabf668707a8d03b2e9e0cb2a/fastjsonschema-2.21.1-py3-none-any.whl", hash = "sha256:c9e5b7e908310918cf494a434eeb31384dd84a98b57a30bcb1f535015b554667", size = 23924 },
]

[[package]]
name = "filelock"
version = "3.17.0"
source = { registry = "https://pypi.org/simple" }
sdist = { url = "https://files.pythonhosted.org/packages/dc/9c/0b15fb47b464e1b663b1acd1253a062aa5feecb07d4e597daea542ebd2b5/filelock-3.17.0.tar.gz", hash = "sha256:ee4e77401ef576ebb38cd7f13b9b28893194acc20a8e68e18730ba9c0e54660e", size = 18027 }
wheels = [
    { url = "https://files.pythonhosted.org/packages/89/ec/00d68c4ddfedfe64159999e5f8a98fb8442729a63e2077eb9dcd89623d27/filelock-3.17.0-py3-none-any.whl", hash = "sha256:533dc2f7ba78dc2f0f531fc6c4940addf7b70a481e269a5a3b93be94ffbe8338", size = 16164 },
]

[[package]]
name = "filetype"
version = "1.2.0"
source = { registry = "https://pypi.org/simple" }
sdist = { url = "https://files.pythonhosted.org/packages/bb/29/745f7d30d47fe0f251d3ad3dc2978a23141917661998763bebb6da007eb1/filetype-1.2.0.tar.gz", hash = "sha256:66b56cd6474bf41d8c54660347d37afcc3f7d1970648de365c102ef77548aadb", size = 998020 }
wheels = [
    { url = "https://files.pythonhosted.org/packages/18/79/1b8fa1bb3568781e84c9200f951c735f3f157429f44be0495da55894d620/filetype-1.2.0-py2.py3-none-any.whl", hash = "sha256:7ce71b6880181241cf7ac8697a2f1eb6a8bd9b429f7ad6d27b8db9ba5f1c2d25", size = 19970 },
]

[[package]]
name = "flask"
version = "3.1.0"
source = { registry = "https://pypi.org/simple" }
dependencies = [
    { name = "blinker" },
    { name = "click" },
    { name = "itsdangerous" },
    { name = "jinja2" },
    { name = "werkzeug" },
]
sdist = { url = "https://files.pythonhosted.org/packages/89/50/dff6380f1c7f84135484e176e0cac8690af72fa90e932ad2a0a60e28c69b/flask-3.1.0.tar.gz", hash = "sha256:5f873c5184c897c8d9d1b05df1e3d01b14910ce69607a117bd3277098a5836ac", size = 680824 }
wheels = [
    { url = "https://files.pythonhosted.org/packages/af/47/93213ee66ef8fae3b93b3e29206f6b251e65c97bd91d8e1c5596ef15af0a/flask-3.1.0-py3-none-any.whl", hash = "sha256:d667207822eb83f1c4b50949b1623c8fc8d51f2341d65f72e1a1815397551136", size = 102979 },
]

[[package]]
name = "flask-cors"
version = "5.0.0"
source = { registry = "https://pypi.org/simple" }
dependencies = [
    { name = "flask" },
]
sdist = { url = "https://files.pythonhosted.org/packages/4f/d0/d9e52b154e603b0faccc0b7c2ad36a764d8755ef4036acbf1582a67fb86b/flask_cors-5.0.0.tar.gz", hash = "sha256:5aadb4b950c4e93745034594d9f3ea6591f734bb3662e16e255ffbf5e89c88ef", size = 30954 }
wheels = [
    { url = "https://files.pythonhosted.org/packages/56/07/1afa0514c876282bebc1c9aee83c6bb98fe6415cf57b88d9b06e7e29bf9c/Flask_Cors-5.0.0-py2.py3-none-any.whl", hash = "sha256:b9e307d082a9261c100d8fb0ba909eec6a228ed1b60a8315fd85f783d61910bc", size = 14463 },
]

[[package]]
name = "fqdn"
version = "1.5.1"
source = { registry = "https://pypi.org/simple" }
sdist = { url = "https://files.pythonhosted.org/packages/30/3e/a80a8c077fd798951169626cde3e239adeba7dab75deb3555716415bd9b0/fqdn-1.5.1.tar.gz", hash = "sha256:105ed3677e767fb5ca086a0c1f4bb66ebc3c100be518f0e0d755d9eae164d89f", size = 6015 }
wheels = [
    { url = "https://files.pythonhosted.org/packages/cf/58/8acf1b3e91c58313ce5cb67df61001fc9dcd21be4fadb76c1a2d540e09ed/fqdn-1.5.1-py3-none-any.whl", hash = "sha256:3a179af3761e4df6eb2e026ff9e1a3033d3587bf980a0b1b2e1e5d08d7358014", size = 9121 },
]

[[package]]
name = "frozenlist"
version = "1.5.0"
source = { registry = "https://pypi.org/simple" }
sdist = { url = "https://files.pythonhosted.org/packages/8f/ed/0f4cec13a93c02c47ec32d81d11c0c1efbadf4a471e3f3ce7cad366cbbd3/frozenlist-1.5.0.tar.gz", hash = "sha256:81d5af29e61b9c8348e876d442253723928dce6433e0e76cd925cd83f1b4b817", size = 39930 }
wheels = [
    { url = "https://files.pythonhosted.org/packages/79/73/fa6d1a96ab7fd6e6d1c3500700963eab46813847f01ef0ccbaa726181dd5/frozenlist-1.5.0-cp312-cp312-macosx_10_13_universal2.whl", hash = "sha256:31115ba75889723431aa9a4e77d5f398f5cf976eea3bdf61749731f62d4a4a21", size = 94026 },
    { url = "https://files.pythonhosted.org/packages/ab/04/ea8bf62c8868b8eada363f20ff1b647cf2e93377a7b284d36062d21d81d1/frozenlist-1.5.0-cp312-cp312-macosx_10_13_x86_64.whl", hash = "sha256:7437601c4d89d070eac8323f121fcf25f88674627505334654fd027b091db09d", size = 54150 },
    { url = "https://files.pythonhosted.org/packages/d0/9a/8e479b482a6f2070b26bda572c5e6889bb3ba48977e81beea35b5ae13ece/frozenlist-1.5.0-cp312-cp312-macosx_11_0_arm64.whl", hash = "sha256:7948140d9f8ece1745be806f2bfdf390127cf1a763b925c4a805c603df5e697e", size = 51927 },
    { url = "https://files.pythonhosted.org/packages/e3/12/2aad87deb08a4e7ccfb33600871bbe8f0e08cb6d8224371387f3303654d7/frozenlist-1.5.0-cp312-cp312-manylinux_2_17_aarch64.manylinux2014_aarch64.whl", hash = "sha256:feeb64bc9bcc6b45c6311c9e9b99406660a9c05ca8a5b30d14a78555088b0b3a", size = 282647 },
    { url = "https://files.pythonhosted.org/packages/77/f2/07f06b05d8a427ea0060a9cef6e63405ea9e0d761846b95ef3fb3be57111/frozenlist-1.5.0-cp312-cp312-manylinux_2_17_ppc64le.manylinux2014_ppc64le.whl", hash = "sha256:683173d371daad49cffb8309779e886e59c2f369430ad28fe715f66d08d4ab1a", size = 289052 },
    { url = "https://files.pythonhosted.org/packages/bd/9f/8bf45a2f1cd4aa401acd271b077989c9267ae8463e7c8b1eb0d3f561b65e/frozenlist-1.5.0-cp312-cp312-manylinux_2_17_s390x.manylinux2014_s390x.whl", hash = "sha256:7d57d8f702221405a9d9b40f9da8ac2e4a1a8b5285aac6100f3393675f0a85ee", size = 291719 },
    { url = "https://files.pythonhosted.org/packages/41/d1/1f20fd05a6c42d3868709b7604c9f15538a29e4f734c694c6bcfc3d3b935/frozenlist-1.5.0-cp312-cp312-manylinux_2_5_i686.manylinux1_i686.manylinux_2_17_i686.manylinux2014_i686.whl", hash = "sha256:30c72000fbcc35b129cb09956836c7d7abf78ab5416595e4857d1cae8d6251a6", size = 267433 },
    { url = "https://files.pythonhosted.org/packages/af/f2/64b73a9bb86f5a89fb55450e97cd5c1f84a862d4ff90d9fd1a73ab0f64a5/frozenlist-1.5.0-cp312-cp312-manylinux_2_5_x86_64.manylinux1_x86_64.manylinux_2_17_x86_64.manylinux2014_x86_64.whl", hash = "sha256:000a77d6034fbad9b6bb880f7ec073027908f1b40254b5d6f26210d2dab1240e", size = 283591 },
    { url = "https://files.pythonhosted.org/packages/29/e2/ffbb1fae55a791fd6c2938dd9ea779509c977435ba3940b9f2e8dc9d5316/frozenlist-1.5.0-cp312-cp312-musllinux_1_2_aarch64.whl", hash = "sha256:5d7f5a50342475962eb18b740f3beecc685a15b52c91f7d975257e13e029eca9", size = 273249 },
    { url = "https://files.pythonhosted.org/packages/2e/6e/008136a30798bb63618a114b9321b5971172a5abddff44a100c7edc5ad4f/frozenlist-1.5.0-cp312-cp312-musllinux_1_2_i686.whl", hash = "sha256:87f724d055eb4785d9be84e9ebf0f24e392ddfad00b3fe036e43f489fafc9039", size = 271075 },
    { url = "https://files.pythonhosted.org/packages/ae/f0/4e71e54a026b06724cec9b6c54f0b13a4e9e298cc8db0f82ec70e151f5ce/frozenlist-1.5.0-cp312-cp312-musllinux_1_2_ppc64le.whl", hash = "sha256:6e9080bb2fb195a046e5177f10d9d82b8a204c0736a97a153c2466127de87784", size = 285398 },
    { url = "https://files.pythonhosted.org/packages/4d/36/70ec246851478b1c0b59f11ef8ade9c482ff447c1363c2bd5fad45098b12/frozenlist-1.5.0-cp312-cp312-musllinux_1_2_s390x.whl", hash = "sha256:9b93d7aaa36c966fa42efcaf716e6b3900438632a626fb09c049f6a2f09fc631", size = 294445 },
    { url = "https://files.pythonhosted.org/packages/37/e0/47f87544055b3349b633a03c4d94b405956cf2437f4ab46d0928b74b7526/frozenlist-1.5.0-cp312-cp312-musllinux_1_2_x86_64.whl", hash = "sha256:52ef692a4bc60a6dd57f507429636c2af8b6046db8b31b18dac02cbc8f507f7f", size = 280569 },
    { url = "https://files.pythonhosted.org/packages/f9/7c/490133c160fb6b84ed374c266f42800e33b50c3bbab1652764e6e1fc498a/frozenlist-1.5.0-cp312-cp312-win32.whl", hash = "sha256:29d94c256679247b33a3dc96cce0f93cbc69c23bf75ff715919332fdbb6a32b8", size = 44721 },
    { url = "https://files.pythonhosted.org/packages/b1/56/4e45136ffc6bdbfa68c29ca56ef53783ef4c2fd395f7cbf99a2624aa9aaa/frozenlist-1.5.0-cp312-cp312-win_amd64.whl", hash = "sha256:8969190d709e7c48ea386db202d708eb94bdb29207a1f269bab1196ce0dcca1f", size = 51329 },
    { url = "https://files.pythonhosted.org/packages/da/3b/915f0bca8a7ea04483622e84a9bd90033bab54bdf485479556c74fd5eaf5/frozenlist-1.5.0-cp313-cp313-macosx_10_13_universal2.whl", hash = "sha256:7a1a048f9215c90973402e26c01d1cff8a209e1f1b53f72b95c13db61b00f953", size = 91538 },
    { url = "https://files.pythonhosted.org/packages/c7/d1/a7c98aad7e44afe5306a2b068434a5830f1470675f0e715abb86eb15f15b/frozenlist-1.5.0-cp313-cp313-macosx_10_13_x86_64.whl", hash = "sha256:dd47a5181ce5fcb463b5d9e17ecfdb02b678cca31280639255ce9d0e5aa67af0", size = 52849 },
    { url = "https://files.pythonhosted.org/packages/3a/c8/76f23bf9ab15d5f760eb48701909645f686f9c64fbb8982674c241fbef14/frozenlist-1.5.0-cp313-cp313-macosx_11_0_arm64.whl", hash = "sha256:1431d60b36d15cda188ea222033eec8e0eab488f39a272461f2e6d9e1a8e63c2", size = 50583 },
    { url = "https://files.pythonhosted.org/packages/1f/22/462a3dd093d11df623179d7754a3b3269de3b42de2808cddef50ee0f4f48/frozenlist-1.5.0-cp313-cp313-manylinux_2_17_aarch64.manylinux2014_aarch64.whl", hash = "sha256:6482a5851f5d72767fbd0e507e80737f9c8646ae7fd303def99bfe813f76cf7f", size = 265636 },
    { url = "https://files.pythonhosted.org/packages/80/cf/e075e407fc2ae7328155a1cd7e22f932773c8073c1fc78016607d19cc3e5/frozenlist-1.5.0-cp313-cp313-manylinux_2_17_ppc64le.manylinux2014_ppc64le.whl", hash = "sha256:44c49271a937625619e862baacbd037a7ef86dd1ee215afc298a417ff3270608", size = 270214 },
    { url = "https://files.pythonhosted.org/packages/a1/58/0642d061d5de779f39c50cbb00df49682832923f3d2ebfb0fedf02d05f7f/frozenlist-1.5.0-cp313-cp313-manylinux_2_17_s390x.manylinux2014_s390x.whl", hash = "sha256:12f78f98c2f1c2429d42e6a485f433722b0061d5c0b0139efa64f396efb5886b", size = 273905 },
    { url = "https://files.pythonhosted.org/packages/ab/66/3fe0f5f8f2add5b4ab7aa4e199f767fd3b55da26e3ca4ce2cc36698e50c4/frozenlist-1.5.0-cp313-cp313-manylinux_2_5_i686.manylinux1_i686.manylinux_2_17_i686.manylinux2014_i686.whl", hash = "sha256:ce3aa154c452d2467487765e3adc730a8c153af77ad84096bc19ce19a2400840", size = 250542 },
    { url = "https://files.pythonhosted.org/packages/f6/b8/260791bde9198c87a465224e0e2bb62c4e716f5d198fc3a1dacc4895dbd1/frozenlist-1.5.0-cp313-cp313-manylinux_2_5_x86_64.manylinux1_x86_64.manylinux_2_17_x86_64.manylinux2014_x86_64.whl", hash = "sha256:9b7dc0c4338e6b8b091e8faf0db3168a37101943e687f373dce00959583f7439", size = 267026 },
    { url = "https://files.pythonhosted.org/packages/2e/a4/3d24f88c527f08f8d44ade24eaee83b2627793fa62fa07cbb7ff7a2f7d42/frozenlist-1.5.0-cp313-cp313-musllinux_1_2_aarch64.whl", hash = "sha256:45e0896250900b5aa25180f9aec243e84e92ac84bd4a74d9ad4138ef3f5c97de", size = 257690 },
    { url = "https://files.pythonhosted.org/packages/de/9a/d311d660420b2beeff3459b6626f2ab4fb236d07afbdac034a4371fe696e/frozenlist-1.5.0-cp313-cp313-musllinux_1_2_i686.whl", hash = "sha256:561eb1c9579d495fddb6da8959fd2a1fca2c6d060d4113f5844b433fc02f2641", size = 253893 },
    { url = "https://files.pythonhosted.org/packages/c6/23/e491aadc25b56eabd0f18c53bb19f3cdc6de30b2129ee0bc39cd387cd560/frozenlist-1.5.0-cp313-cp313-musllinux_1_2_ppc64le.whl", hash = "sha256:df6e2f325bfee1f49f81aaac97d2aa757c7646534a06f8f577ce184afe2f0a9e", size = 267006 },
    { url = "https://files.pythonhosted.org/packages/08/c4/ab918ce636a35fb974d13d666dcbe03969592aeca6c3ab3835acff01f79c/frozenlist-1.5.0-cp313-cp313-musllinux_1_2_s390x.whl", hash = "sha256:140228863501b44b809fb39ec56b5d4071f4d0aa6d216c19cbb08b8c5a7eadb9", size = 276157 },
    { url = "https://files.pythonhosted.org/packages/c0/29/3b7a0bbbbe5a34833ba26f686aabfe982924adbdcafdc294a7a129c31688/frozenlist-1.5.0-cp313-cp313-musllinux_1_2_x86_64.whl", hash = "sha256:7707a25d6a77f5d27ea7dc7d1fc608aa0a478193823f88511ef5e6b8a48f9d03", size = 264642 },
    { url = "https://files.pythonhosted.org/packages/ab/42/0595b3dbffc2e82d7fe658c12d5a5bafcd7516c6bf2d1d1feb5387caa9c1/frozenlist-1.5.0-cp313-cp313-win32.whl", hash = "sha256:31a9ac2b38ab9b5a8933b693db4939764ad3f299fcaa931a3e605bc3460e693c", size = 44914 },
    { url = "https://files.pythonhosted.org/packages/17/c4/b7db1206a3fea44bf3b838ca61deb6f74424a8a5db1dd53ecb21da669be6/frozenlist-1.5.0-cp313-cp313-win_amd64.whl", hash = "sha256:11aabdd62b8b9c4b84081a3c246506d1cddd2dd93ff0ad53ede5defec7886b28", size = 51167 },
    { url = "https://files.pythonhosted.org/packages/c6/c8/a5be5b7550c10858fcf9b0ea054baccab474da77d37f1e828ce043a3a5d4/frozenlist-1.5.0-py3-none-any.whl", hash = "sha256:d994863bba198a4a518b467bb971c56e1db3f180a25c6cf7bb1949c267f748c3", size = 11901 },
]

[[package]]
name = "fsspec"
version = "2025.2.0"
source = { registry = "https://pypi.org/simple" }
sdist = { url = "https://files.pythonhosted.org/packages/b5/79/68612ed99700e6413de42895aa725463e821a6b3be75c87fcce1b4af4c70/fsspec-2025.2.0.tar.gz", hash = "sha256:1c24b16eaa0a1798afa0337aa0db9b256718ab2a89c425371f5628d22c3b6afd", size = 292283 }
wheels = [
    { url = "https://files.pythonhosted.org/packages/e2/94/758680531a00d06e471ef649e4ec2ed6bf185356a7f9fbfbb7368a40bd49/fsspec-2025.2.0-py3-none-any.whl", hash = "sha256:9de2ad9ce1f85e1931858535bc882543171d197001a0a5eb2ddc04f1781ab95b", size = 184484 },
]

[[package]]
name = "gcsfs"
version = "2025.2.0"
source = { registry = "https://pypi.org/simple" }
dependencies = [
    { name = "aiohttp" },
    { name = "decorator" },
    { name = "fsspec" },
    { name = "google-auth" },
    { name = "google-auth-oauthlib" },
    { name = "google-cloud-storage" },
    { name = "requests" },
]
sdist = { url = "https://files.pythonhosted.org/packages/01/8b/9a88bb359cac9f25ff5911a29fb6f8f1b1b6b7c9d43a98e3e91d3e851027/gcsfs-2025.2.0.tar.gz", hash = "sha256:1013b3f1213d867fffc732dbf1d963127dfa6e5e863f8077696b892696b3e3d9", size = 80824 }
wheels = [
    { url = "https://files.pythonhosted.org/packages/fe/9e/347d8b3271fcb009280fe2401866e7fb183df379a4402f2cd84f2a095bb5/gcsfs-2025.2.0-py2.py3-none-any.whl", hash = "sha256:293fc0bd40402f954b2f3edc7289116ece3995525abc04473834fcdd3f220bd9", size = 35823 },
]

[[package]]
name = "ghp-import"
version = "2.1.0"
source = { registry = "https://pypi.org/simple" }
dependencies = [
    { name = "python-dateutil" },
]
sdist = { url = "https://files.pythonhosted.org/packages/d9/29/d40217cbe2f6b1359e00c6c307bb3fc876ba74068cbab3dde77f03ca0dc4/ghp-import-2.1.0.tar.gz", hash = "sha256:9c535c4c61193c2df8871222567d7fd7e5014d835f97dc7b7439069e2413d343", size = 10943 }
wheels = [
    { url = "https://files.pythonhosted.org/packages/f7/ec/67fbef5d497f86283db54c22eec6f6140243aae73265799baaaa19cd17fb/ghp_import-2.1.0-py3-none-any.whl", hash = "sha256:8337dd7b50877f163d4c0289bc1f1c7f127550241988d568c1db512c4324a619", size = 11034 },
]

[[package]]
name = "google-api-core"
version = "2.24.1"
source = { registry = "https://pypi.org/simple" }
dependencies = [
    { name = "google-auth" },
    { name = "googleapis-common-protos" },
    { name = "proto-plus" },
    { name = "protobuf" },
    { name = "requests" },
]
sdist = { url = "https://files.pythonhosted.org/packages/b8/b7/481c83223d7b4f02c7651713fceca648fa3336e1571b9804713f66bca2d8/google_api_core-2.24.1.tar.gz", hash = "sha256:f8b36f5456ab0dd99a1b693a40a31d1e7757beea380ad1b38faaf8941eae9d8a", size = 163508 }
wheels = [
    { url = "https://files.pythonhosted.org/packages/b1/a6/8e30ddfd3d39ee6d2c76d3d4f64a83f77ac86a4cab67b286ae35ce9e4369/google_api_core-2.24.1-py3-none-any.whl", hash = "sha256:bc78d608f5a5bf853b80bd70a795f703294de656c096c0968320830a4bc280f1", size = 160059 },
]

[[package]]
name = "google-auth"
version = "2.38.0"
source = { registry = "https://pypi.org/simple" }
dependencies = [
    { name = "cachetools" },
    { name = "pyasn1-modules" },
    { name = "rsa" },
]
sdist = { url = "https://files.pythonhosted.org/packages/c6/eb/d504ba1daf190af6b204a9d4714d457462b486043744901a6eeea711f913/google_auth-2.38.0.tar.gz", hash = "sha256:8285113607d3b80a3f1543b75962447ba8a09fe85783432a784fdeef6ac094c4", size = 270866 }
wheels = [
    { url = "https://files.pythonhosted.org/packages/9d/47/603554949a37bca5b7f894d51896a9c534b9eab808e2520a748e081669d0/google_auth-2.38.0-py2.py3-none-any.whl", hash = "sha256:e7dae6694313f434a2727bf2906f27ad259bae090d7aa896590d86feec3d9d4a", size = 210770 },
]

[[package]]
name = "google-auth-oauthlib"
version = "1.2.1"
source = { registry = "https://pypi.org/simple" }
dependencies = [
    { name = "google-auth" },
    { name = "requests-oauthlib" },
]
sdist = { url = "https://files.pythonhosted.org/packages/cc/0f/1772edb8d75ecf6280f1c7f51cbcebe274e8b17878b382f63738fd96cee5/google_auth_oauthlib-1.2.1.tar.gz", hash = "sha256:afd0cad092a2eaa53cd8e8298557d6de1034c6cb4a740500b5357b648af97263", size = 24970 }
wheels = [
    { url = "https://files.pythonhosted.org/packages/1a/8e/22a28dfbd218033e4eeaf3a0533b2b54852b6530da0c0fe934f0cc494b29/google_auth_oauthlib-1.2.1-py2.py3-none-any.whl", hash = "sha256:2d58a27262d55aa1b87678c3ba7142a080098cbc2024f903c62355deb235d91f", size = 24930 },
]

[[package]]
name = "google-cloud-core"
version = "2.4.1"
source = { registry = "https://pypi.org/simple" }
dependencies = [
    { name = "google-api-core" },
    { name = "google-auth" },
]
sdist = { url = "https://files.pythonhosted.org/packages/b8/1f/9d1e0ba6919668608570418a9a51e47070ac15aeff64261fb092d8be94c0/google-cloud-core-2.4.1.tar.gz", hash = "sha256:9b7749272a812bde58fff28868d0c5e2f585b82f37e09a1f6ed2d4d10f134073", size = 35587 }
wheels = [
    { url = "https://files.pythonhosted.org/packages/5e/0f/2e2061e3fbcb9d535d5da3f58cc8de4947df1786fe6a1355960feb05a681/google_cloud_core-2.4.1-py2.py3-none-any.whl", hash = "sha256:a9e6a4422b9ac5c29f79a0ede9485473338e2ce78d91f2370c01e730eab22e61", size = 29233 },
]

[[package]]
name = "google-cloud-storage"
version = "3.0.0"
source = { registry = "https://pypi.org/simple" }
dependencies = [
    { name = "google-api-core" },
    { name = "google-auth" },
    { name = "google-cloud-core" },
    { name = "google-crc32c" },
    { name = "google-resumable-media" },
    { name = "requests" },
]
sdist = { url = "https://files.pythonhosted.org/packages/7f/d7/dfa74049c4faa3b4d68fa1a10a7eab5a76c57d0788b47c27f927bedc606d/google_cloud_storage-3.0.0.tar.gz", hash = "sha256:2accb3e828e584888beff1165e5f3ac61aa9088965eb0165794a82d8c7f95297", size = 7665253 }
wheels = [
    { url = "https://files.pythonhosted.org/packages/9a/ae/1a50f07161301e40a30b2e40744a7b85ffab7add16e044417925eccf9bbf/google_cloud_storage-3.0.0-py2.py3-none-any.whl", hash = "sha256:f85fd059650d2dbb0ac158a9a6b304b66143b35ed2419afec2905ca522eb2c6a", size = 173860 },
]

[[package]]
name = "google-crc32c"
version = "1.6.0"
source = { registry = "https://pypi.org/simple" }
sdist = { url = "https://files.pythonhosted.org/packages/67/72/c3298da1a3773102359c5a78f20dae8925f5ea876e37354415f68594a6fb/google_crc32c-1.6.0.tar.gz", hash = "sha256:6eceb6ad197656a1ff49ebfbbfa870678c75be4344feb35ac1edf694309413dc", size = 14472 }
wheels = [
    { url = "https://files.pythonhosted.org/packages/cf/41/65a91657d6a8123c6c12f9aac72127b6ac76dda9e2ba1834026a842eb77c/google_crc32c-1.6.0-cp312-cp312-macosx_12_0_arm64.whl", hash = "sha256:ed767bf4ba90104c1216b68111613f0d5926fb3780660ea1198fc469af410e9d", size = 30268 },
    { url = "https://files.pythonhosted.org/packages/59/d0/ee743a267c7d5c4bb8bd865f7d4c039505f1c8a4b439df047fdc17be9769/google_crc32c-1.6.0-cp312-cp312-macosx_12_0_x86_64.whl", hash = "sha256:62f6d4a29fea082ac4a3c9be5e415218255cf11684ac6ef5488eea0c9132689b", size = 30113 },
    { url = "https://files.pythonhosted.org/packages/25/53/e5e449c368dd26ade5fb2bb209e046d4309ed0623be65b13f0ce026cb520/google_crc32c-1.6.0-cp312-cp312-manylinux_2_17_aarch64.manylinux2014_aarch64.whl", hash = "sha256:c87d98c7c4a69066fd31701c4e10d178a648c2cac3452e62c6b24dc51f9fcc00", size = 32995 },
    { url = "https://files.pythonhosted.org/packages/52/12/9bf6042d5b0ac8c25afed562fb78e51b0641474097e4139e858b45de40a5/google_crc32c-1.6.0-cp312-cp312-manylinux_2_17_x86_64.manylinux2014_x86_64.whl", hash = "sha256:bd5e7d2445d1a958c266bfa5d04c39932dc54093fa391736dbfdb0f1929c1fb3", size = 32614 },
    { url = "https://files.pythonhosted.org/packages/76/29/fc20f5ec36eac1eea0d0b2de4118c774c5f59c513f2a8630d4db6991f3e0/google_crc32c-1.6.0-cp312-cp312-win_amd64.whl", hash = "sha256:7aec8e88a3583515f9e0957fe4f5f6d8d4997e36d0f61624e70469771584c760", size = 33445 },
]

[[package]]
name = "google-resumable-media"
version = "2.7.2"
source = { registry = "https://pypi.org/simple" }
dependencies = [
    { name = "google-crc32c" },
]
sdist = { url = "https://files.pythonhosted.org/packages/58/5a/0efdc02665dca14e0837b62c8a1a93132c264bd02054a15abb2218afe0ae/google_resumable_media-2.7.2.tar.gz", hash = "sha256:5280aed4629f2b60b847b0d42f9857fd4935c11af266744df33d8074cae92fe0", size = 2163099 }
wheels = [
    { url = "https://files.pythonhosted.org/packages/82/35/b8d3baf8c46695858cb9d8835a53baa1eeb9906ddaf2f728a5f5b640fd1e/google_resumable_media-2.7.2-py2.py3-none-any.whl", hash = "sha256:3ce7551e9fe6d99e9a126101d2536612bb73486721951e9562fee0f90c6ababa", size = 81251 },
]

[[package]]
name = "googleapis-common-protos"
version = "1.67.0"
source = { registry = "https://pypi.org/simple" }
dependencies = [
    { name = "protobuf" },
]
sdist = { url = "https://files.pythonhosted.org/packages/31/e1/fbffb85a624f1404133b5bb624834e77e0f549e2b8548146fe18c56e1411/googleapis_common_protos-1.67.0.tar.gz", hash = "sha256:21398025365f138be356d5923e9168737d94d46a72aefee4a6110a1f23463c86", size = 57344 }
wheels = [
    { url = "https://files.pythonhosted.org/packages/89/30/2bd0eb03a7dee7727cd2ec643d1e992979e62d5e7443507381cce0455132/googleapis_common_protos-1.67.0-py2.py3-none-any.whl", hash = "sha256:579de760800d13616f51cf8be00c876f00a9f146d3e6510e19d1f4111758b741", size = 164985 },
]

[[package]]
name = "graphql-core"
version = "3.2.6"
source = { registry = "https://pypi.org/simple" }
sdist = { url = "https://files.pythonhosted.org/packages/c4/16/7574029da84834349b60ed71614d66ca3afe46e9bf9c7b9562102acb7d4f/graphql_core-3.2.6.tar.gz", hash = "sha256:c08eec22f9e40f0bd61d805907e3b3b1b9a320bc606e23dc145eebca07c8fbab", size = 505353 }
wheels = [
    { url = "https://files.pythonhosted.org/packages/ae/4f/7297663840621022bc73c22d7d9d80dbc78b4db6297f764b545cd5dd462d/graphql_core-3.2.6-py3-none-any.whl", hash = "sha256:78b016718c161a6fb20a7d97bbf107f331cd1afe53e45566c59f776ed7f0b45f", size = 203416 },
]

[[package]]
name = "greenlet"
version = "3.1.1"
source = { registry = "https://pypi.org/simple" }
sdist = { url = "https://files.pythonhosted.org/packages/2f/ff/df5fede753cc10f6a5be0931204ea30c35fa2f2ea7a35b25bdaf4fe40e46/greenlet-3.1.1.tar.gz", hash = "sha256:4ce3ac6cdb6adf7946475d7ef31777c26d94bccc377e070a7986bd2d5c515467", size = 186022 }
wheels = [
    { url = "https://files.pythonhosted.org/packages/7d/ec/bad1ac26764d26aa1353216fcbfa4670050f66d445448aafa227f8b16e80/greenlet-3.1.1-cp312-cp312-macosx_11_0_universal2.whl", hash = "sha256:4afe7ea89de619adc868e087b4d2359282058479d7cfb94970adf4b55284574d", size = 274260 },
    { url = "https://files.pythonhosted.org/packages/66/d4/c8c04958870f482459ab5956c2942c4ec35cac7fe245527f1039837c17a9/greenlet-3.1.1-cp312-cp312-manylinux_2_17_aarch64.manylinux2014_aarch64.whl", hash = "sha256:f406b22b7c9a9b4f8aa9d2ab13d6ae0ac3e85c9a809bd590ad53fed2bf70dc79", size = 649064 },
    { url = "https://files.pythonhosted.org/packages/51/41/467b12a8c7c1303d20abcca145db2be4e6cd50a951fa30af48b6ec607581/greenlet-3.1.1-cp312-cp312-manylinux_2_17_ppc64le.manylinux2014_ppc64le.whl", hash = "sha256:c3a701fe5a9695b238503ce5bbe8218e03c3bcccf7e204e455e7462d770268aa", size = 663420 },
    { url = "https://files.pythonhosted.org/packages/27/8f/2a93cd9b1e7107d5c7b3b7816eeadcac2ebcaf6d6513df9abaf0334777f6/greenlet-3.1.1-cp312-cp312-manylinux_2_17_s390x.manylinux2014_s390x.whl", hash = "sha256:2846930c65b47d70b9d178e89c7e1a69c95c1f68ea5aa0a58646b7a96df12441", size = 658035 },
    { url = "https://files.pythonhosted.org/packages/57/5c/7c6f50cb12be092e1dccb2599be5a942c3416dbcfb76efcf54b3f8be4d8d/greenlet-3.1.1-cp312-cp312-manylinux_2_17_x86_64.manylinux2014_x86_64.whl", hash = "sha256:99cfaa2110534e2cf3ba31a7abcac9d328d1d9f1b95beede58294a60348fba36", size = 660105 },
    { url = "https://files.pythonhosted.org/packages/f1/66/033e58a50fd9ec9df00a8671c74f1f3a320564c6415a4ed82a1c651654ba/greenlet-3.1.1-cp312-cp312-manylinux_2_24_x86_64.manylinux_2_28_x86_64.whl", hash = "sha256:1443279c19fca463fc33e65ef2a935a5b09bb90f978beab37729e1c3c6c25fe9", size = 613077 },
    { url = "https://files.pythonhosted.org/packages/19/c5/36384a06f748044d06bdd8776e231fadf92fc896bd12cb1c9f5a1bda9578/greenlet-3.1.1-cp312-cp312-musllinux_1_1_aarch64.whl", hash = "sha256:b7cede291382a78f7bb5f04a529cb18e068dd29e0fb27376074b6d0317bf4dd0", size = 1135975 },
    { url = "https://files.pythonhosted.org/packages/38/f9/c0a0eb61bdf808d23266ecf1d63309f0e1471f284300ce6dac0ae1231881/greenlet-3.1.1-cp312-cp312-musllinux_1_1_x86_64.whl", hash = "sha256:23f20bb60ae298d7d8656c6ec6db134bca379ecefadb0b19ce6f19d1f232a942", size = 1163955 },
    { url = "https://files.pythonhosted.org/packages/43/21/a5d9df1d21514883333fc86584c07c2b49ba7c602e670b174bd73cfc9c7f/greenlet-3.1.1-cp312-cp312-win_amd64.whl", hash = "sha256:7124e16b4c55d417577c2077be379514321916d5790fa287c9ed6f23bd2ffd01", size = 299655 },
    { url = "https://files.pythonhosted.org/packages/f3/57/0db4940cd7bb461365ca8d6fd53e68254c9dbbcc2b452e69d0d41f10a85e/greenlet-3.1.1-cp313-cp313-macosx_11_0_universal2.whl", hash = "sha256:05175c27cb459dcfc05d026c4232f9de8913ed006d42713cb8a5137bd49375f1", size = 272990 },
    { url = "https://files.pythonhosted.org/packages/1c/ec/423d113c9f74e5e402e175b157203e9102feeb7088cee844d735b28ef963/greenlet-3.1.1-cp313-cp313-manylinux_2_17_aarch64.manylinux2014_aarch64.whl", hash = "sha256:935e943ec47c4afab8965954bf49bfa639c05d4ccf9ef6e924188f762145c0ff", size = 649175 },
    { url = "https://files.pythonhosted.org/packages/a9/46/ddbd2db9ff209186b7b7c621d1432e2f21714adc988703dbdd0e65155c77/greenlet-3.1.1-cp313-cp313-manylinux_2_17_ppc64le.manylinux2014_ppc64le.whl", hash = "sha256:667a9706c970cb552ede35aee17339a18e8f2a87a51fba2ed39ceeeb1004798a", size = 663425 },
    { url = "https://files.pythonhosted.org/packages/bc/f9/9c82d6b2b04aa37e38e74f0c429aece5eeb02bab6e3b98e7db89b23d94c6/greenlet-3.1.1-cp313-cp313-manylinux_2_17_s390x.manylinux2014_s390x.whl", hash = "sha256:b8a678974d1f3aa55f6cc34dc480169d58f2e6d8958895d68845fa4ab566509e", size = 657736 },
    { url = "https://files.pythonhosted.org/packages/d9/42/b87bc2a81e3a62c3de2b0d550bf91a86939442b7ff85abb94eec3fc0e6aa/greenlet-3.1.1-cp313-cp313-manylinux_2_17_x86_64.manylinux2014_x86_64.whl", hash = "sha256:efc0f674aa41b92da8c49e0346318c6075d734994c3c4e4430b1c3f853e498e4", size = 660347 },
    { url = "https://files.pythonhosted.org/packages/37/fa/71599c3fd06336cdc3eac52e6871cfebab4d9d70674a9a9e7a482c318e99/greenlet-3.1.1-cp313-cp313-manylinux_2_24_x86_64.manylinux_2_28_x86_64.whl", hash = "sha256:0153404a4bb921f0ff1abeb5ce8a5131da56b953eda6e14b88dc6bbc04d2049e", size = 615583 },
    { url = "https://files.pythonhosted.org/packages/4e/96/e9ef85de031703ee7a4483489b40cf307f93c1824a02e903106f2ea315fe/greenlet-3.1.1-cp313-cp313-musllinux_1_1_aarch64.whl", hash = "sha256:275f72decf9932639c1c6dd1013a1bc266438eb32710016a1c742df5da6e60a1", size = 1133039 },
    { url = "https://files.pythonhosted.org/packages/87/76/b2b6362accd69f2d1889db61a18c94bc743e961e3cab344c2effaa4b4a25/greenlet-3.1.1-cp313-cp313-musllinux_1_1_x86_64.whl", hash = "sha256:c4aab7f6381f38a4b42f269057aee279ab0fc7bf2e929e3d4abfae97b682a12c", size = 1160716 },
    { url = "https://files.pythonhosted.org/packages/1f/1b/54336d876186920e185066d8c3024ad55f21d7cc3683c856127ddb7b13ce/greenlet-3.1.1-cp313-cp313-win_amd64.whl", hash = "sha256:b42703b1cf69f2aa1df7d1030b9d77d3e584a70755674d60e710f0af570f3761", size = 299490 },
    { url = "https://files.pythonhosted.org/packages/5f/17/bea55bf36990e1638a2af5ba10c1640273ef20f627962cf97107f1e5d637/greenlet-3.1.1-cp313-cp313t-manylinux_2_17_aarch64.manylinux2014_aarch64.whl", hash = "sha256:f1695e76146579f8c06c1509c7ce4dfe0706f49c6831a817ac04eebb2fd02011", size = 643731 },
    { url = "https://files.pythonhosted.org/packages/78/d2/aa3d2157f9ab742a08e0fd8f77d4699f37c22adfbfeb0c610a186b5f75e0/greenlet-3.1.1-cp313-cp313t-manylinux_2_17_ppc64le.manylinux2014_ppc64le.whl", hash = "sha256:7876452af029456b3f3549b696bb36a06db7c90747740c5302f74a9e9fa14b13", size = 649304 },
    { url = "https://files.pythonhosted.org/packages/f1/8e/d0aeffe69e53ccff5a28fa86f07ad1d2d2d6537a9506229431a2a02e2f15/greenlet-3.1.1-cp313-cp313t-manylinux_2_17_s390x.manylinux2014_s390x.whl", hash = "sha256:4ead44c85f8ab905852d3de8d86f6f8baf77109f9da589cb4fa142bd3b57b475", size = 646537 },
    { url = "https://files.pythonhosted.org/packages/05/79/e15408220bbb989469c8871062c97c6c9136770657ba779711b90870d867/greenlet-3.1.1-cp313-cp313t-manylinux_2_17_x86_64.manylinux2014_x86_64.whl", hash = "sha256:8320f64b777d00dd7ccdade271eaf0cad6636343293a25074cc5566160e4de7b", size = 642506 },
    { url = "https://files.pythonhosted.org/packages/18/87/470e01a940307796f1d25f8167b551a968540fbe0551c0ebb853cb527dd6/greenlet-3.1.1-cp313-cp313t-manylinux_2_24_x86_64.manylinux_2_28_x86_64.whl", hash = "sha256:6510bf84a6b643dabba74d3049ead221257603a253d0a9873f55f6a59a65f822", size = 602753 },
    { url = "https://files.pythonhosted.org/packages/e2/72/576815ba674eddc3c25028238f74d7b8068902b3968cbe456771b166455e/greenlet-3.1.1-cp313-cp313t-musllinux_1_1_aarch64.whl", hash = "sha256:04b013dc07c96f83134b1e99888e7a79979f1a247e2a9f59697fa14b5862ed01", size = 1122731 },
    { url = "https://files.pythonhosted.org/packages/ac/38/08cc303ddddc4b3d7c628c3039a61a3aae36c241ed01393d00c2fd663473/greenlet-3.1.1-cp313-cp313t-musllinux_1_1_x86_64.whl", hash = "sha256:411f015496fec93c1c8cd4e5238da364e1da7a124bcb293f085bf2860c32c6f6", size = 1142112 },
]

[[package]]
name = "griffe"
version = "1.5.7"
source = { registry = "https://pypi.org/simple" }
dependencies = [
    { name = "colorama" },
]
sdist = { url = "https://files.pythonhosted.org/packages/59/80/13b6456bfbf8bc854875e58d3a3bad297ee19ebdd693ce62a10fab007e7a/griffe-1.5.7.tar.gz", hash = "sha256:465238c86deaf1137761f700fb343edd8ffc846d72f6de43c3c345ccdfbebe92", size = 391503 }
wheels = [
    { url = "https://files.pythonhosted.org/packages/76/67/b43330ed76f96be098c165338d47ccb952964ed77ba1d075247fbdf05c04/griffe-1.5.7-py3-none-any.whl", hash = "sha256:4af8ec834b64de954d447c7b6672426bb145e71605c74a4e22d510cc79fe7d8b", size = 128294 },
]

[[package]]
name = "h11"
version = "0.14.0"
source = { registry = "https://pypi.org/simple" }
sdist = { url = "https://files.pythonhosted.org/packages/f5/38/3af3d3633a34a3316095b39c8e8fb4853a28a536e55d347bd8d8e9a14b03/h11-0.14.0.tar.gz", hash = "sha256:8f19fbbe99e72420ff35c00b27a34cb9937e902a8b810e2c88300c6f0a3b699d", size = 100418 }
wheels = [
    { url = "https://files.pythonhosted.org/packages/95/04/ff642e65ad6b90db43e668d70ffb6736436c7ce41fcc549f4e9472234127/h11-0.14.0-py3-none-any.whl", hash = "sha256:e3fe4ac4b851c468cc8363d500db52c2ead036020723024a109d37346efaa761", size = 58259 },
]

[[package]]
name = "httpcore"
version = "1.0.7"
source = { registry = "https://pypi.org/simple" }
dependencies = [
    { name = "certifi" },
    { name = "h11" },
]
sdist = { url = "https://files.pythonhosted.org/packages/6a/41/d7d0a89eb493922c37d343b607bc1b5da7f5be7e383740b4753ad8943e90/httpcore-1.0.7.tar.gz", hash = "sha256:8551cb62a169ec7162ac7be8d4817d561f60e08eaa485234898414bb5a8a0b4c", size = 85196 }
wheels = [
    { url = "https://files.pythonhosted.org/packages/87/f5/72347bc88306acb359581ac4d52f23c0ef445b57157adedb9aee0cd689d2/httpcore-1.0.7-py3-none-any.whl", hash = "sha256:a3fff8f43dc260d5bd363d9f9cf1830fa3a458b332856f34282de498ed420edd", size = 78551 },
]

[[package]]
name = "httpx"
version = "0.28.1"
source = { registry = "https://pypi.org/simple" }
dependencies = [
    { name = "anyio" },
    { name = "certifi" },
    { name = "httpcore" },
    { name = "idna" },
]
sdist = { url = "https://files.pythonhosted.org/packages/b1/df/48c586a5fe32a0f01324ee087459e112ebb7224f646c0b5023f5e79e9956/httpx-0.28.1.tar.gz", hash = "sha256:75e98c5f16b0f35b567856f597f06ff2270a374470a5c2392242528e3e3e42fc", size = 141406 }
wheels = [
    { url = "https://files.pythonhosted.org/packages/2a/39/e50c7c3a983047577ee07d2a9e53faf5a69493943ec3f6a384bdc792deb2/httpx-0.28.1-py3-none-any.whl", hash = "sha256:d909fcccc110f8c7faf814ca82a9a4d816bc5a6dbfea25d6591d6985b8ba59ad", size = 73517 },
]

[[package]]
name = "identify"
version = "2.6.7"
source = { registry = "https://pypi.org/simple" }
sdist = { url = "https://files.pythonhosted.org/packages/83/d1/524aa3350f78bcd714d148ade6133d67d6b7de2cdbae7d99039c024c9a25/identify-2.6.7.tar.gz", hash = "sha256:3fa266b42eba321ee0b2bb0936a6a6b9e36a1351cbb69055b3082f4193035684", size = 99260 }
wheels = [
    { url = "https://files.pythonhosted.org/packages/03/00/1fd4a117c6c93f2dcc5b7edaeaf53ea45332ef966429be566ca16c2beb94/identify-2.6.7-py2.py3-none-any.whl", hash = "sha256:155931cb617a401807b09ecec6635d6c692d180090a1cedca8ef7d58ba5b6aa0", size = 99097 },
]

[[package]]
name = "idna"
version = "3.10"
source = { registry = "https://pypi.org/simple" }
sdist = { url = "https://files.pythonhosted.org/packages/f1/70/7703c29685631f5a7590aa73f1f1d3fa9a380e654b86af429e0934a32f7d/idna-3.10.tar.gz", hash = "sha256:12f65c9b470abda6dc35cf8e63cc574b1c52b11df2c86030af0ac09b01b13ea9", size = 190490 }
wheels = [
    { url = "https://files.pythonhosted.org/packages/76/c6/c88e154df9c4e1a2a66ccf0005a88dfb2650c1dffb6f5ce603dfbd452ce3/idna-3.10-py3-none-any.whl", hash = "sha256:946d195a0d259cbba61165e88e65941f16e9b36ea6ddb97f00452bae8b1287d3", size = 70442 },
]

[[package]]
name = "importlib-metadata"
version = "8.6.1"
source = { registry = "https://pypi.org/simple" }
dependencies = [
    { name = "zipp" },
]
sdist = { url = "https://files.pythonhosted.org/packages/33/08/c1395a292bb23fd03bdf572a1357c5a733d3eecbab877641ceacab23db6e/importlib_metadata-8.6.1.tar.gz", hash = "sha256:310b41d755445d74569f993ccfc22838295d9fe005425094fad953d7f15c8580", size = 55767 }
wheels = [
    { url = "https://files.pythonhosted.org/packages/79/9d/0fb148dc4d6fa4a7dd1d8378168d9b4cd8d4560a6fbf6f0121c5fc34eb68/importlib_metadata-8.6.1-py3-none-any.whl", hash = "sha256:02a89390c1e15fdfdc0d7c6b25cb3e62650d0494005c97d6f148bf5b9787525e", size = 26971 },
]

[[package]]
name = "importlib-resources"
version = "6.5.2"
source = { registry = "https://pypi.org/simple" }
sdist = { url = "https://files.pythonhosted.org/packages/cf/8c/f834fbf984f691b4f7ff60f50b514cc3de5cc08abfc3295564dd89c5e2e7/importlib_resources-6.5.2.tar.gz", hash = "sha256:185f87adef5bcc288449d98fb4fba07cea78bc036455dd44c5fc4a2fe78fed2c", size = 44693 }
wheels = [
    { url = "https://files.pythonhosted.org/packages/a4/ed/1f1afb2e9e7f38a545d628f864d562a5ae64fe6f7a10e28ffb9b185b4e89/importlib_resources-6.5.2-py3-none-any.whl", hash = "sha256:789cfdc3ed28c78b67a06acb8126751ced69a3d5f79c095a98298cd8a760ccec", size = 37461 },
]

[[package]]
name = "iniconfig"
version = "2.0.0"
source = { registry = "https://pypi.org/simple" }
sdist = { url = "https://files.pythonhosted.org/packages/d7/4b/cbd8e699e64a6f16ca3a8220661b5f83792b3017d0f79807cb8708d33913/iniconfig-2.0.0.tar.gz", hash = "sha256:2d91e135bf72d31a410b17c16da610a82cb55f6b0477d1a902134b24a455b8b3", size = 4646 }
wheels = [
    { url = "https://files.pythonhosted.org/packages/ef/a6/62565a6e1cf69e10f5727360368e451d4b7f58beeac6173dc9db836a5b46/iniconfig-2.0.0-py3-none-any.whl", hash = "sha256:b6a85871a79d2e3b22d2d1b94ac2824226a63c6b741c88f7ae975f18b6778374", size = 5892 },
]

[[package]]
name = "ipykernel"
version = "6.29.5"
source = { registry = "https://pypi.org/simple" }
dependencies = [
    { name = "appnope", marker = "sys_platform == 'darwin'" },
    { name = "comm" },
    { name = "debugpy" },
    { name = "ipython" },
    { name = "jupyter-client" },
    { name = "jupyter-core" },
    { name = "matplotlib-inline" },
    { name = "nest-asyncio" },
    { name = "packaging" },
    { name = "psutil" },
    { name = "pyzmq" },
    { name = "tornado" },
    { name = "traitlets" },
]
sdist = { url = "https://files.pythonhosted.org/packages/e9/5c/67594cb0c7055dc50814b21731c22a601101ea3b1b50a9a1b090e11f5d0f/ipykernel-6.29.5.tar.gz", hash = "sha256:f093a22c4a40f8828f8e330a9c297cb93dcab13bd9678ded6de8e5cf81c56215", size = 163367 }
wheels = [
    { url = "https://files.pythonhosted.org/packages/94/5c/368ae6c01c7628438358e6d337c19b05425727fbb221d2a3c4303c372f42/ipykernel-6.29.5-py3-none-any.whl", hash = "sha256:afdb66ba5aa354b09b91379bac28ae4afebbb30e8b39510c9690afb7a10421b5", size = 117173 },
]

[[package]]
name = "ipython"
version = "8.32.0"
source = { registry = "https://pypi.org/simple" }
dependencies = [
    { name = "colorama", marker = "sys_platform == 'win32'" },
    { name = "decorator" },
    { name = "jedi" },
    { name = "matplotlib-inline" },
    { name = "pexpect", marker = "sys_platform != 'emscripten' and sys_platform != 'win32'" },
    { name = "prompt-toolkit" },
    { name = "pygments" },
    { name = "stack-data" },
    { name = "traitlets" },
]
sdist = { url = "https://files.pythonhosted.org/packages/36/80/4d2a072e0db7d250f134bc11676517299264ebe16d62a8619d49a78ced73/ipython-8.32.0.tar.gz", hash = "sha256:be2c91895b0b9ea7ba49d33b23e2040c352b33eb6a519cca7ce6e0c743444251", size = 5507441 }
wheels = [
    { url = "https://files.pythonhosted.org/packages/e7/e1/f4474a7ecdb7745a820f6f6039dc43c66add40f1bcc66485607d93571af6/ipython-8.32.0-py3-none-any.whl", hash = "sha256:cae85b0c61eff1fc48b0a8002de5958b6528fa9c8defb1894da63f42613708aa", size = 825524 },
]

[[package]]
name = "isodate"
version = "0.7.2"
source = { registry = "https://pypi.org/simple" }
sdist = { url = "https://files.pythonhosted.org/packages/54/4d/e940025e2ce31a8ce1202635910747e5a87cc3a6a6bb2d00973375014749/isodate-0.7.2.tar.gz", hash = "sha256:4cd1aa0f43ca76f4a6c6c0292a85f40b35ec2e43e315b59f06e6d32171a953e6", size = 29705 }
wheels = [
    { url = "https://files.pythonhosted.org/packages/15/aa/0aca39a37d3c7eb941ba736ede56d689e7be91cab5d9ca846bde3999eba6/isodate-0.7.2-py3-none-any.whl", hash = "sha256:28009937d8031054830160fce6d409ed342816b543597cece116d966c6d99e15", size = 22320 },
]

[[package]]
name = "isoduration"
version = "20.11.0"
source = { registry = "https://pypi.org/simple" }
dependencies = [
    { name = "arrow" },
]
sdist = { url = "https://files.pythonhosted.org/packages/7c/1a/3c8edc664e06e6bd06cce40c6b22da5f1429aa4224d0c590f3be21c91ead/isoduration-20.11.0.tar.gz", hash = "sha256:ac2f9015137935279eac671f94f89eb00584f940f5dc49462a0c4ee692ba1bd9", size = 11649 }
wheels = [
    { url = "https://files.pythonhosted.org/packages/7b/55/e5326141505c5d5e34c5e0935d2908a74e4561eca44108fbfb9c13d2911a/isoduration-20.11.0-py3-none-any.whl", hash = "sha256:b2904c2a4228c3d44f409c8ae8e2370eb21a26f7ac2ec5446df141dde3452042", size = 11321 },
]

[[package]]
name = "itsdangerous"
version = "2.2.0"
source = { registry = "https://pypi.org/simple" }
sdist = { url = "https://files.pythonhosted.org/packages/9c/cb/8ac0172223afbccb63986cc25049b154ecfb5e85932587206f42317be31d/itsdangerous-2.2.0.tar.gz", hash = "sha256:e0050c0b7da1eea53ffaf149c0cfbb5c6e2e2b69c4bef22c81fa6eb73e5f6173", size = 54410 }
wheels = [
    { url = "https://files.pythonhosted.org/packages/04/96/92447566d16df59b2a776c0fb82dbc4d9e07cd95062562af01e408583fc4/itsdangerous-2.2.0-py3-none-any.whl", hash = "sha256:c6242fc49e35958c8b15141343aa660db5fc54d4f13a1db01a3f5891b98700ef", size = 16234 },
]

[[package]]
name = "jedi"
version = "0.19.2"
source = { registry = "https://pypi.org/simple" }
dependencies = [
    { name = "parso" },
]
sdist = { url = "https://files.pythonhosted.org/packages/72/3a/79a912fbd4d8dd6fbb02bf69afd3bb72cf0c729bb3063c6f4498603db17a/jedi-0.19.2.tar.gz", hash = "sha256:4770dc3de41bde3966b02eb84fbcf557fb33cce26ad23da12c742fb50ecb11f0", size = 1231287 }
wheels = [
    { url = "https://files.pythonhosted.org/packages/c0/5a/9cac0c82afec3d09ccd97c8b6502d48f165f9124db81b4bcb90b4af974ee/jedi-0.19.2-py2.py3-none-any.whl", hash = "sha256:a8ef22bde8490f57fe5c7681a3c83cb58874daf72b4784de3cce5b6ef6edb5b9", size = 1572278 },
]

[[package]]
name = "jinja2"
version = "3.1.5"
source = { registry = "https://pypi.org/simple" }
dependencies = [
    { name = "markupsafe" },
]
sdist = { url = "https://files.pythonhosted.org/packages/af/92/b3130cbbf5591acf9ade8708c365f3238046ac7cb8ccba6e81abccb0ccff/jinja2-3.1.5.tar.gz", hash = "sha256:8fefff8dc3034e27bb80d67c671eb8a9bc424c0ef4c0826edbff304cceff43bb", size = 244674 }
wheels = [
    { url = "https://files.pythonhosted.org/packages/bd/0f/2ba5fbcd631e3e88689309dbe978c5769e883e4b84ebfe7da30b43275c5a/jinja2-3.1.5-py3-none-any.whl", hash = "sha256:aba0f4dc9ed8013c424088f68a5c226f7d6097ed89b246d7749c2ec4175c6adb", size = 134596 },
]

[[package]]
name = "jiter"
version = "0.8.2"
source = { registry = "https://pypi.org/simple" }
sdist = { url = "https://files.pythonhosted.org/packages/f8/70/90bc7bd3932e651486861df5c8ffea4ca7c77d28e8532ddefe2abc561a53/jiter-0.8.2.tar.gz", hash = "sha256:cd73d3e740666d0e639f678adb176fad25c1bcbdae88d8d7b857e1783bb4212d", size = 163007 }
wheels = [
    { url = "https://files.pythonhosted.org/packages/a1/17/c8747af8ea4e045f57d6cfd6fc180752cab9bc3de0e8a0c9ca4e8af333b1/jiter-0.8.2-cp312-cp312-macosx_10_12_x86_64.whl", hash = "sha256:e6ec2be506e7d6f9527dae9ff4b7f54e68ea44a0ef6b098256ddf895218a2f8f", size = 302027 },
    { url = "https://files.pythonhosted.org/packages/3c/c1/6da849640cd35a41e91085723b76acc818d4b7d92b0b6e5111736ce1dd10/jiter-0.8.2-cp312-cp312-macosx_11_0_arm64.whl", hash = "sha256:76e324da7b5da060287c54f2fabd3db5f76468006c811831f051942bf68c9d44", size = 310326 },
    { url = "https://files.pythonhosted.org/packages/06/99/a2bf660d8ccffee9ad7ed46b4f860d2108a148d0ea36043fd16f4dc37e94/jiter-0.8.2-cp312-cp312-manylinux_2_17_aarch64.manylinux2014_aarch64.whl", hash = "sha256:180a8aea058f7535d1c84183c0362c710f4750bef66630c05f40c93c2b152a0f", size = 334242 },
    { url = "https://files.pythonhosted.org/packages/a7/5f/cea1c17864828731f11427b9d1ab7f24764dbd9aaf4648a7f851164d2718/jiter-0.8.2-cp312-cp312-manylinux_2_17_armv7l.manylinux2014_armv7l.whl", hash = "sha256:025337859077b41548bdcbabe38698bcd93cfe10b06ff66617a48ff92c9aec60", size = 356654 },
    { url = "https://files.pythonhosted.org/packages/e9/13/62774b7e5e7f5d5043efe1d0f94ead66e6d0f894ae010adb56b3f788de71/jiter-0.8.2-cp312-cp312-manylinux_2_17_ppc64le.manylinux2014_ppc64le.whl", hash = "sha256:ecff0dc14f409599bbcafa7e470c00b80f17abc14d1405d38ab02e4b42e55b57", size = 379967 },
    { url = "https://files.pythonhosted.org/packages/ec/fb/096b34c553bb0bd3f2289d5013dcad6074948b8d55212aa13a10d44c5326/jiter-0.8.2-cp312-cp312-manylinux_2_17_s390x.manylinux2014_s390x.whl", hash = "sha256:ffd9fee7d0775ebaba131f7ca2e2d83839a62ad65e8e02fe2bd8fc975cedeb9e", size = 389252 },
    { url = "https://files.pythonhosted.org/packages/17/61/beea645c0bf398ced8b199e377b61eb999d8e46e053bb285c91c3d3eaab0/jiter-0.8.2-cp312-cp312-manylinux_2_17_x86_64.manylinux2014_x86_64.whl", hash = "sha256:14601dcac4889e0a1c75ccf6a0e4baf70dbc75041e51bcf8d0e9274519df6887", size = 345490 },
    { url = "https://files.pythonhosted.org/packages/d5/df/834aa17ad5dcc3cf0118821da0a0cf1589ea7db9832589278553640366bc/jiter-0.8.2-cp312-cp312-manylinux_2_5_i686.manylinux1_i686.whl", hash = "sha256:92249669925bc1c54fcd2ec73f70f2c1d6a817928480ee1c65af5f6b81cdf12d", size = 376991 },
    { url = "https://files.pythonhosted.org/packages/67/80/87d140399d382fb4ea5b3d56e7ecaa4efdca17cd7411ff904c1517855314/jiter-0.8.2-cp312-cp312-musllinux_1_1_aarch64.whl", hash = "sha256:e725edd0929fa79f8349ab4ec7f81c714df51dc4e991539a578e5018fa4a7152", size = 510822 },
    { url = "https://files.pythonhosted.org/packages/5c/37/3394bb47bac1ad2cb0465601f86828a0518d07828a650722e55268cdb7e6/jiter-0.8.2-cp312-cp312-musllinux_1_1_x86_64.whl", hash = "sha256:bf55846c7b7a680eebaf9c3c48d630e1bf51bdf76c68a5f654b8524335b0ad29", size = 503730 },
    { url = "https://files.pythonhosted.org/packages/f9/e2/253fc1fa59103bb4e3aa0665d6ceb1818df1cd7bf3eb492c4dad229b1cd4/jiter-0.8.2-cp312-cp312-win32.whl", hash = "sha256:7efe4853ecd3d6110301665a5178b9856be7e2a9485f49d91aa4d737ad2ae49e", size = 203375 },
    { url = "https://files.pythonhosted.org/packages/41/69/6d4bbe66b3b3b4507e47aa1dd5d075919ad242b4b1115b3f80eecd443687/jiter-0.8.2-cp312-cp312-win_amd64.whl", hash = "sha256:83c0efd80b29695058d0fd2fa8a556490dbce9804eac3e281f373bbc99045f6c", size = 204740 },
    { url = "https://files.pythonhosted.org/packages/6c/b0/bfa1f6f2c956b948802ef5a021281978bf53b7a6ca54bb126fd88a5d014e/jiter-0.8.2-cp313-cp313-macosx_10_12_x86_64.whl", hash = "sha256:ca1f08b8e43dc3bd0594c992fb1fd2f7ce87f7bf0d44358198d6da8034afdf84", size = 301190 },
    { url = "https://files.pythonhosted.org/packages/a4/8f/396ddb4e292b5ea57e45ade5dc48229556b9044bad29a3b4b2dddeaedd52/jiter-0.8.2-cp313-cp313-macosx_11_0_arm64.whl", hash = "sha256:5672a86d55416ccd214c778efccf3266b84f87b89063b582167d803246354be4", size = 309334 },
    { url = "https://files.pythonhosted.org/packages/7f/68/805978f2f446fa6362ba0cc2e4489b945695940656edd844e110a61c98f8/jiter-0.8.2-cp313-cp313-manylinux_2_17_aarch64.manylinux2014_aarch64.whl", hash = "sha256:58dc9bc9767a1101f4e5e22db1b652161a225874d66f0e5cb8e2c7d1c438b587", size = 333918 },
    { url = "https://files.pythonhosted.org/packages/b3/99/0f71f7be667c33403fa9706e5b50583ae5106d96fab997fa7e2f38ee8347/jiter-0.8.2-cp313-cp313-manylinux_2_17_armv7l.manylinux2014_armv7l.whl", hash = "sha256:37b2998606d6dadbb5ccda959a33d6a5e853252d921fec1792fc902351bb4e2c", size = 356057 },
    { url = "https://files.pythonhosted.org/packages/8d/50/a82796e421a22b699ee4d2ce527e5bcb29471a2351cbdc931819d941a167/jiter-0.8.2-cp313-cp313-manylinux_2_17_ppc64le.manylinux2014_ppc64le.whl", hash = "sha256:4ab9a87f3784eb0e098f84a32670cfe4a79cb6512fd8f42ae3d0709f06405d18", size = 379790 },
    { url = "https://files.pythonhosted.org/packages/3c/31/10fb012b00f6d83342ca9e2c9618869ab449f1aa78c8f1b2193a6b49647c/jiter-0.8.2-cp313-cp313-manylinux_2_17_s390x.manylinux2014_s390x.whl", hash = "sha256:79aec8172b9e3c6d05fd4b219d5de1ac616bd8da934107325a6c0d0e866a21b6", size = 388285 },
    { url = "https://files.pythonhosted.org/packages/c8/81/f15ebf7de57be488aa22944bf4274962aca8092e4f7817f92ffa50d3ee46/jiter-0.8.2-cp313-cp313-manylinux_2_17_x86_64.manylinux2014_x86_64.whl", hash = "sha256:711e408732d4e9a0208008e5892c2966b485c783cd2d9a681f3eb147cf36c7ef", size = 344764 },
    { url = "https://files.pythonhosted.org/packages/b3/e8/0cae550d72b48829ba653eb348cdc25f3f06f8a62363723702ec18e7be9c/jiter-0.8.2-cp313-cp313-manylinux_2_5_i686.manylinux1_i686.whl", hash = "sha256:653cf462db4e8c41995e33d865965e79641ef45369d8a11f54cd30888b7e6ff1", size = 376620 },
    { url = "https://files.pythonhosted.org/packages/b8/50/e5478ff9d82534a944c03b63bc217c5f37019d4a34d288db0f079b13c10b/jiter-0.8.2-cp313-cp313-musllinux_1_1_aarch64.whl", hash = "sha256:9c63eaef32b7bebac8ebebf4dabebdbc6769a09c127294db6babee38e9f405b9", size = 510402 },
    { url = "https://files.pythonhosted.org/packages/8e/1e/3de48bbebbc8f7025bd454cedc8c62378c0e32dd483dece5f4a814a5cb55/jiter-0.8.2-cp313-cp313-musllinux_1_1_x86_64.whl", hash = "sha256:eb21aaa9a200d0a80dacc7a81038d2e476ffe473ffdd9c91eb745d623561de05", size = 503018 },
    { url = "https://files.pythonhosted.org/packages/d5/cd/d5a5501d72a11fe3e5fd65c78c884e5164eefe80077680533919be22d3a3/jiter-0.8.2-cp313-cp313-win32.whl", hash = "sha256:789361ed945d8d42850f919342a8665d2dc79e7e44ca1c97cc786966a21f627a", size = 203190 },
    { url = "https://files.pythonhosted.org/packages/51/bf/e5ca301245ba951447e3ad677a02a64a8845b185de2603dabd83e1e4b9c6/jiter-0.8.2-cp313-cp313-win_amd64.whl", hash = "sha256:ab7f43235d71e03b941c1630f4b6e3055d46b6cb8728a17663eaac9d8e83a865", size = 203551 },
    { url = "https://files.pythonhosted.org/packages/2f/3c/71a491952c37b87d127790dd7a0b1ebea0514c6b6ad30085b16bbe00aee6/jiter-0.8.2-cp313-cp313t-macosx_11_0_arm64.whl", hash = "sha256:b426f72cd77da3fec300ed3bc990895e2dd6b49e3bfe6c438592a3ba660e41ca", size = 308347 },
    { url = "https://files.pythonhosted.org/packages/a0/4c/c02408042e6a7605ec063daed138e07b982fdb98467deaaf1c90950cf2c6/jiter-0.8.2-cp313-cp313t-manylinux_2_17_x86_64.manylinux2014_x86_64.whl", hash = "sha256:b2dd880785088ff2ad21ffee205e58a8c1ddabc63612444ae41e5e4b321b39c0", size = 342875 },
    { url = "https://files.pythonhosted.org/packages/91/61/c80ef80ed8a0a21158e289ef70dac01e351d929a1c30cb0f49be60772547/jiter-0.8.2-cp313-cp313t-win_amd64.whl", hash = "sha256:3ac9f578c46f22405ff7f8b1f5848fb753cc4b8377fbec8470a7dc3997ca7566", size = 202374 },
]

[[package]]
name = "jmespath"
version = "1.0.1"
source = { registry = "https://pypi.org/simple" }
sdist = { url = "https://files.pythonhosted.org/packages/00/2a/e867e8531cf3e36b41201936b7fa7ba7b5702dbef42922193f05c8976cd6/jmespath-1.0.1.tar.gz", hash = "sha256:90261b206d6defd58fdd5e85f478bf633a2901798906be2ad389150c5c60edbe", size = 25843 }
wheels = [
    { url = "https://files.pythonhosted.org/packages/31/b4/b9b800c45527aadd64d5b442f9b932b00648617eb5d63d2c7a6587b7cafc/jmespath-1.0.1-py3-none-any.whl", hash = "sha256:02e2e4cc71b5bcab88332eebf907519190dd9e6e82107fa7f83b1003a6252980", size = 20256 },
]

[[package]]
name = "joblib"
version = "1.4.2"
source = { registry = "https://pypi.org/simple" }
sdist = { url = "https://files.pythonhosted.org/packages/64/33/60135848598c076ce4b231e1b1895170f45fbcaeaa2c9d5e38b04db70c35/joblib-1.4.2.tar.gz", hash = "sha256:2382c5816b2636fbd20a09e0f4e9dad4736765fdfb7dca582943b9c1366b3f0e", size = 2116621 }
wheels = [
    { url = "https://files.pythonhosted.org/packages/91/29/df4b9b42f2be0b623cbd5e2140cafcaa2bef0759a00b7b70104dcfe2fb51/joblib-1.4.2-py3-none-any.whl", hash = "sha256:06d478d5674cbc267e7496a410ee875abd68e4340feff4490bcb7afb88060ae6", size = 301817 },
]

[[package]]
name = "joserfc"
version = "1.0.3"
source = { registry = "https://pypi.org/simple" }
dependencies = [
    { name = "cryptography" },
]
sdist = { url = "https://files.pythonhosted.org/packages/36/ba/b78bde8ccd9c77d514300a2ae7751f7f44a6dcb7e598ebc4053c64b02caa/joserfc-1.0.3.tar.gz", hash = "sha256:bcbed6fdfeefb9dc3bcca827f7539c57b353d514fbddf6c722a1c35aea4eb499", size = 171980 }
wheels = [
    { url = "https://files.pythonhosted.org/packages/e8/cd/85ff27713e18ba7573349921981a411026f692d9ec19a35024741184b77d/joserfc-1.0.3-py3-none-any.whl", hash = "sha256:76c7efafb9b7bc635dd73e9e3819d393d952f042c24d6a98182759d39cbc743b", size = 61023 },
]

[[package]]
name = "json5"
version = "0.10.0"
source = { registry = "https://pypi.org/simple" }
sdist = { url = "https://files.pythonhosted.org/packages/85/3d/bbe62f3d0c05a689c711cff57b2e3ac3d3e526380adb7c781989f075115c/json5-0.10.0.tar.gz", hash = "sha256:e66941c8f0a02026943c52c2eb34ebeb2a6f819a0be05920a6f5243cd30fd559", size = 48202 }
wheels = [
    { url = "https://files.pythonhosted.org/packages/aa/42/797895b952b682c3dafe23b1834507ee7f02f4d6299b65aaa61425763278/json5-0.10.0-py3-none-any.whl", hash = "sha256:19b23410220a7271e8377f81ba8aacba2fdd56947fbb137ee5977cbe1f5e8dfa", size = 34049 },
]

[[package]]
name = "jsonpatch"
version = "1.33"
source = { registry = "https://pypi.org/simple" }
dependencies = [
    { name = "jsonpointer" },
]
sdist = { url = "https://files.pythonhosted.org/packages/42/78/18813351fe5d63acad16aec57f94ec2b70a09e53ca98145589e185423873/jsonpatch-1.33.tar.gz", hash = "sha256:9fcd4009c41e6d12348b4a0ff2563ba56a2923a7dfee731d004e212e1ee5030c", size = 21699 }
wheels = [
    { url = "https://files.pythonhosted.org/packages/73/07/02e16ed01e04a374e644b575638ec7987ae846d25ad97bcc9945a3ee4b0e/jsonpatch-1.33-py2.py3-none-any.whl", hash = "sha256:0ae28c0cd062bbd8b8ecc26d7d164fbbea9652a1a3693f3b956c1eae5145dade", size = 12898 },
]

[[package]]
name = "jsonpath-ng"
version = "1.7.0"
source = { registry = "https://pypi.org/simple" }
dependencies = [
    { name = "ply" },
]
sdist = { url = "https://files.pythonhosted.org/packages/6d/86/08646239a313f895186ff0a4573452038eed8c86f54380b3ebac34d32fb2/jsonpath-ng-1.7.0.tar.gz", hash = "sha256:f6f5f7fd4e5ff79c785f1573b394043b39849fb2bb47bcead935d12b00beab3c", size = 37838 }
wheels = [
    { url = "https://files.pythonhosted.org/packages/35/5a/73ecb3d82f8615f32ccdadeb9356726d6cae3a4bbc840b437ceb95708063/jsonpath_ng-1.7.0-py3-none-any.whl", hash = "sha256:f3d7f9e848cba1b6da28c55b1c26ff915dc9e0b1ba7e752a53d6da8d5cbd00b6", size = 30105 },
]

[[package]]
name = "jsonpointer"
version = "3.0.0"
source = { registry = "https://pypi.org/simple" }
sdist = { url = "https://files.pythonhosted.org/packages/6a/0a/eebeb1fa92507ea94016a2a790b93c2ae41a7e18778f85471dc54475ed25/jsonpointer-3.0.0.tar.gz", hash = "sha256:2b2d729f2091522d61c3b31f82e11870f60b68f43fbc705cb76bf4b832af59ef", size = 9114 }
wheels = [
    { url = "https://files.pythonhosted.org/packages/71/92/5e77f98553e9e75130c78900d000368476aed74276eb8ae8796f65f00918/jsonpointer-3.0.0-py2.py3-none-any.whl", hash = "sha256:13e088adc14fca8b6aa8177c044e12701e6ad4b28ff10e65f2267a90109c9942", size = 7595 },
]

[[package]]
name = "jsonschema"
version = "4.23.0"
source = { registry = "https://pypi.org/simple" }
dependencies = [
    { name = "attrs" },
    { name = "jsonschema-specifications" },
    { name = "referencing" },
    { name = "rpds-py" },
]
sdist = { url = "https://files.pythonhosted.org/packages/38/2e/03362ee4034a4c917f697890ccd4aec0800ccf9ded7f511971c75451deec/jsonschema-4.23.0.tar.gz", hash = "sha256:d71497fef26351a33265337fa77ffeb82423f3ea21283cd9467bb03999266bc4", size = 325778 }
wheels = [
    { url = "https://files.pythonhosted.org/packages/69/4a/4f9dbeb84e8850557c02365a0eee0649abe5eb1d84af92a25731c6c0f922/jsonschema-4.23.0-py3-none-any.whl", hash = "sha256:fbadb6f8b144a8f8cf9f0b89ba94501d143e50411a1278633f56a7acf7fd5566", size = 88462 },
]

[package.optional-dependencies]
format-nongpl = [
    { name = "fqdn" },
    { name = "idna" },
    { name = "isoduration" },
    { name = "jsonpointer" },
    { name = "rfc3339-validator" },
    { name = "rfc3986-validator" },
    { name = "uri-template" },
    { name = "webcolors" },
]

[[package]]
name = "jsonschema-path"
version = "0.3.4"
source = { registry = "https://pypi.org/simple" }
dependencies = [
    { name = "pathable" },
    { name = "pyyaml" },
    { name = "referencing" },
    { name = "requests" },
]
sdist = { url = "https://files.pythonhosted.org/packages/6e/45/41ebc679c2a4fced6a722f624c18d658dee42612b83ea24c1caf7c0eb3a8/jsonschema_path-0.3.4.tar.gz", hash = "sha256:8365356039f16cc65fddffafda5f58766e34bebab7d6d105616ab52bc4297001", size = 11159 }
wheels = [
    { url = "https://files.pythonhosted.org/packages/cb/58/3485da8cb93d2f393bce453adeef16896751f14ba3e2024bc21dc9597646/jsonschema_path-0.3.4-py3-none-any.whl", hash = "sha256:f502191fdc2b22050f9a81c9237be9d27145b9001c55842bece5e94e382e52f8", size = 14810 },
]

[[package]]
name = "jsonschema-specifications"
version = "2024.10.1"
source = { registry = "https://pypi.org/simple" }
dependencies = [
    { name = "referencing" },
]
sdist = { url = "https://files.pythonhosted.org/packages/10/db/58f950c996c793472e336ff3655b13fbcf1e3b359dcf52dcf3ed3b52c352/jsonschema_specifications-2024.10.1.tar.gz", hash = "sha256:0f38b83639958ce1152d02a7f062902c41c8fd20d558b0c34344292d417ae272", size = 15561 }
wheels = [
    { url = "https://files.pythonhosted.org/packages/d1/0f/8910b19ac0670a0f80ce1008e5e751c4a57e14d2c4c13a482aa6079fa9d6/jsonschema_specifications-2024.10.1-py3-none-any.whl", hash = "sha256:a09a0680616357d9a0ecf05c12ad234479f549239d0f5b55f3deea67475da9bf", size = 18459 },
]

[[package]]
name = "jupyter-client"
version = "8.6.3"
source = { registry = "https://pypi.org/simple" }
dependencies = [
    { name = "jupyter-core" },
    { name = "python-dateutil" },
    { name = "pyzmq" },
    { name = "tornado" },
    { name = "traitlets" },
]
sdist = { url = "https://files.pythonhosted.org/packages/71/22/bf9f12fdaeae18019a468b68952a60fe6dbab5d67cd2a103cac7659b41ca/jupyter_client-8.6.3.tar.gz", hash = "sha256:35b3a0947c4a6e9d589eb97d7d4cd5e90f910ee73101611f01283732bd6d9419", size = 342019 }
wheels = [
    { url = "https://files.pythonhosted.org/packages/11/85/b0394e0b6fcccd2c1eeefc230978a6f8cb0c5df1e4cd3e7625735a0d7d1e/jupyter_client-8.6.3-py3-none-any.whl", hash = "sha256:e8a19cc986cc45905ac3362915f410f3af85424b4c0905e94fa5f2cb08e8f23f", size = 106105 },
]

[[package]]
name = "jupyter-core"
version = "5.7.2"
source = { registry = "https://pypi.org/simple" }
dependencies = [
    { name = "platformdirs" },
    { name = "pywin32", marker = "platform_python_implementation != 'PyPy' and sys_platform == 'win32'" },
    { name = "traitlets" },
]
sdist = { url = "https://files.pythonhosted.org/packages/00/11/b56381fa6c3f4cc5d2cf54a7dbf98ad9aa0b339ef7a601d6053538b079a7/jupyter_core-5.7.2.tar.gz", hash = "sha256:aa5f8d32bbf6b431ac830496da7392035d6f61b4f54872f15c4bd2a9c3f536d9", size = 87629 }
wheels = [
    { url = "https://files.pythonhosted.org/packages/c9/fb/108ecd1fe961941959ad0ee4e12ee7b8b1477247f30b1fdfd83ceaf017f0/jupyter_core-5.7.2-py3-none-any.whl", hash = "sha256:4f7315d2f6b4bcf2e3e7cb6e46772eba760ae459cd1f59d29eb57b0a01bd7409", size = 28965 },
]

[[package]]
name = "jupyter-events"
version = "0.12.0"
source = { registry = "https://pypi.org/simple" }
dependencies = [
    { name = "jsonschema", extra = ["format-nongpl"] },
    { name = "packaging" },
    { name = "python-json-logger" },
    { name = "pyyaml" },
    { name = "referencing" },
    { name = "rfc3339-validator" },
    { name = "rfc3986-validator" },
    { name = "traitlets" },
]
sdist = { url = "https://files.pythonhosted.org/packages/9d/c3/306d090461e4cf3cd91eceaff84bede12a8e52cd821c2d20c9a4fd728385/jupyter_events-0.12.0.tar.gz", hash = "sha256:fc3fce98865f6784c9cd0a56a20644fc6098f21c8c33834a8d9fe383c17e554b", size = 62196 }
wheels = [
    { url = "https://files.pythonhosted.org/packages/e2/48/577993f1f99c552f18a0428731a755e06171f9902fa118c379eb7c04ea22/jupyter_events-0.12.0-py3-none-any.whl", hash = "sha256:6464b2fa5ad10451c3d35fabc75eab39556ae1e2853ad0c0cc31b656731a97fb", size = 19430 },
]

[[package]]
name = "jupyter-lsp"
version = "2.2.5"
source = { registry = "https://pypi.org/simple" }
dependencies = [
    { name = "jupyter-server" },
]
sdist = { url = "https://files.pythonhosted.org/packages/85/b4/3200b0b09c12bc3b72d943d923323c398eff382d1dcc7c0dbc8b74630e40/jupyter-lsp-2.2.5.tar.gz", hash = "sha256:793147a05ad446f809fd53ef1cd19a9f5256fd0a2d6b7ce943a982cb4f545001", size = 48741 }
wheels = [
    { url = "https://files.pythonhosted.org/packages/07/e0/7bd7cff65594fd9936e2f9385701e44574fc7d721331ff676ce440b14100/jupyter_lsp-2.2.5-py3-none-any.whl", hash = "sha256:45fbddbd505f3fbfb0b6cb2f1bc5e15e83ab7c79cd6e89416b248cb3c00c11da", size = 69146 },
]

[[package]]
name = "jupyter-server"
version = "2.15.0"
source = { registry = "https://pypi.org/simple" }
dependencies = [
    { name = "anyio" },
    { name = "argon2-cffi" },
    { name = "jinja2" },
    { name = "jupyter-client" },
    { name = "jupyter-core" },
    { name = "jupyter-events" },
    { name = "jupyter-server-terminals" },
    { name = "nbconvert" },
    { name = "nbformat" },
    { name = "overrides" },
    { name = "packaging" },
    { name = "prometheus-client" },
    { name = "pywinpty", marker = "os_name == 'nt'" },
    { name = "pyzmq" },
    { name = "send2trash" },
    { name = "terminado" },
    { name = "tornado" },
    { name = "traitlets" },
    { name = "websocket-client" },
]
sdist = { url = "https://files.pythonhosted.org/packages/61/8c/df09d4ab646141f130f9977b32b206ba8615d1969b2eba6a2e84b7f89137/jupyter_server-2.15.0.tar.gz", hash = "sha256:9d446b8697b4f7337a1b7cdcac40778babdd93ba614b6d68ab1c0c918f1c4084", size = 725227 }
wheels = [
    { url = "https://files.pythonhosted.org/packages/e2/a2/89eeaf0bb954a123a909859fa507fa86f96eb61b62dc30667b60dbd5fdaf/jupyter_server-2.15.0-py3-none-any.whl", hash = "sha256:872d989becf83517012ee669f09604aa4a28097c0bd90b2f424310156c2cdae3", size = 385826 },
]

[[package]]
name = "jupyter-server-terminals"
version = "0.5.3"
source = { registry = "https://pypi.org/simple" }
dependencies = [
    { name = "pywinpty", marker = "os_name == 'nt'" },
    { name = "terminado" },
]
sdist = { url = "https://files.pythonhosted.org/packages/fc/d5/562469734f476159e99a55426d697cbf8e7eb5efe89fb0e0b4f83a3d3459/jupyter_server_terminals-0.5.3.tar.gz", hash = "sha256:5ae0295167220e9ace0edcfdb212afd2b01ee8d179fe6f23c899590e9b8a5269", size = 31430 }
wheels = [
    { url = "https://files.pythonhosted.org/packages/07/2d/2b32cdbe8d2a602f697a649798554e4f072115438e92249624e532e8aca6/jupyter_server_terminals-0.5.3-py3-none-any.whl", hash = "sha256:41ee0d7dc0ebf2809c668e0fc726dfaf258fcd3e769568996ca731b6194ae9aa", size = 13656 },
]

[[package]]
name = "jupyterlab"
version = "4.3.5"
source = { registry = "https://pypi.org/simple" }
dependencies = [
    { name = "async-lru" },
    { name = "httpx" },
    { name = "ipykernel" },
    { name = "jinja2" },
    { name = "jupyter-core" },
    { name = "jupyter-lsp" },
    { name = "jupyter-server" },
    { name = "jupyterlab-server" },
    { name = "notebook-shim" },
    { name = "packaging" },
    { name = "setuptools" },
    { name = "tornado" },
    { name = "traitlets" },
]
sdist = { url = "https://files.pythonhosted.org/packages/19/17/6f3d73c3e54b71bbaf03edcc4a54b0aa6328e0a134755f297ea87d425711/jupyterlab-4.3.5.tar.gz", hash = "sha256:c779bf72ced007d7d29d5bcef128e7fdda96ea69299e19b04a43635a7d641f9d", size = 21800023 }
wheels = [
    { url = "https://files.pythonhosted.org/packages/73/6f/94d4c879b3e2b7b9bca1913ea6fbbef180f8b1ed065b46ade40d651ec54d/jupyterlab-4.3.5-py3-none-any.whl", hash = "sha256:571bbdee20e4c5321ab5195bc41cf92a75a5cff886be5e57ce78dfa37a5e9fdb", size = 11666944 },
]

[[package]]
name = "jupyterlab-pygments"
version = "0.3.0"
source = { registry = "https://pypi.org/simple" }
sdist = { url = "https://files.pythonhosted.org/packages/90/51/9187be60d989df97f5f0aba133fa54e7300f17616e065d1ada7d7646b6d6/jupyterlab_pygments-0.3.0.tar.gz", hash = "sha256:721aca4d9029252b11cfa9d185e5b5af4d54772bb8072f9b7036f4170054d35d", size = 512900 }
wheels = [
    { url = "https://files.pythonhosted.org/packages/b1/dd/ead9d8ea85bf202d90cc513b533f9c363121c7792674f78e0d8a854b63b4/jupyterlab_pygments-0.3.0-py3-none-any.whl", hash = "sha256:841a89020971da1d8693f1a99997aefc5dc424bb1b251fd6322462a1b8842780", size = 15884 },
]

[[package]]
name = "jupyterlab-server"
version = "2.27.3"
source = { registry = "https://pypi.org/simple" }
dependencies = [
    { name = "babel" },
    { name = "jinja2" },
    { name = "json5" },
    { name = "jsonschema" },
    { name = "jupyter-server" },
    { name = "packaging" },
    { name = "requests" },
]
sdist = { url = "https://files.pythonhosted.org/packages/0a/c9/a883ce65eb27905ce77ace410d83587c82ea64dc85a48d1f7ed52bcfa68d/jupyterlab_server-2.27.3.tar.gz", hash = "sha256:eb36caca59e74471988f0ae25c77945610b887f777255aa21f8065def9e51ed4", size = 76173 }
wheels = [
    { url = "https://files.pythonhosted.org/packages/54/09/2032e7d15c544a0e3cd831c51d77a8ca57f7555b2e1b2922142eddb02a84/jupyterlab_server-2.27.3-py3-none-any.whl", hash = "sha256:e697488f66c3db49df675158a77b3b017520d772c6e1548c7d9bcc5df7944ee4", size = 59700 },
]

[[package]]
name = "lazy-object-proxy"
version = "1.10.0"
source = { registry = "https://pypi.org/simple" }
sdist = { url = "https://files.pythonhosted.org/packages/2c/f0/f02e2d150d581a294efded4020094a371bbab42423fe78625ac18854d89b/lazy-object-proxy-1.10.0.tar.gz", hash = "sha256:78247b6d45f43a52ef35c25b5581459e85117225408a4128a3daf8bf9648ac69", size = 43271 }
wheels = [
    { url = "https://files.pythonhosted.org/packages/d0/5d/768a7f2ccebb29604def61842fd54f6f5f75c79e366ee8748dda84de0b13/lazy_object_proxy-1.10.0-cp312-cp312-macosx_10_9_x86_64.whl", hash = "sha256:e98c8af98d5707dcdecc9ab0863c0ea6e88545d42ca7c3feffb6b4d1e370c7ba", size = 27560 },
    { url = "https://files.pythonhosted.org/packages/b3/ce/f369815549dbfa4bebed541fa4e1561d69e4f268a1f6f77da886df182dab/lazy_object_proxy-1.10.0-cp312-cp312-manylinux_2_17_aarch64.manylinux2014_aarch64.whl", hash = "sha256:952c81d415b9b80ea261d2372d2a4a2332a3890c2b83e0535f263ddfe43f0d43", size = 72403 },
    { url = "https://files.pythonhosted.org/packages/44/46/3771e0a4315044aa7b67da892b2fb1f59dfcf0eaff2c8967b2a0a85d5896/lazy_object_proxy-1.10.0-cp312-cp312-manylinux_2_5_x86_64.manylinux1_x86_64.manylinux_2_17_x86_64.manylinux2014_x86_64.whl", hash = "sha256:80b39d3a151309efc8cc48675918891b865bdf742a8616a337cb0090791a0de9", size = 72401 },
    { url = "https://files.pythonhosted.org/packages/81/39/84ce4740718e1c700bd04d3457ac92b2e9ce76529911583e7a2bf4d96eb2/lazy_object_proxy-1.10.0-cp312-cp312-musllinux_1_1_aarch64.whl", hash = "sha256:e221060b701e2aa2ea991542900dd13907a5c90fa80e199dbf5a03359019e7a3", size = 75375 },
    { url = "https://files.pythonhosted.org/packages/86/3b/d6b65da2b864822324745c0a73fe7fd86c67ccea54173682c3081d7adea8/lazy_object_proxy-1.10.0-cp312-cp312-musllinux_1_1_x86_64.whl", hash = "sha256:92f09ff65ecff3108e56526f9e2481b8116c0b9e1425325e13245abfd79bdb1b", size = 75466 },
    { url = "https://files.pythonhosted.org/packages/f5/33/467a093bf004a70022cb410c590d937134bba2faa17bf9dc42a48f49af35/lazy_object_proxy-1.10.0-cp312-cp312-win32.whl", hash = "sha256:3ad54b9ddbe20ae9f7c1b29e52f123120772b06dbb18ec6be9101369d63a4074", size = 25914 },
    { url = "https://files.pythonhosted.org/packages/77/ce/7956dc5ac2f8b62291b798c8363c81810e22a9effe469629d297d087e350/lazy_object_proxy-1.10.0-cp312-cp312-win_amd64.whl", hash = "sha256:127a789c75151db6af398b8972178afe6bda7d6f68730c057fbbc2e96b08d282", size = 27525 },
    { url = "https://files.pythonhosted.org/packages/31/8b/94dc8d58704ab87b39faed6f2fc0090b9d90e2e2aa2bbec35c79f3d2a054/lazy_object_proxy-1.10.0-pp310.pp311.pp312.pp38.pp39-none-any.whl", hash = "sha256:80fa48bd89c8f2f456fc0765c11c23bf5af827febacd2f523ca5bc1893fcc09d", size = 16405 },
]

[[package]]
name = "llama-cloud"
version = "0.1.12"
source = { registry = "https://pypi.org/simple" }
dependencies = [
    { name = "certifi" },
    { name = "httpx" },
    { name = "pydantic" },
]
sdist = { url = "https://files.pythonhosted.org/packages/3c/d0/824dac947086820406c3f13e95edbb7426611ab88ecc5d572a838c3e878a/llama_cloud-0.1.12.tar.gz", hash = "sha256:d51d26cc4c542398a3490813bc791f7504a40298225e62ed918951bf57266e2a", size = 94069 }
wheels = [
    { url = "https://files.pythonhosted.org/packages/4e/43/5ec353491f7e6c5e588ccab5fbfb551b491d036409f39a2a038e89d84b49/llama_cloud-0.1.12-py3-none-any.whl", hash = "sha256:de1b4f89afc3cf3adf86ca9a6eb2b8de3f131b20fd25a5647b5a162e6bf2ed1b", size = 252988 },
]

[[package]]
name = "llama-cloud-services"
version = "0.6.1"
source = { registry = "https://pypi.org/simple" }
dependencies = [
    { name = "click" },
    { name = "llama-cloud" },
    { name = "llama-index-core" },
    { name = "pydantic" },
    { name = "python-dotenv" },
]
sdist = { url = "https://files.pythonhosted.org/packages/03/1d/b3a4dc1baf5570dd3e322323a2e47fce81f2f4b974a0bf1a89b9e599b3e6/llama_cloud_services-0.6.1.tar.gz", hash = "sha256:92c7ee4fcc80adaa60f26c0da805182fa56d771fff11e9abb873f9ddb11b5e37", size = 20365 }
wheels = [
    { url = "https://files.pythonhosted.org/packages/5e/a4/2ac5b002f2fc701f6aab63f269537c1912d8890f575c1af1031a7b50149f/llama_cloud_services-0.6.1-py3-none-any.whl", hash = "sha256:0427c98284bbfedbdf1686d29729d04b13e13f72017e184057892c8583c2b195", size = 22449 },
]

[[package]]
name = "llama-index"
version = "0.12.19"
source = { registry = "https://pypi.org/simple" }
dependencies = [
    { name = "llama-index-agent-openai" },
    { name = "llama-index-cli" },
    { name = "llama-index-core" },
    { name = "llama-index-embeddings-openai" },
    { name = "llama-index-indices-managed-llama-cloud" },
    { name = "llama-index-llms-openai" },
    { name = "llama-index-multi-modal-llms-openai" },
    { name = "llama-index-program-openai" },
    { name = "llama-index-question-gen-openai" },
    { name = "llama-index-readers-file" },
    { name = "llama-index-readers-llama-parse" },
    { name = "nltk" },
]
sdist = { url = "https://files.pythonhosted.org/packages/bd/cf/09d42df0dc7813a0d766fdee7f84bc884ffb133ed2ea676a93a38b053bc7/llama_index-0.12.19.tar.gz", hash = "sha256:a13e1f95e78ae4ec8a53019583a6ff67bdadff296e800af85cc276ad748ae799", size = 7886 }
wheels = [
    { url = "https://files.pythonhosted.org/packages/8a/a2/8ae778cf0d7c3db5d8b6e264ea3659a3df1cceded904190667006fc7e528/llama_index-0.12.19-py3-none-any.whl", hash = "sha256:5ff5d3d3ae7a321cfccf16e76f07393e1a84f177d357c650eb9a0c3d1ba8bce7", size = 6984 },
]

[[package]]
name = "llama-index-agent-openai"
version = "0.4.6"
source = { registry = "https://pypi.org/simple" }
dependencies = [
    { name = "llama-index-core" },
    { name = "llama-index-llms-openai" },
    { name = "openai" },
]
sdist = { url = "https://files.pythonhosted.org/packages/f2/bd/7984c6964c2742991e6309e678375a7e6adef99e19e67ad95cbbb67b45a5/llama_index_agent_openai-0.4.6.tar.gz", hash = "sha256:4f66c1731836ab66c4b441255a95f33a51743e4993b8aa9daf430cb31aa7d48e", size = 10871 }
wheels = [
    { url = "https://files.pythonhosted.org/packages/8a/1f/a0e2eed0417b1f3b6a51da159eb57640f0501e74fd502f83a254b3a55054/llama_index_agent_openai-0.4.6-py3-none-any.whl", hash = "sha256:4103e479c874cb3426aa59a13f91b6e2dc6b350c51457966631f8bdaf9a6a8e8", size = 13358 },
]

[[package]]
name = "llama-index-cli"
version = "0.4.0"
source = { registry = "https://pypi.org/simple" }
dependencies = [
    { name = "llama-index-core" },
    { name = "llama-index-embeddings-openai" },
    { name = "llama-index-llms-openai" },
]
sdist = { url = "https://files.pythonhosted.org/packages/0a/52/81e1448d4dcff5beb1453f397f34f9ac769b7fcdb6b7c8fbd4c20b73e836/llama_index_cli-0.4.0.tar.gz", hash = "sha256:d6ab201359962a8a34368aeda3a49bbbe67e9e009c59bd925c4fb2be4ace3906", size = 24710 }
wheels = [
    { url = "https://files.pythonhosted.org/packages/70/29/2b659e5930ea44253bf99e2afc395daaa2a3edaa579d99e63ea53df03313/llama_index_cli-0.4.0-py3-none-any.whl", hash = "sha256:60d12f89e6b85e80a0cc3a8b531f05a911b5eebaebc37314411476d1ba685904", size = 27785 },
]

[[package]]
name = "llama-index-core"
version = "0.12.19"
source = { registry = "https://pypi.org/simple" }
dependencies = [
    { name = "aiohttp" },
    { name = "dataclasses-json" },
    { name = "deprecated" },
    { name = "dirtyjson" },
    { name = "filetype" },
    { name = "fsspec" },
    { name = "httpx" },
    { name = "nest-asyncio" },
    { name = "networkx" },
    { name = "nltk" },
    { name = "numpy" },
    { name = "pillow" },
    { name = "pydantic" },
    { name = "pyyaml" },
    { name = "requests" },
    { name = "sqlalchemy", extra = ["asyncio"] },
    { name = "tenacity" },
    { name = "tiktoken" },
    { name = "tqdm" },
    { name = "typing-extensions" },
    { name = "typing-inspect" },
    { name = "wrapt" },
]
sdist = { url = "https://files.pythonhosted.org/packages/83/18/f59e0bcd6da2f04b592d128462e902dd1a268293f3f06af85be2feaab384/llama_index_core-0.12.19.tar.gz", hash = "sha256:4b5a6b024e7b9ccdfb2bfa471f8b02bef146109600cf5d011669394e97fc028c", size = 1349259 }
wheels = [
    { url = "https://files.pythonhosted.org/packages/7f/b1/f06f262eb8685e57d32ab6615f19b93222c03cea1820b2d592b77dfc5cdc/llama_index_core-0.12.19-py3-none-any.whl", hash = "sha256:6dee42a7ed6de8873336f5725ad4e8131fee22c9eb70d98332eb124f5036d754", size = 1605158 },
]

[[package]]
name = "llama-index-embeddings-openai"
version = "0.3.1"
source = { registry = "https://pypi.org/simple" }
dependencies = [
    { name = "llama-index-core" },
    { name = "openai" },
]
sdist = { url = "https://files.pythonhosted.org/packages/a1/02/a2604ef3a167131fdd701888f45f16c8efa6d523d02efe8c4e640238f4ea/llama_index_embeddings_openai-0.3.1.tar.gz", hash = "sha256:1368aad3ce24cbaed23d5ad251343cef1eb7b4a06d6563d6606d59cb347fef20", size = 5492 }
wheels = [
    { url = "https://files.pythonhosted.org/packages/bb/45/ca55b91c4ac1b6251d4099fa44121a6c012129822906cadcc27b8cfb33a4/llama_index_embeddings_openai-0.3.1-py3-none-any.whl", hash = "sha256:f15a3d13da9b6b21b8bd51d337197879a453d1605e625a1c6d45e741756c0290", size = 6177 },
]

[[package]]
name = "llama-index-indices-managed-llama-cloud"
version = "0.6.7"
source = { registry = "https://pypi.org/simple" }
dependencies = [
    { name = "llama-cloud" },
    { name = "llama-index-core" },
]
sdist = { url = "https://files.pythonhosted.org/packages/5b/1c/961e0f28ee2687d280337ace65276ff51cc8c972ea09c14883eb7d24d17b/llama_index_indices_managed_llama_cloud-0.6.7.tar.gz", hash = "sha256:b2a9020352b08e992327b25a3a9a056cb0d9397bc037aa498e5cfe451a0f07d9", size = 11830 }
wheels = [
    { url = "https://files.pythonhosted.org/packages/89/fa/057202e407ebb7f7d90b829bf5570c95aae703da716b39706418c2dbc83d/llama_index_indices_managed_llama_cloud-0.6.7-py3-none-any.whl", hash = "sha256:7cbe280ab03407f07a9ac034acf3bf2627a95d3868245f07c6242ce7ede264a8", size = 13411 },
]

[[package]]
name = "llama-index-llms-openai"
version = "0.3.20"
source = { registry = "https://pypi.org/simple" }
dependencies = [
    { name = "llama-index-core" },
    { name = "openai" },
]
sdist = { url = "https://files.pythonhosted.org/packages/86/15/590b46620b5a63612baca66031f8200eedde07f235854898974a36f0c90b/llama_index_llms_openai-0.3.20.tar.gz", hash = "sha256:21f19c76a7241321e546f8c565a1ccbd4035ebfb39e8de6c9d83d705282619d4", size = 15108 }
wheels = [
    { url = "https://files.pythonhosted.org/packages/f2/be/45d29453988feec6c14c2ca01c9fc8f38142d744ab4a5a030e458c58ae1f/llama_index_llms_openai-0.3.20-py3-none-any.whl", hash = "sha256:45bb71197ec990cb67d2ea99287572d4575279fcefc77f5b7cfbaa4d467dc6c9", size = 15387 },
]

[[package]]
name = "llama-index-multi-modal-llms-openai"
version = "0.4.3"
source = { registry = "https://pypi.org/simple" }
dependencies = [
    { name = "llama-index-core" },
    { name = "llama-index-llms-openai" },
]
sdist = { url = "https://files.pythonhosted.org/packages/1a/9a/e3ab972880fc08d39475a0c7969b1a16ece58fe7f41ab8645f8342d57634/llama_index_multi_modal_llms_openai-0.4.3.tar.gz", hash = "sha256:5e6ca54069d3d18c2f5f7ca34f3720fba1d1b9126482ad38feb0c858f4feb63b", size = 5094 }
wheels = [
    { url = "https://files.pythonhosted.org/packages/75/90/7a5a44959192b739718618d6fbfb5be8d21909dbd81865b9d4bb45a8bc89/llama_index_multi_modal_llms_openai-0.4.3-py3-none-any.whl", hash = "sha256:1ceb42716472ac8bd5130afa29b793869d367946aedd02e48a3b03184e443ad1", size = 5870 },
]

[[package]]
name = "llama-index-program-openai"
version = "0.3.1"
source = { registry = "https://pypi.org/simple" }
dependencies = [
    { name = "llama-index-agent-openai" },
    { name = "llama-index-core" },
    { name = "llama-index-llms-openai" },
]
sdist = { url = "https://files.pythonhosted.org/packages/7a/b8/24f1103106bfeed04f0e33b587863345c2d7fad001828bb02844a5427fbc/llama_index_program_openai-0.3.1.tar.gz", hash = "sha256:6039a6cdbff62c6388c07e82a157fe2edd3bbef0c5adf292ad8546bf4ec75b82", size = 4818 }
wheels = [
    { url = "https://files.pythonhosted.org/packages/00/59/3f31171c30a08c8ba21155d5241ba174630e57cf43b03d97fd77bf565b51/llama_index_program_openai-0.3.1-py3-none-any.whl", hash = "sha256:93646937395dc5318fd095153d2f91bd632b25215d013d14a87c088887d205f9", size = 5318 },
]

[[package]]
name = "llama-index-question-gen-openai"
version = "0.3.0"
source = { registry = "https://pypi.org/simple" }
dependencies = [
    { name = "llama-index-core" },
    { name = "llama-index-llms-openai" },
    { name = "llama-index-program-openai" },
]
sdist = { url = "https://files.pythonhosted.org/packages/4e/47/c57392e2fb00c0f596f912e7977e3c639ac3314f2aed5d4ac733baa367f1/llama_index_question_gen_openai-0.3.0.tar.gz", hash = "sha256:efd3b468232808e9d3474670aaeab00e41b90f75f52d0c9bfbf11207e0963d62", size = 2608 }
wheels = [
    { url = "https://files.pythonhosted.org/packages/7c/2c/765b0dfc2c988bbea267e236c836d7a96c60a20df76d842e43e17401f800/llama_index_question_gen_openai-0.3.0-py3-none-any.whl", hash = "sha256:9b60ec114273a63b50349948666e5744a8f58acb645824e07c979041e8fec598", size = 2899 },
]

[[package]]
name = "llama-index-readers-file"
version = "0.4.5"
source = { registry = "https://pypi.org/simple" }
dependencies = [
    { name = "beautifulsoup4" },
    { name = "llama-index-core" },
    { name = "pandas" },
    { name = "pypdf" },
    { name = "striprtf" },
]
sdist = { url = "https://files.pythonhosted.org/packages/a3/90/6228b5412b4bedcd36daf2f6defeb4d9e2119e6f12ee7b56bf0b199ff3c0/llama_index_readers_file-0.4.5.tar.gz", hash = "sha256:3ce5c8ad7f285bb7ff828c5b2e20088856ac65cf96640287eca770b69a21df88", size = 22328 }
wheels = [
    { url = "https://files.pythonhosted.org/packages/d0/e9/88dde09f422dc28290cb24053dbc4e98a3ba3eb9625ede1ce87469614963/llama_index_readers_file-0.4.5-py3-none-any.whl", hash = "sha256:704ac6b549f0ec59c0bd796007fceced2fff89a44b03d7ee36bce2d26b39e526", size = 39249 },
]

[[package]]
name = "llama-index-readers-llama-parse"
version = "0.4.0"
source = { registry = "https://pypi.org/simple" }
dependencies = [
    { name = "llama-index-core" },
    { name = "llama-parse" },
]
sdist = { url = "https://files.pythonhosted.org/packages/35/30/4611821286f82ba7b5842295607baa876262db86f88b87d83595eed172bf/llama_index_readers_llama_parse-0.4.0.tar.gz", hash = "sha256:e99ec56f4f8546d7fda1a7c1ae26162fb9acb7ebcac343b5abdb4234b4644e0f", size = 2472 }
wheels = [
    { url = "https://files.pythonhosted.org/packages/68/4f/e30d4257fe9e4224f5612b77fe99aaceddae411b2e74ca30534491de3e6f/llama_index_readers_llama_parse-0.4.0-py3-none-any.whl", hash = "sha256:574e48386f28d2c86c3f961ca4a4906910312f3400dd0c53014465bfbc6b32bf", size = 2472 },
]

[[package]]
name = "llama-parse"
version = "0.6.1"
source = { registry = "https://pypi.org/simple" }
dependencies = [
    { name = "llama-cloud-services" },
]
sdist = { url = "https://files.pythonhosted.org/packages/6a/ba/889f81d050a0b2a3cfa02cbaa7b9e9720046d6cfb70fa6b398d4e08590c2/llama_parse-0.6.1.tar.gz", hash = "sha256:bd848d3ab7460f70f9e9acaef057fb14ae45f976bdf91830db86a8c40883ef34", size = 3666 }
wheels = [
    { url = "https://files.pythonhosted.org/packages/f4/6a/1052d859c974823e4ff817c129352e09d1b1fd1fd7280a9bbf1e47bb437b/llama_parse-0.6.1-py3-none-any.whl", hash = "sha256:5f96c2951bc3ad514b67bb6886c99224f567d08290fc016e5c8de22c2df60e90", size = 4842 },
]

[[package]]
name = "makefun"
version = "1.15.6"
source = { registry = "https://pypi.org/simple" }
sdist = { url = "https://files.pythonhosted.org/packages/6f/00/62966769824620717a3c2d76b1d442489648398b599bdcd490af13bff101/makefun-1.15.6.tar.gz", hash = "sha256:26bc63442a6182fb75efed8b51741dd2d1db2f176bec8c64e20a586256b8f149", size = 72583 }
wheels = [
    { url = "https://files.pythonhosted.org/packages/89/a1/3e145759e776c8866488a71270c399bf7c4e554551ac2e247aa0a18a0596/makefun-1.15.6-py2.py3-none-any.whl", hash = "sha256:e69b870f0bb60304765b1e3db576aaecf2f9b3e5105afe8cfeff8f2afe6ad067", size = 22946 },
]

[[package]]
name = "markdown"
version = "3.7"
source = { registry = "https://pypi.org/simple" }
sdist = { url = "https://files.pythonhosted.org/packages/54/28/3af612670f82f4c056911fbbbb42760255801b3068c48de792d354ff4472/markdown-3.7.tar.gz", hash = "sha256:2ae2471477cfd02dbbf038d5d9bc226d40def84b4fe2986e49b59b6b472bbed2", size = 357086 }
wheels = [
    { url = "https://files.pythonhosted.org/packages/3f/08/83871f3c50fc983b88547c196d11cf8c3340e37c32d2e9d6152abe2c61f7/Markdown-3.7-py3-none-any.whl", hash = "sha256:7eb6df5690b81a1d7942992c97fad2938e956e79df20cbc6186e9c3a77b1c803", size = 106349 },
]

[[package]]
name = "markdown-it-py"
version = "3.0.0"
source = { registry = "https://pypi.org/simple" }
dependencies = [
    { name = "mdurl" },
]
sdist = { url = "https://files.pythonhosted.org/packages/38/71/3b932df36c1a044d397a1f92d1cf91ee0a503d91e470cbd670aa66b07ed0/markdown-it-py-3.0.0.tar.gz", hash = "sha256:e3f60a94fa066dc52ec76661e37c851cb232d92f9886b15cb560aaada2df8feb", size = 74596 }
wheels = [
    { url = "https://files.pythonhosted.org/packages/42/d7/1ec15b46af6af88f19b8e5ffea08fa375d433c998b8a7639e76935c14f1f/markdown_it_py-3.0.0-py3-none-any.whl", hash = "sha256:355216845c60bd96232cd8d8c40e8f9765cc86f46880e43a8fd22dc1a1a8cab1", size = 87528 },
]

[[package]]
name = "markupsafe"
version = "3.0.2"
source = { registry = "https://pypi.org/simple" }
sdist = { url = "https://files.pythonhosted.org/packages/b2/97/5d42485e71dfc078108a86d6de8fa46db44a1a9295e89c5d6d4a06e23a62/markupsafe-3.0.2.tar.gz", hash = "sha256:ee55d3edf80167e48ea11a923c7386f4669df67d7994554387f84e7d8b0a2bf0", size = 20537 }
wheels = [
    { url = "https://files.pythonhosted.org/packages/22/09/d1f21434c97fc42f09d290cbb6350d44eb12f09cc62c9476effdb33a18aa/MarkupSafe-3.0.2-cp312-cp312-macosx_10_13_universal2.whl", hash = "sha256:9778bd8ab0a994ebf6f84c2b949e65736d5575320a17ae8984a77fab08db94cf", size = 14274 },
    { url = "https://files.pythonhosted.org/packages/6b/b0/18f76bba336fa5aecf79d45dcd6c806c280ec44538b3c13671d49099fdd0/MarkupSafe-3.0.2-cp312-cp312-macosx_11_0_arm64.whl", hash = "sha256:846ade7b71e3536c4e56b386c2a47adf5741d2d8b94ec9dc3e92e5e1ee1e2225", size = 12348 },
    { url = "https://files.pythonhosted.org/packages/e0/25/dd5c0f6ac1311e9b40f4af06c78efde0f3b5cbf02502f8ef9501294c425b/MarkupSafe-3.0.2-cp312-cp312-manylinux_2_17_aarch64.manylinux2014_aarch64.whl", hash = "sha256:1c99d261bd2d5f6b59325c92c73df481e05e57f19837bdca8413b9eac4bd8028", size = 24149 },
    { url = "https://files.pythonhosted.org/packages/f3/f0/89e7aadfb3749d0f52234a0c8c7867877876e0a20b60e2188e9850794c17/MarkupSafe-3.0.2-cp312-cp312-manylinux_2_17_x86_64.manylinux2014_x86_64.whl", hash = "sha256:e17c96c14e19278594aa4841ec148115f9c7615a47382ecb6b82bd8fea3ab0c8", size = 23118 },
    { url = "https://files.pythonhosted.org/packages/d5/da/f2eeb64c723f5e3777bc081da884b414671982008c47dcc1873d81f625b6/MarkupSafe-3.0.2-cp312-cp312-manylinux_2_5_i686.manylinux1_i686.manylinux_2_17_i686.manylinux2014_i686.whl", hash = "sha256:88416bd1e65dcea10bc7569faacb2c20ce071dd1f87539ca2ab364bf6231393c", size = 22993 },
    { url = "https://files.pythonhosted.org/packages/da/0e/1f32af846df486dce7c227fe0f2398dc7e2e51d4a370508281f3c1c5cddc/MarkupSafe-3.0.2-cp312-cp312-musllinux_1_2_aarch64.whl", hash = "sha256:2181e67807fc2fa785d0592dc2d6206c019b9502410671cc905d132a92866557", size = 24178 },
    { url = "https://files.pythonhosted.org/packages/c4/f6/bb3ca0532de8086cbff5f06d137064c8410d10779c4c127e0e47d17c0b71/MarkupSafe-3.0.2-cp312-cp312-musllinux_1_2_i686.whl", hash = "sha256:52305740fe773d09cffb16f8ed0427942901f00adedac82ec8b67752f58a1b22", size = 23319 },
    { url = "https://files.pythonhosted.org/packages/a2/82/8be4c96ffee03c5b4a034e60a31294daf481e12c7c43ab8e34a1453ee48b/MarkupSafe-3.0.2-cp312-cp312-musllinux_1_2_x86_64.whl", hash = "sha256:ad10d3ded218f1039f11a75f8091880239651b52e9bb592ca27de44eed242a48", size = 23352 },
    { url = "https://files.pythonhosted.org/packages/51/ae/97827349d3fcffee7e184bdf7f41cd6b88d9919c80f0263ba7acd1bbcb18/MarkupSafe-3.0.2-cp312-cp312-win32.whl", hash = "sha256:0f4ca02bea9a23221c0182836703cbf8930c5e9454bacce27e767509fa286a30", size = 15097 },
    { url = "https://files.pythonhosted.org/packages/c1/80/a61f99dc3a936413c3ee4e1eecac96c0da5ed07ad56fd975f1a9da5bc630/MarkupSafe-3.0.2-cp312-cp312-win_amd64.whl", hash = "sha256:8e06879fc22a25ca47312fbe7c8264eb0b662f6db27cb2d3bbbc74b1df4b9b87", size = 15601 },
    { url = "https://files.pythonhosted.org/packages/83/0e/67eb10a7ecc77a0c2bbe2b0235765b98d164d81600746914bebada795e97/MarkupSafe-3.0.2-cp313-cp313-macosx_10_13_universal2.whl", hash = "sha256:ba9527cdd4c926ed0760bc301f6728ef34d841f405abf9d4f959c478421e4efd", size = 14274 },
    { url = "https://files.pythonhosted.org/packages/2b/6d/9409f3684d3335375d04e5f05744dfe7e9f120062c9857df4ab490a1031a/MarkupSafe-3.0.2-cp313-cp313-macosx_11_0_arm64.whl", hash = "sha256:f8b3d067f2e40fe93e1ccdd6b2e1d16c43140e76f02fb1319a05cf2b79d99430", size = 12352 },
    { url = "https://files.pythonhosted.org/packages/d2/f5/6eadfcd3885ea85fe2a7c128315cc1bb7241e1987443d78c8fe712d03091/MarkupSafe-3.0.2-cp313-cp313-manylinux_2_17_aarch64.manylinux2014_aarch64.whl", hash = "sha256:569511d3b58c8791ab4c2e1285575265991e6d8f8700c7be0e88f86cb0672094", size = 24122 },
    { url = "https://files.pythonhosted.org/packages/0c/91/96cf928db8236f1bfab6ce15ad070dfdd02ed88261c2afafd4b43575e9e9/MarkupSafe-3.0.2-cp313-cp313-manylinux_2_17_x86_64.manylinux2014_x86_64.whl", hash = "sha256:15ab75ef81add55874e7ab7055e9c397312385bd9ced94920f2802310c930396", size = 23085 },
    { url = "https://files.pythonhosted.org/packages/c2/cf/c9d56af24d56ea04daae7ac0940232d31d5a8354f2b457c6d856b2057d69/MarkupSafe-3.0.2-cp313-cp313-manylinux_2_5_i686.manylinux1_i686.manylinux_2_17_i686.manylinux2014_i686.whl", hash = "sha256:f3818cb119498c0678015754eba762e0d61e5b52d34c8b13d770f0719f7b1d79", size = 22978 },
    { url = "https://files.pythonhosted.org/packages/2a/9f/8619835cd6a711d6272d62abb78c033bda638fdc54c4e7f4272cf1c0962b/MarkupSafe-3.0.2-cp313-cp313-musllinux_1_2_aarch64.whl", hash = "sha256:cdb82a876c47801bb54a690c5ae105a46b392ac6099881cdfb9f6e95e4014c6a", size = 24208 },
    { url = "https://files.pythonhosted.org/packages/f9/bf/176950a1792b2cd2102b8ffeb5133e1ed984547b75db47c25a67d3359f77/MarkupSafe-3.0.2-cp313-cp313-musllinux_1_2_i686.whl", hash = "sha256:cabc348d87e913db6ab4aa100f01b08f481097838bdddf7c7a84b7575b7309ca", size = 23357 },
    { url = "https://files.pythonhosted.org/packages/ce/4f/9a02c1d335caabe5c4efb90e1b6e8ee944aa245c1aaaab8e8a618987d816/MarkupSafe-3.0.2-cp313-cp313-musllinux_1_2_x86_64.whl", hash = "sha256:444dcda765c8a838eaae23112db52f1efaf750daddb2d9ca300bcae1039adc5c", size = 23344 },
    { url = "https://files.pythonhosted.org/packages/ee/55/c271b57db36f748f0e04a759ace9f8f759ccf22b4960c270c78a394f58be/MarkupSafe-3.0.2-cp313-cp313-win32.whl", hash = "sha256:bcf3e58998965654fdaff38e58584d8937aa3096ab5354d493c77d1fdd66d7a1", size = 15101 },
    { url = "https://files.pythonhosted.org/packages/29/88/07df22d2dd4df40aba9f3e402e6dc1b8ee86297dddbad4872bd5e7b0094f/MarkupSafe-3.0.2-cp313-cp313-win_amd64.whl", hash = "sha256:e6a2a455bd412959b57a172ce6328d2dd1f01cb2135efda2e4576e8a23fa3b0f", size = 15603 },
    { url = "https://files.pythonhosted.org/packages/62/6a/8b89d24db2d32d433dffcd6a8779159da109842434f1dd2f6e71f32f738c/MarkupSafe-3.0.2-cp313-cp313t-macosx_10_13_universal2.whl", hash = "sha256:b5a6b3ada725cea8a5e634536b1b01c30bcdcd7f9c6fff4151548d5bf6b3a36c", size = 14510 },
    { url = "https://files.pythonhosted.org/packages/7a/06/a10f955f70a2e5a9bf78d11a161029d278eeacbd35ef806c3fd17b13060d/MarkupSafe-3.0.2-cp313-cp313t-macosx_11_0_arm64.whl", hash = "sha256:a904af0a6162c73e3edcb969eeeb53a63ceeb5d8cf642fade7d39e7963a22ddb", size = 12486 },
    { url = "https://files.pythonhosted.org/packages/34/cf/65d4a571869a1a9078198ca28f39fba5fbb910f952f9dbc5220afff9f5e6/MarkupSafe-3.0.2-cp313-cp313t-manylinux_2_17_aarch64.manylinux2014_aarch64.whl", hash = "sha256:4aa4e5faecf353ed117801a068ebab7b7e09ffb6e1d5e412dc852e0da018126c", size = 25480 },
    { url = "https://files.pythonhosted.org/packages/0c/e3/90e9651924c430b885468b56b3d597cabf6d72be4b24a0acd1fa0e12af67/MarkupSafe-3.0.2-cp313-cp313t-manylinux_2_17_x86_64.manylinux2014_x86_64.whl", hash = "sha256:c0ef13eaeee5b615fb07c9a7dadb38eac06a0608b41570d8ade51c56539e509d", size = 23914 },
    { url = "https://files.pythonhosted.org/packages/66/8c/6c7cf61f95d63bb866db39085150df1f2a5bd3335298f14a66b48e92659c/MarkupSafe-3.0.2-cp313-cp313t-manylinux_2_5_i686.manylinux1_i686.manylinux_2_17_i686.manylinux2014_i686.whl", hash = "sha256:d16a81a06776313e817c951135cf7340a3e91e8c1ff2fac444cfd75fffa04afe", size = 23796 },
    { url = "https://files.pythonhosted.org/packages/bb/35/cbe9238ec3f47ac9a7c8b3df7a808e7cb50fe149dc7039f5f454b3fba218/MarkupSafe-3.0.2-cp313-cp313t-musllinux_1_2_aarch64.whl", hash = "sha256:6381026f158fdb7c72a168278597a5e3a5222e83ea18f543112b2662a9b699c5", size = 25473 },
    { url = "https://files.pythonhosted.org/packages/e6/32/7621a4382488aa283cc05e8984a9c219abad3bca087be9ec77e89939ded9/MarkupSafe-3.0.2-cp313-cp313t-musllinux_1_2_i686.whl", hash = "sha256:3d79d162e7be8f996986c064d1c7c817f6df3a77fe3d6859f6f9e7be4b8c213a", size = 24114 },
    { url = "https://files.pythonhosted.org/packages/0d/80/0985960e4b89922cb5a0bac0ed39c5b96cbc1a536a99f30e8c220a996ed9/MarkupSafe-3.0.2-cp313-cp313t-musllinux_1_2_x86_64.whl", hash = "sha256:131a3c7689c85f5ad20f9f6fb1b866f402c445b220c19fe4308c0b147ccd2ad9", size = 24098 },
    { url = "https://files.pythonhosted.org/packages/82/78/fedb03c7d5380df2427038ec8d973587e90561b2d90cd472ce9254cf348b/MarkupSafe-3.0.2-cp313-cp313t-win32.whl", hash = "sha256:ba8062ed2cf21c07a9e295d5b8a2a5ce678b913b45fdf68c32d95d6c1291e0b6", size = 15208 },
    { url = "https://files.pythonhosted.org/packages/4f/65/6079a46068dfceaeabb5dcad6d674f5f5c61a6fa5673746f42a9f4c233b3/MarkupSafe-3.0.2-cp313-cp313t-win_amd64.whl", hash = "sha256:e444a31f8db13eb18ada366ab3cf45fd4b31e4db1236a4448f68778c1d1a5a2f", size = 15739 },
]

[[package]]
name = "marshmallow"
version = "3.26.1"
source = { registry = "https://pypi.org/simple" }
dependencies = [
    { name = "packaging" },
]
sdist = { url = "https://files.pythonhosted.org/packages/ab/5e/5e53d26b42ab75491cda89b871dab9e97c840bf12c63ec58a1919710cd06/marshmallow-3.26.1.tar.gz", hash = "sha256:e6d8affb6cb61d39d26402096dc0aee12d5a26d490a121f118d2e81dc0719dc6", size = 221825 }
wheels = [
    { url = "https://files.pythonhosted.org/packages/34/75/51952c7b2d3873b44a0028b1bd26a25078c18f92f256608e8d1dc61b39fd/marshmallow-3.26.1-py3-none-any.whl", hash = "sha256:3350409f20a70a7e4e11a27661187b77cdcaeb20abca41c1454fe33636bea09c", size = 50878 },
]

[[package]]
name = "matplotlib-inline"
version = "0.1.7"
source = { registry = "https://pypi.org/simple" }
dependencies = [
    { name = "traitlets" },
]
sdist = { url = "https://files.pythonhosted.org/packages/99/5b/a36a337438a14116b16480db471ad061c36c3694df7c2084a0da7ba538b7/matplotlib_inline-0.1.7.tar.gz", hash = "sha256:8423b23ec666be3d16e16b60bdd8ac4e86e840ebd1dd11a30b9f117f2fa0ab90", size = 8159 }
wheels = [
    { url = "https://files.pythonhosted.org/packages/8f/8e/9ad090d3553c280a8060fbf6e24dc1c0c29704ee7d1c372f0c174aa59285/matplotlib_inline-0.1.7-py3-none-any.whl", hash = "sha256:df192d39a4ff8f21b1895d72e6a13f5fcc5099f00fa84384e0ea28c2cc0653ca", size = 9899 },
]

[[package]]
name = "mdurl"
version = "0.1.2"
source = { registry = "https://pypi.org/simple" }
sdist = { url = "https://files.pythonhosted.org/packages/d6/54/cfe61301667036ec958cb99bd3efefba235e65cdeb9c84d24a8293ba1d90/mdurl-0.1.2.tar.gz", hash = "sha256:bb413d29f5eea38f31dd4754dd7377d4465116fb207585f97bf925588687c1ba", size = 8729 }
wheels = [
    { url = "https://files.pythonhosted.org/packages/b3/38/89ba8ad64ae25be8de66a6d463314cf1eb366222074cfda9ee839c56a4b4/mdurl-0.1.2-py3-none-any.whl", hash = "sha256:84008a41e51615a49fc9966191ff91509e3c40b939176e643fd50a5c2196b8f8", size = 9979 },
]

[[package]]
name = "mergedeep"
version = "1.3.4"
source = { registry = "https://pypi.org/simple" }
sdist = { url = "https://files.pythonhosted.org/packages/3a/41/580bb4006e3ed0361b8151a01d324fb03f420815446c7def45d02f74c270/mergedeep-1.3.4.tar.gz", hash = "sha256:0096d52e9dad9939c3d975a774666af186eda617e6ca84df4c94dec30004f2a8", size = 4661 }
wheels = [
    { url = "https://files.pythonhosted.org/packages/2c/19/04f9b178c2d8a15b076c8b5140708fa6ffc5601fb6f1e975537072df5b2a/mergedeep-1.3.4-py3-none-any.whl", hash = "sha256:70775750742b25c0d8f36c55aed03d24c3384d17c951b3175d898bd778ef0307", size = 6354 },
]

[[package]]
name = "mike"
version = "2.1.3"
source = { registry = "https://pypi.org/simple" }
dependencies = [
    { name = "importlib-metadata" },
    { name = "importlib-resources" },
    { name = "jinja2" },
    { name = "mkdocs" },
    { name = "pyparsing" },
    { name = "pyyaml" },
    { name = "pyyaml-env-tag" },
    { name = "verspec" },
]
sdist = { url = "https://files.pythonhosted.org/packages/ab/f7/2933f1a1fb0e0f077d5d6a92c6c7f8a54e6128241f116dff4df8b6050bbf/mike-2.1.3.tar.gz", hash = "sha256:abd79b8ea483fb0275b7972825d3082e5ae67a41820f8d8a0dc7a3f49944e810", size = 38119 }
wheels = [
    { url = "https://files.pythonhosted.org/packages/fd/1a/31b7cd6e4e7a02df4e076162e9783620777592bea9e4bb036389389af99d/mike-2.1.3-py3-none-any.whl", hash = "sha256:d90c64077e84f06272437b464735130d380703a76a5738b152932884c60c062a", size = 33754 },
]

[[package]]
name = "mistune"
version = "3.1.2"
source = { registry = "https://pypi.org/simple" }
sdist = { url = "https://files.pythonhosted.org/packages/80/f7/f6d06304c61c2a73213c0a4815280f70d985429cda26272f490e42119c1a/mistune-3.1.2.tar.gz", hash = "sha256:733bf018ba007e8b5f2d3a9eb624034f6ee26c4ea769a98ec533ee111d504dff", size = 94613 }
wheels = [
    { url = "https://files.pythonhosted.org/packages/12/92/30b4e54c4d7c48c06db61595cffbbf4f19588ea177896f9b78f0fbe021fd/mistune-3.1.2-py3-none-any.whl", hash = "sha256:4b47731332315cdca99e0ded46fc0004001c1299ff773dfb48fbe1fd226de319", size = 53696 },
]

[[package]]
name = "mkdocs"
version = "1.6.1"
source = { registry = "https://pypi.org/simple" }
dependencies = [
    { name = "click" },
    { name = "colorama", marker = "sys_platform == 'win32'" },
    { name = "ghp-import" },
    { name = "jinja2" },
    { name = "markdown" },
    { name = "markupsafe" },
    { name = "mergedeep" },
    { name = "mkdocs-get-deps" },
    { name = "packaging" },
    { name = "pathspec" },
    { name = "pyyaml" },
    { name = "pyyaml-env-tag" },
    { name = "watchdog" },
]
sdist = { url = "https://files.pythonhosted.org/packages/bc/c6/bbd4f061bd16b378247f12953ffcb04786a618ce5e904b8c5a01a0309061/mkdocs-1.6.1.tar.gz", hash = "sha256:7b432f01d928c084353ab39c57282f29f92136665bdd6abf7c1ec8d822ef86f2", size = 3889159 }
wheels = [
    { url = "https://files.pythonhosted.org/packages/22/5b/dbc6a8cddc9cfa9c4971d59fb12bb8d42e161b7e7f8cc89e49137c5b279c/mkdocs-1.6.1-py3-none-any.whl", hash = "sha256:db91759624d1647f3f34aa0c3f327dd2601beae39a366d6e064c03468d35c20e", size = 3864451 },
]

[[package]]
name = "mkdocs-autorefs"
version = "1.3.1"
source = { registry = "https://pypi.org/simple" }
dependencies = [
    { name = "markdown" },
    { name = "markupsafe" },
    { name = "mkdocs" },
]
sdist = { url = "https://files.pythonhosted.org/packages/52/f4/77e3cf5e7ba54dca168bc718688127844721982ae88b08684669c5b5752d/mkdocs_autorefs-1.3.1.tar.gz", hash = "sha256:a6d30cbcccae336d622a66c2418a3c92a8196b69782774529ad441abb23c0902", size = 2056416 }
wheels = [
    { url = "https://files.pythonhosted.org/packages/db/19/f20edc082c1de2987dbaf30fcc514ed7a908d465a15aba7cba595c3b245a/mkdocs_autorefs-1.3.1-py3-none-any.whl", hash = "sha256:18c504ae4d3ee7f344369bb26cb31d4105569ee252aab7d75ec2734c2c8b0474", size = 2837887 },
]

[[package]]
name = "mkdocs-get-deps"
version = "0.2.0"
source = { registry = "https://pypi.org/simple" }
dependencies = [
    { name = "mergedeep" },
    { name = "platformdirs" },
    { name = "pyyaml" },
]
sdist = { url = "https://files.pythonhosted.org/packages/98/f5/ed29cd50067784976f25ed0ed6fcd3c2ce9eb90650aa3b2796ddf7b6870b/mkdocs_get_deps-0.2.0.tar.gz", hash = "sha256:162b3d129c7fad9b19abfdcb9c1458a651628e4b1dea628ac68790fb3061c60c", size = 10239 }
wheels = [
    { url = "https://files.pythonhosted.org/packages/9f/d4/029f984e8d3f3b6b726bd33cafc473b75e9e44c0f7e80a5b29abc466bdea/mkdocs_get_deps-0.2.0-py3-none-any.whl", hash = "sha256:2bf11d0b133e77a0dd036abeeb06dec8775e46efa526dc70667d8863eefc6134", size = 9521 },
]

[[package]]
name = "mkdocs-material"
version = "9.6.4"
source = { registry = "https://pypi.org/simple" }
dependencies = [
    { name = "babel" },
    { name = "colorama" },
    { name = "jinja2" },
    { name = "markdown" },
    { name = "mkdocs" },
    { name = "mkdocs-material-extensions" },
    { name = "paginate" },
    { name = "pygments" },
    { name = "pymdown-extensions" },
    { name = "regex" },
    { name = "requests" },
]
sdist = { url = "https://files.pythonhosted.org/packages/9b/80/4efbd3df76c6c1ec27130b43662612f9033adc5a4166f1df2acb8dd6fb1b/mkdocs_material-9.6.4.tar.gz", hash = "sha256:4d1d35e1c1d3e15294cb7fa5d02e0abaee70d408f75027dc7be6e30fb32e6867", size = 3942628 }
wheels = [
    { url = "https://files.pythonhosted.org/packages/5b/a5/f3c0e86c1d28fe04f1b724700ff3dd8b3647c89df03a8e10c4bc6b4db1b8/mkdocs_material-9.6.4-py3-none-any.whl", hash = "sha256:414e8376551def6d644b8e6f77226022868532a792eb2c9accf52199009f568f", size = 8688727 },
]

[[package]]
name = "mkdocs-material-extensions"
version = "1.3.1"
source = { registry = "https://pypi.org/simple" }
sdist = { url = "https://files.pythonhosted.org/packages/79/9b/9b4c96d6593b2a541e1cb8b34899a6d021d208bb357042823d4d2cabdbe7/mkdocs_material_extensions-1.3.1.tar.gz", hash = "sha256:10c9511cea88f568257f960358a467d12b970e1f7b2c0e5fb2bb48cab1928443", size = 11847 }
wheels = [
    { url = "https://files.pythonhosted.org/packages/5b/54/662a4743aa81d9582ee9339d4ffa3c8fd40a4965e033d77b9da9774d3960/mkdocs_material_extensions-1.3.1-py3-none-any.whl", hash = "sha256:adff8b62700b25cb77b53358dad940f3ef973dd6db797907c49e3c2ef3ab4e31", size = 8728 },
]

[[package]]
name = "mkdocstrings"
version = "0.28.1"
source = { registry = "https://pypi.org/simple" }
dependencies = [
    { name = "jinja2" },
    { name = "markdown" },
    { name = "markupsafe" },
    { name = "mkdocs" },
    { name = "mkdocs-autorefs" },
    { name = "mkdocs-get-deps" },
    { name = "pymdown-extensions" },
]
sdist = { url = "https://files.pythonhosted.org/packages/82/6a/3980e05d7522423dc4ca547771d16d399fc3f4266df652f624f4f4dd7890/mkdocstrings-0.28.1.tar.gz", hash = "sha256:fb64576906771b7701e8e962fd90073650ff689e95eb86e86751a66d65ab4489", size = 4551690 }
wheels = [
    { url = "https://files.pythonhosted.org/packages/6f/5d/8580b426396d8cbbe98df364ef891487c4942e36356d56bb5a6dd91f51a9/mkdocstrings-0.28.1-py3-none-any.whl", hash = "sha256:a5878ae5cd1e26f491ff084c1f9ab995687d52d39a5c558e9b7023d0e4e0b740", size = 6426938 },
]

[package.optional-dependencies]
python = [
    { name = "mkdocstrings-python" },
]

[[package]]
name = "mkdocstrings-python"
version = "1.16.1"
source = { registry = "https://pypi.org/simple" }
dependencies = [
    { name = "griffe" },
    { name = "mkdocs-autorefs" },
    { name = "mkdocstrings" },
]
sdist = { url = "https://files.pythonhosted.org/packages/82/a4/3475fd03f3d566ca05872cec76a86d94ead23d99bbf6a89035b924a3e9b6/mkdocstrings_python-1.16.1.tar.gz", hash = "sha256:d7152d17da74d3616a0f17df5d2da771ecf7340518c158650e5a64a0a95973f4", size = 423399 }
wheels = [
    { url = "https://files.pythonhosted.org/packages/00/f7/433201c48d4b59208dcbae6e1481febdf732ae20ecb2aee84a4ea142f043/mkdocstrings_python-1.16.1-py3-none-any.whl", hash = "sha256:b88ff6fc6a293cee9cb42313f1cba37a2c5cdf37bcc60b241ec7ab66b5d41b58", size = 449139 },
]

[[package]]
name = "moto"
version = "5.0.28"
source = { registry = "https://pypi.org/simple" }
dependencies = [
    { name = "boto3" },
    { name = "botocore" },
    { name = "cryptography" },
    { name = "jinja2" },
    { name = "python-dateutil" },
    { name = "requests" },
    { name = "responses" },
    { name = "werkzeug" },
    { name = "xmltodict" },
]
sdist = { url = "https://files.pythonhosted.org/packages/40/80/ac29b291289e16d0cb047dcce8a555ab150bcd30328141efff207f26ab7c/moto-5.0.28.tar.gz", hash = "sha256:4d3437693411ec943c13c77de5b0b520c4b0a9ac850fead4ba2a54709e086e8b", size = 6537950 }
wheels = [
    { url = "https://files.pythonhosted.org/packages/77/d1/5a472eb11de9ee395db53c29cbd7b16a6c4d3e0d802b13d94a73951c2eae/moto-5.0.28-py3-none-any.whl", hash = "sha256:2dfbea1afe3b593e13192059a1a7fc4b3cf7fdf92e432070c22346efa45aa0f0", size = 4696467 },
]

[package.optional-dependencies]
server = [
    { name = "antlr4-python3-runtime" },
    { name = "aws-xray-sdk" },
    { name = "cfn-lint" },
    { name = "docker" },
    { name = "flask" },
    { name = "flask-cors" },
    { name = "graphql-core" },
    { name = "joserfc" },
    { name = "jsonpath-ng" },
    { name = "openapi-spec-validator" },
    { name = "py-partiql-parser" },
    { name = "pyparsing" },
    { name = "pyyaml" },
    { name = "setuptools" },
]

[[package]]
name = "mpmath"
version = "1.3.0"
source = { registry = "https://pypi.org/simple" }
sdist = { url = "https://files.pythonhosted.org/packages/e0/47/dd32fa426cc72114383ac549964eecb20ecfd886d1e5ccf5340b55b02f57/mpmath-1.3.0.tar.gz", hash = "sha256:7a28eb2a9774d00c7bc92411c19a89209d5da7c4c9a9e227be8330a23a25b91f", size = 508106 }
wheels = [
    { url = "https://files.pythonhosted.org/packages/43/e3/7d92a15f894aa0c9c4b49b8ee9ac9850d6e63b03c9c32c0367a13ae62209/mpmath-1.3.0-py3-none-any.whl", hash = "sha256:a0b2b9fe80bbcd81a6647ff13108738cfb482d481d826cc0e02f5b35e5c88d2c", size = 536198 },
]

[[package]]
name = "msal"
version = "1.31.1"
source = { registry = "https://pypi.org/simple" }
dependencies = [
    { name = "cryptography" },
    { name = "pyjwt", extra = ["crypto"] },
    { name = "requests" },
]
sdist = { url = "https://files.pythonhosted.org/packages/3f/f3/cdf2681e83a73c3355883c2884b6ff2f2d2aadfc399c28e9ac4edc3994fd/msal-1.31.1.tar.gz", hash = "sha256:11b5e6a3f802ffd3a72107203e20c4eac6ef53401961b880af2835b723d80578", size = 145362 }
wheels = [
    { url = "https://files.pythonhosted.org/packages/30/7c/489cd931a752d05753d730e848039f08f65f86237cf1b8724d0a1cbd700b/msal-1.31.1-py3-none-any.whl", hash = "sha256:29d9882de247e96db01386496d59f29035e5e841bcac892e6d7bf4390bf6bd17", size = 113216 },
]

[[package]]
name = "msal-extensions"
version = "1.2.0"
source = { registry = "https://pypi.org/simple" }
dependencies = [
    { name = "msal" },
    { name = "portalocker" },
]
sdist = { url = "https://files.pythonhosted.org/packages/2d/38/ad49272d0a5af95f7a0cb64a79bbd75c9c187f3b789385a143d8d537a5eb/msal_extensions-1.2.0.tar.gz", hash = "sha256:6f41b320bfd2933d631a215c91ca0dd3e67d84bd1a2f50ce917d5874ec646bef", size = 22391 }
wheels = [
    { url = "https://files.pythonhosted.org/packages/2c/69/314d887a01599669fb330da14e5c6ff5f138609e322812a942a74ef9b765/msal_extensions-1.2.0-py3-none-any.whl", hash = "sha256:cf5ba83a2113fa6dc011a254a72f1c223c88d7dfad74cc30617c4679a417704d", size = 19254 },
]

[[package]]
name = "msgpack"
version = "1.1.0"
source = { registry = "https://pypi.org/simple" }
sdist = { url = "https://files.pythonhosted.org/packages/cb/d0/7555686ae7ff5731205df1012ede15dd9d927f6227ea151e901c7406af4f/msgpack-1.1.0.tar.gz", hash = "sha256:dd432ccc2c72b914e4cb77afce64aab761c1137cc698be3984eee260bcb2896e", size = 167260 }
wheels = [
    { url = "https://files.pythonhosted.org/packages/e1/d6/716b7ca1dbde63290d2973d22bbef1b5032ca634c3ff4384a958ec3f093a/msgpack-1.1.0-cp312-cp312-macosx_10_9_universal2.whl", hash = "sha256:d46cf9e3705ea9485687aa4001a76e44748b609d260af21c4ceea7f2212a501d", size = 152421 },
    { url = "https://files.pythonhosted.org/packages/70/da/5312b067f6773429cec2f8f08b021c06af416bba340c912c2ec778539ed6/msgpack-1.1.0-cp312-cp312-macosx_10_9_x86_64.whl", hash = "sha256:5dbad74103df937e1325cc4bfeaf57713be0b4f15e1c2da43ccdd836393e2ea2", size = 85277 },
    { url = "https://files.pythonhosted.org/packages/28/51/da7f3ae4462e8bb98af0d5bdf2707f1b8c65a0d4f496e46b6afb06cbc286/msgpack-1.1.0-cp312-cp312-macosx_11_0_arm64.whl", hash = "sha256:58dfc47f8b102da61e8949708b3eafc3504509a5728f8b4ddef84bd9e16ad420", size = 82222 },
    { url = "https://files.pythonhosted.org/packages/33/af/dc95c4b2a49cff17ce47611ca9ba218198806cad7796c0b01d1e332c86bb/msgpack-1.1.0-cp312-cp312-manylinux_2_17_aarch64.manylinux2014_aarch64.whl", hash = "sha256:4676e5be1b472909b2ee6356ff425ebedf5142427842aa06b4dfd5117d1ca8a2", size = 392971 },
    { url = "https://files.pythonhosted.org/packages/f1/54/65af8de681fa8255402c80eda2a501ba467921d5a7a028c9c22a2c2eedb5/msgpack-1.1.0-cp312-cp312-manylinux_2_17_x86_64.manylinux2014_x86_64.whl", hash = "sha256:17fb65dd0bec285907f68b15734a993ad3fc94332b5bb21b0435846228de1f39", size = 401403 },
    { url = "https://files.pythonhosted.org/packages/97/8c/e333690777bd33919ab7024269dc3c41c76ef5137b211d776fbb404bfead/msgpack-1.1.0-cp312-cp312-manylinux_2_5_i686.manylinux1_i686.manylinux_2_17_i686.manylinux2014_i686.whl", hash = "sha256:a51abd48c6d8ac89e0cfd4fe177c61481aca2d5e7ba42044fd218cfd8ea9899f", size = 385356 },
    { url = "https://files.pythonhosted.org/packages/57/52/406795ba478dc1c890559dd4e89280fa86506608a28ccf3a72fbf45df9f5/msgpack-1.1.0-cp312-cp312-musllinux_1_2_aarch64.whl", hash = "sha256:2137773500afa5494a61b1208619e3871f75f27b03bcfca7b3a7023284140247", size = 383028 },
    { url = "https://files.pythonhosted.org/packages/e7/69/053b6549bf90a3acadcd8232eae03e2fefc87f066a5b9fbb37e2e608859f/msgpack-1.1.0-cp312-cp312-musllinux_1_2_i686.whl", hash = "sha256:398b713459fea610861c8a7b62a6fec1882759f308ae0795b5413ff6a160cf3c", size = 391100 },
    { url = "https://files.pythonhosted.org/packages/23/f0/d4101d4da054f04274995ddc4086c2715d9b93111eb9ed49686c0f7ccc8a/msgpack-1.1.0-cp312-cp312-musllinux_1_2_x86_64.whl", hash = "sha256:06f5fd2f6bb2a7914922d935d3b8bb4a7fff3a9a91cfce6d06c13bc42bec975b", size = 394254 },
    { url = "https://files.pythonhosted.org/packages/1c/12/cf07458f35d0d775ff3a2dc5559fa2e1fcd06c46f1ef510e594ebefdca01/msgpack-1.1.0-cp312-cp312-win32.whl", hash = "sha256:ad33e8400e4ec17ba782f7b9cf868977d867ed784a1f5f2ab46e7ba53b6e1e1b", size = 69085 },
    { url = "https://files.pythonhosted.org/packages/73/80/2708a4641f7d553a63bc934a3eb7214806b5b39d200133ca7f7afb0a53e8/msgpack-1.1.0-cp312-cp312-win_amd64.whl", hash = "sha256:115a7af8ee9e8cddc10f87636767857e7e3717b7a2e97379dc2054712693e90f", size = 75347 },
    { url = "https://files.pythonhosted.org/packages/c8/b0/380f5f639543a4ac413e969109978feb1f3c66e931068f91ab6ab0f8be00/msgpack-1.1.0-cp313-cp313-macosx_10_13_universal2.whl", hash = "sha256:071603e2f0771c45ad9bc65719291c568d4edf120b44eb36324dcb02a13bfddf", size = 151142 },
    { url = "https://files.pythonhosted.org/packages/c8/ee/be57e9702400a6cb2606883d55b05784fada898dfc7fd12608ab1fdb054e/msgpack-1.1.0-cp313-cp313-macosx_10_13_x86_64.whl", hash = "sha256:0f92a83b84e7c0749e3f12821949d79485971f087604178026085f60ce109330", size = 84523 },
    { url = "https://files.pythonhosted.org/packages/7e/3a/2919f63acca3c119565449681ad08a2f84b2171ddfcff1dba6959db2cceb/msgpack-1.1.0-cp313-cp313-macosx_11_0_arm64.whl", hash = "sha256:4a1964df7b81285d00a84da4e70cb1383f2e665e0f1f2a7027e683956d04b734", size = 81556 },
    { url = "https://files.pythonhosted.org/packages/7c/43/a11113d9e5c1498c145a8925768ea2d5fce7cbab15c99cda655aa09947ed/msgpack-1.1.0-cp313-cp313-manylinux_2_17_aarch64.manylinux2014_aarch64.whl", hash = "sha256:59caf6a4ed0d164055ccff8fe31eddc0ebc07cf7326a2aaa0dbf7a4001cd823e", size = 392105 },
    { url = "https://files.pythonhosted.org/packages/2d/7b/2c1d74ca6c94f70a1add74a8393a0138172207dc5de6fc6269483519d048/msgpack-1.1.0-cp313-cp313-manylinux_2_17_x86_64.manylinux2014_x86_64.whl", hash = "sha256:0907e1a7119b337971a689153665764adc34e89175f9a34793307d9def08e6ca", size = 399979 },
    { url = "https://files.pythonhosted.org/packages/82/8c/cf64ae518c7b8efc763ca1f1348a96f0e37150061e777a8ea5430b413a74/msgpack-1.1.0-cp313-cp313-manylinux_2_5_i686.manylinux1_i686.manylinux_2_17_i686.manylinux2014_i686.whl", hash = "sha256:65553c9b6da8166e819a6aa90ad15288599b340f91d18f60b2061f402b9a4915", size = 383816 },
    { url = "https://files.pythonhosted.org/packages/69/86/a847ef7a0f5ef3fa94ae20f52a4cacf596a4e4a010197fbcc27744eb9a83/msgpack-1.1.0-cp313-cp313-musllinux_1_2_aarch64.whl", hash = "sha256:7a946a8992941fea80ed4beae6bff74ffd7ee129a90b4dd5cf9c476a30e9708d", size = 380973 },
    { url = "https://files.pythonhosted.org/packages/aa/90/c74cf6e1126faa93185d3b830ee97246ecc4fe12cf9d2d31318ee4246994/msgpack-1.1.0-cp313-cp313-musllinux_1_2_i686.whl", hash = "sha256:4b51405e36e075193bc051315dbf29168d6141ae2500ba8cd80a522964e31434", size = 387435 },
    { url = "https://files.pythonhosted.org/packages/7a/40/631c238f1f338eb09f4acb0f34ab5862c4e9d7eda11c1b685471a4c5ea37/msgpack-1.1.0-cp313-cp313-musllinux_1_2_x86_64.whl", hash = "sha256:b4c01941fd2ff87c2a934ee6055bda4ed353a7846b8d4f341c428109e9fcde8c", size = 399082 },
    { url = "https://files.pythonhosted.org/packages/e9/1b/fa8a952be252a1555ed39f97c06778e3aeb9123aa4cccc0fd2acd0b4e315/msgpack-1.1.0-cp313-cp313-win32.whl", hash = "sha256:7c9a35ce2c2573bada929e0b7b3576de647b0defbd25f5139dcdaba0ae35a4cc", size = 69037 },
    { url = "https://files.pythonhosted.org/packages/b6/bc/8bd826dd03e022153bfa1766dcdec4976d6c818865ed54223d71f07862b3/msgpack-1.1.0-cp313-cp313-win_amd64.whl", hash = "sha256:bce7d9e614a04d0883af0b3d4d501171fbfca038f12c77fa838d9f198147a23f", size = 75140 },
]

[[package]]
name = "msgspec"
version = "0.19.0"
source = { registry = "https://pypi.org/simple" }
sdist = { url = "https://files.pythonhosted.org/packages/cf/9b/95d8ce458462b8b71b8a70fa94563b2498b89933689f3a7b8911edfae3d7/msgspec-0.19.0.tar.gz", hash = "sha256:604037e7cd475345848116e89c553aa9a233259733ab51986ac924ab1b976f8e", size = 216934 }
wheels = [
    { url = "https://files.pythonhosted.org/packages/b2/5f/a70c24f075e3e7af2fae5414c7048b0e11389685b7f717bb55ba282a34a7/msgspec-0.19.0-cp312-cp312-macosx_10_13_x86_64.whl", hash = "sha256:f98bd8962ad549c27d63845b50af3f53ec468b6318400c9f1adfe8b092d7b62f", size = 190485 },
    { url = "https://files.pythonhosted.org/packages/89/b0/1b9763938cfae12acf14b682fcf05c92855974d921a5a985ecc197d1c672/msgspec-0.19.0-cp312-cp312-macosx_11_0_arm64.whl", hash = "sha256:43bbb237feab761b815ed9df43b266114203f53596f9b6e6f00ebd79d178cdf2", size = 183910 },
    { url = "https://files.pythonhosted.org/packages/87/81/0c8c93f0b92c97e326b279795f9c5b956c5a97af28ca0fbb9fd86c83737a/msgspec-0.19.0-cp312-cp312-manylinux_2_17_aarch64.manylinux2014_aarch64.whl", hash = "sha256:4cfc033c02c3e0aec52b71710d7f84cb3ca5eb407ab2ad23d75631153fdb1f12", size = 210633 },
    { url = "https://files.pythonhosted.org/packages/d0/ef/c5422ce8af73928d194a6606f8ae36e93a52fd5e8df5abd366903a5ca8da/msgspec-0.19.0-cp312-cp312-manylinux_2_17_x86_64.manylinux2014_x86_64.whl", hash = "sha256:d911c442571605e17658ca2b416fd8579c5050ac9adc5e00c2cb3126c97f73bc", size = 213594 },
    { url = "https://files.pythonhosted.org/packages/19/2b/4137bc2ed45660444842d042be2cf5b18aa06efd2cda107cff18253b9653/msgspec-0.19.0-cp312-cp312-musllinux_1_2_aarch64.whl", hash = "sha256:757b501fa57e24896cf40a831442b19a864f56d253679f34f260dcb002524a6c", size = 214053 },
    { url = "https://files.pythonhosted.org/packages/9d/e6/8ad51bdc806aac1dc501e8fe43f759f9ed7284043d722b53323ea421c360/msgspec-0.19.0-cp312-cp312-musllinux_1_2_x86_64.whl", hash = "sha256:5f0f65f29b45e2816d8bded36e6b837a4bf5fb60ec4bc3c625fa2c6da4124537", size = 219081 },
    { url = "https://files.pythonhosted.org/packages/b1/ef/27dd35a7049c9a4f4211c6cd6a8c9db0a50647546f003a5867827ec45391/msgspec-0.19.0-cp312-cp312-win_amd64.whl", hash = "sha256:067f0de1c33cfa0b6a8206562efdf6be5985b988b53dd244a8e06f993f27c8c0", size = 187467 },
    { url = "https://files.pythonhosted.org/packages/3c/cb/2842c312bbe618d8fefc8b9cedce37f773cdc8fa453306546dba2c21fd98/msgspec-0.19.0-cp313-cp313-macosx_10_13_x86_64.whl", hash = "sha256:f12d30dd6266557aaaf0aa0f9580a9a8fbeadfa83699c487713e355ec5f0bd86", size = 190498 },
    { url = "https://files.pythonhosted.org/packages/58/95/c40b01b93465e1a5f3b6c7d91b10fb574818163740cc3acbe722d1e0e7e4/msgspec-0.19.0-cp313-cp313-macosx_11_0_arm64.whl", hash = "sha256:82b2c42c1b9ebc89e822e7e13bbe9d17ede0c23c187469fdd9505afd5a481314", size = 183950 },
    { url = "https://files.pythonhosted.org/packages/e8/f0/5b764e066ce9aba4b70d1db8b087ea66098c7c27d59b9dd8a3532774d48f/msgspec-0.19.0-cp313-cp313-manylinux_2_17_aarch64.manylinux2014_aarch64.whl", hash = "sha256:19746b50be214a54239aab822964f2ac81e38b0055cca94808359d779338c10e", size = 210647 },
    { url = "https://files.pythonhosted.org/packages/9d/87/bc14f49bc95c4cb0dd0a8c56028a67c014ee7e6818ccdce74a4862af259b/msgspec-0.19.0-cp313-cp313-manylinux_2_17_x86_64.manylinux2014_x86_64.whl", hash = "sha256:60ef4bdb0ec8e4ad62e5a1f95230c08efb1f64f32e6e8dd2ced685bcc73858b5", size = 213563 },
    { url = "https://files.pythonhosted.org/packages/53/2f/2b1c2b056894fbaa975f68f81e3014bb447516a8b010f1bed3fb0e016ed7/msgspec-0.19.0-cp313-cp313-musllinux_1_2_aarch64.whl", hash = "sha256:ac7f7c377c122b649f7545810c6cd1b47586e3aa3059126ce3516ac7ccc6a6a9", size = 213996 },
    { url = "https://files.pythonhosted.org/packages/aa/5a/4cd408d90d1417e8d2ce6a22b98a6853c1b4d7cb7669153e4424d60087f6/msgspec-0.19.0-cp313-cp313-musllinux_1_2_x86_64.whl", hash = "sha256:a5bc1472223a643f5ffb5bf46ccdede7f9795078194f14edd69e3aab7020d327", size = 219087 },
    { url = "https://files.pythonhosted.org/packages/23/d8/f15b40611c2d5753d1abb0ca0da0c75348daf1252220e5dda2867bd81062/msgspec-0.19.0-cp313-cp313-win_amd64.whl", hash = "sha256:317050bc0f7739cb30d257ff09152ca309bf5a369854bbf1e57dffc310c1f20f", size = 187432 },
]

[package.optional-dependencies]
yaml = [
    { name = "pyyaml" },
]

[[package]]
name = "multidict"
version = "6.1.0"
source = { registry = "https://pypi.org/simple" }
sdist = { url = "https://files.pythonhosted.org/packages/d6/be/504b89a5e9ca731cd47487e91c469064f8ae5af93b7259758dcfc2b9c848/multidict-6.1.0.tar.gz", hash = "sha256:22ae2ebf9b0c69d206c003e2f6a914ea33f0a932d4aa16f236afc049d9958f4a", size = 64002 }
wheels = [
    { url = "https://files.pythonhosted.org/packages/fd/16/92057c74ba3b96d5e211b553895cd6dc7cc4d1e43d9ab8fafc727681ef71/multidict-6.1.0-cp312-cp312-macosx_10_9_universal2.whl", hash = "sha256:b04772ed465fa3cc947db808fa306d79b43e896beb677a56fb2347ca1a49c1fa", size = 48713 },
    { url = "https://files.pythonhosted.org/packages/94/3d/37d1b8893ae79716179540b89fc6a0ee56b4a65fcc0d63535c6f5d96f217/multidict-6.1.0-cp312-cp312-macosx_10_9_x86_64.whl", hash = "sha256:6180c0ae073bddeb5a97a38c03f30c233e0a4d39cd86166251617d1bbd0af436", size = 29516 },
    { url = "https://files.pythonhosted.org/packages/a2/12/adb6b3200c363062f805275b4c1e656be2b3681aada66c80129932ff0bae/multidict-6.1.0-cp312-cp312-macosx_11_0_arm64.whl", hash = "sha256:071120490b47aa997cca00666923a83f02c7fbb44f71cf7f136df753f7fa8761", size = 29557 },
    { url = "https://files.pythonhosted.org/packages/47/e9/604bb05e6e5bce1e6a5cf80a474e0f072e80d8ac105f1b994a53e0b28c42/multidict-6.1.0-cp312-cp312-manylinux_2_17_aarch64.manylinux2014_aarch64.whl", hash = "sha256:50b3a2710631848991d0bf7de077502e8994c804bb805aeb2925a981de58ec2e", size = 130170 },
    { url = "https://files.pythonhosted.org/packages/7e/13/9efa50801785eccbf7086b3c83b71a4fb501a4d43549c2f2f80b8787d69f/multidict-6.1.0-cp312-cp312-manylinux_2_17_ppc64le.manylinux2014_ppc64le.whl", hash = "sha256:b58c621844d55e71c1b7f7c498ce5aa6985d743a1a59034c57a905b3f153c1ef", size = 134836 },
    { url = "https://files.pythonhosted.org/packages/bf/0f/93808b765192780d117814a6dfcc2e75de6dcc610009ad408b8814dca3ba/multidict-6.1.0-cp312-cp312-manylinux_2_17_s390x.manylinux2014_s390x.whl", hash = "sha256:55b6d90641869892caa9ca42ff913f7ff1c5ece06474fbd32fb2cf6834726c95", size = 133475 },
    { url = "https://files.pythonhosted.org/packages/d3/c8/529101d7176fe7dfe1d99604e48d69c5dfdcadb4f06561f465c8ef12b4df/multidict-6.1.0-cp312-cp312-manylinux_2_17_x86_64.manylinux2014_x86_64.whl", hash = "sha256:4b820514bfc0b98a30e3d85462084779900347e4d49267f747ff54060cc33925", size = 131049 },
    { url = "https://files.pythonhosted.org/packages/ca/0c/fc85b439014d5a58063e19c3a158a889deec399d47b5269a0f3b6a2e28bc/multidict-6.1.0-cp312-cp312-manylinux_2_5_i686.manylinux1_i686.manylinux_2_17_i686.manylinux2014_i686.whl", hash = "sha256:10a9b09aba0c5b48c53761b7c720aaaf7cf236d5fe394cd399c7ba662d5f9966", size = 120370 },
    { url = "https://files.pythonhosted.org/packages/db/46/d4416eb20176492d2258fbd47b4abe729ff3b6e9c829ea4236f93c865089/multidict-6.1.0-cp312-cp312-musllinux_1_2_aarch64.whl", hash = "sha256:1e16bf3e5fc9f44632affb159d30a437bfe286ce9e02754759be5536b169b305", size = 125178 },
    { url = "https://files.pythonhosted.org/packages/5b/46/73697ad7ec521df7de5531a32780bbfd908ded0643cbe457f981a701457c/multidict-6.1.0-cp312-cp312-musllinux_1_2_i686.whl", hash = "sha256:76f364861c3bfc98cbbcbd402d83454ed9e01a5224bb3a28bf70002a230f73e2", size = 119567 },
    { url = "https://files.pythonhosted.org/packages/cd/ed/51f060e2cb0e7635329fa6ff930aa5cffa17f4c7f5c6c3ddc3500708e2f2/multidict-6.1.0-cp312-cp312-musllinux_1_2_ppc64le.whl", hash = "sha256:820c661588bd01a0aa62a1283f20d2be4281b086f80dad9e955e690c75fb54a2", size = 129822 },
    { url = "https://files.pythonhosted.org/packages/df/9e/ee7d1954b1331da3eddea0c4e08d9142da5f14b1321c7301f5014f49d492/multidict-6.1.0-cp312-cp312-musllinux_1_2_s390x.whl", hash = "sha256:0e5f362e895bc5b9e67fe6e4ded2492d8124bdf817827f33c5b46c2fe3ffaca6", size = 128656 },
    { url = "https://files.pythonhosted.org/packages/77/00/8538f11e3356b5d95fa4b024aa566cde7a38aa7a5f08f4912b32a037c5dc/multidict-6.1.0-cp312-cp312-musllinux_1_2_x86_64.whl", hash = "sha256:3ec660d19bbc671e3a6443325f07263be452c453ac9e512f5eb935e7d4ac28b3", size = 125360 },
    { url = "https://files.pythonhosted.org/packages/be/05/5d334c1f2462d43fec2363cd00b1c44c93a78c3925d952e9a71caf662e96/multidict-6.1.0-cp312-cp312-win32.whl", hash = "sha256:58130ecf8f7b8112cdb841486404f1282b9c86ccb30d3519faf301b2e5659133", size = 26382 },
    { url = "https://files.pythonhosted.org/packages/a3/bf/f332a13486b1ed0496d624bcc7e8357bb8053823e8cd4b9a18edc1d97e73/multidict-6.1.0-cp312-cp312-win_amd64.whl", hash = "sha256:188215fc0aafb8e03341995e7c4797860181562380f81ed0a87ff455b70bf1f1", size = 28529 },
    { url = "https://files.pythonhosted.org/packages/22/67/1c7c0f39fe069aa4e5d794f323be24bf4d33d62d2a348acdb7991f8f30db/multidict-6.1.0-cp313-cp313-macosx_10_13_universal2.whl", hash = "sha256:d569388c381b24671589335a3be6e1d45546c2988c2ebe30fdcada8457a31008", size = 48771 },
    { url = "https://files.pythonhosted.org/packages/3c/25/c186ee7b212bdf0df2519eacfb1981a017bda34392c67542c274651daf23/multidict-6.1.0-cp313-cp313-macosx_10_13_x86_64.whl", hash = "sha256:052e10d2d37810b99cc170b785945421141bf7bb7d2f8799d431e7db229c385f", size = 29533 },
    { url = "https://files.pythonhosted.org/packages/67/5e/04575fd837e0958e324ca035b339cea174554f6f641d3fb2b4f2e7ff44a2/multidict-6.1.0-cp313-cp313-macosx_11_0_arm64.whl", hash = "sha256:f90c822a402cb865e396a504f9fc8173ef34212a342d92e362ca498cad308e28", size = 29595 },
    { url = "https://files.pythonhosted.org/packages/d3/b2/e56388f86663810c07cfe4a3c3d87227f3811eeb2d08450b9e5d19d78876/multidict-6.1.0-cp313-cp313-manylinux_2_17_aarch64.manylinux2014_aarch64.whl", hash = "sha256:b225d95519a5bf73860323e633a664b0d85ad3d5bede6d30d95b35d4dfe8805b", size = 130094 },
    { url = "https://files.pythonhosted.org/packages/6c/ee/30ae9b4186a644d284543d55d491fbd4239b015d36b23fea43b4c94f7052/multidict-6.1.0-cp313-cp313-manylinux_2_17_ppc64le.manylinux2014_ppc64le.whl", hash = "sha256:23bfd518810af7de1116313ebd9092cb9aa629beb12f6ed631ad53356ed6b86c", size = 134876 },
    { url = "https://files.pythonhosted.org/packages/84/c7/70461c13ba8ce3c779503c70ec9d0345ae84de04521c1f45a04d5f48943d/multidict-6.1.0-cp313-cp313-manylinux_2_17_s390x.manylinux2014_s390x.whl", hash = "sha256:5c09fcfdccdd0b57867577b719c69e347a436b86cd83747f179dbf0cc0d4c1f3", size = 133500 },
    { url = "https://files.pythonhosted.org/packages/4a/9f/002af221253f10f99959561123fae676148dd730e2daa2cd053846a58507/multidict-6.1.0-cp313-cp313-manylinux_2_17_x86_64.manylinux2014_x86_64.whl", hash = "sha256:bf6bea52ec97e95560af5ae576bdac3aa3aae0b6758c6efa115236d9e07dae44", size = 131099 },
    { url = "https://files.pythonhosted.org/packages/82/42/d1c7a7301d52af79d88548a97e297f9d99c961ad76bbe6f67442bb77f097/multidict-6.1.0-cp313-cp313-manylinux_2_5_i686.manylinux1_i686.manylinux_2_17_i686.manylinux2014_i686.whl", hash = "sha256:57feec87371dbb3520da6192213c7d6fc892d5589a93db548331954de8248fd2", size = 120403 },
    { url = "https://files.pythonhosted.org/packages/68/f3/471985c2c7ac707547553e8f37cff5158030d36bdec4414cb825fbaa5327/multidict-6.1.0-cp313-cp313-musllinux_1_2_aarch64.whl", hash = "sha256:0c3f390dc53279cbc8ba976e5f8035eab997829066756d811616b652b00a23a3", size = 125348 },
    { url = "https://files.pythonhosted.org/packages/67/2c/e6df05c77e0e433c214ec1d21ddd203d9a4770a1f2866a8ca40a545869a0/multidict-6.1.0-cp313-cp313-musllinux_1_2_i686.whl", hash = "sha256:59bfeae4b25ec05b34f1956eaa1cb38032282cd4dfabc5056d0a1ec4d696d3aa", size = 119673 },
    { url = "https://files.pythonhosted.org/packages/c5/cd/bc8608fff06239c9fb333f9db7743a1b2eafe98c2666c9a196e867a3a0a4/multidict-6.1.0-cp313-cp313-musllinux_1_2_ppc64le.whl", hash = "sha256:b2f59caeaf7632cc633b5cf6fc449372b83bbdf0da4ae04d5be36118e46cc0aa", size = 129927 },
    { url = "https://files.pythonhosted.org/packages/44/8e/281b69b7bc84fc963a44dc6e0bbcc7150e517b91df368a27834299a526ac/multidict-6.1.0-cp313-cp313-musllinux_1_2_s390x.whl", hash = "sha256:37bb93b2178e02b7b618893990941900fd25b6b9ac0fa49931a40aecdf083fe4", size = 128711 },
    { url = "https://files.pythonhosted.org/packages/12/a4/63e7cd38ed29dd9f1881d5119f272c898ca92536cdb53ffe0843197f6c85/multidict-6.1.0-cp313-cp313-musllinux_1_2_x86_64.whl", hash = "sha256:4e9f48f58c2c523d5a06faea47866cd35b32655c46b443f163d08c6d0ddb17d6", size = 125519 },
    { url = "https://files.pythonhosted.org/packages/38/e0/4f5855037a72cd8a7a2f60a3952d9aa45feedb37ae7831642102604e8a37/multidict-6.1.0-cp313-cp313-win32.whl", hash = "sha256:3a37ffb35399029b45c6cc33640a92bef403c9fd388acce75cdc88f58bd19a81", size = 26426 },
    { url = "https://files.pythonhosted.org/packages/7e/a5/17ee3a4db1e310b7405f5d25834460073a8ccd86198ce044dfaf69eac073/multidict-6.1.0-cp313-cp313-win_amd64.whl", hash = "sha256:e9aa71e15d9d9beaad2c6b9319edcdc0a49a43ef5c0a4c8265ca9ee7d6c67774", size = 28531 },
    { url = "https://files.pythonhosted.org/packages/99/b7/b9e70fde2c0f0c9af4cc5277782a89b66d35948ea3369ec9f598358c3ac5/multidict-6.1.0-py3-none-any.whl", hash = "sha256:48e171e52d1c4d33888e529b999e5900356b9ae588c2f09a52dcefb158b27506", size = 10051 },
]

[[package]]
name = "mypy"
version = "1.15.0"
source = { registry = "https://pypi.org/simple" }
dependencies = [
    { name = "mypy-extensions" },
    { name = "typing-extensions" },
]
sdist = { url = "https://files.pythonhosted.org/packages/ce/43/d5e49a86afa64bd3839ea0d5b9c7103487007d728e1293f52525d6d5486a/mypy-1.15.0.tar.gz", hash = "sha256:404534629d51d3efea5c800ee7c42b72a6554d6c400e6a79eafe15d11341fd43", size = 3239717 }
wheels = [
    { url = "https://files.pythonhosted.org/packages/98/3a/03c74331c5eb8bd025734e04c9840532226775c47a2c39b56a0c8d4f128d/mypy-1.15.0-cp312-cp312-macosx_10_13_x86_64.whl", hash = "sha256:aea39e0583d05124836ea645f412e88a5c7d0fd77a6d694b60d9b6b2d9f184fd", size = 10793981 },
    { url = "https://files.pythonhosted.org/packages/f0/1a/41759b18f2cfd568848a37c89030aeb03534411eef981df621d8fad08a1d/mypy-1.15.0-cp312-cp312-macosx_11_0_arm64.whl", hash = "sha256:2f2147ab812b75e5b5499b01ade1f4a81489a147c01585cda36019102538615f", size = 9749175 },
    { url = "https://files.pythonhosted.org/packages/12/7e/873481abf1ef112c582db832740f4c11b2bfa510e829d6da29b0ab8c3f9c/mypy-1.15.0-cp312-cp312-manylinux_2_17_aarch64.manylinux2014_aarch64.manylinux_2_28_aarch64.whl", hash = "sha256:ce436f4c6d218a070048ed6a44c0bbb10cd2cc5e272b29e7845f6a2f57ee4464", size = 11455675 },
    { url = "https://files.pythonhosted.org/packages/b3/d0/92ae4cde706923a2d3f2d6c39629134063ff64b9dedca9c1388363da072d/mypy-1.15.0-cp312-cp312-manylinux_2_17_x86_64.manylinux2014_x86_64.manylinux_2_28_x86_64.whl", hash = "sha256:8023ff13985661b50a5928fc7a5ca15f3d1affb41e5f0a9952cb68ef090b31ee", size = 12410020 },
    { url = "https://files.pythonhosted.org/packages/46/8b/df49974b337cce35f828ba6fda228152d6db45fed4c86ba56ffe442434fd/mypy-1.15.0-cp312-cp312-musllinux_1_2_x86_64.whl", hash = "sha256:1124a18bc11a6a62887e3e137f37f53fbae476dc36c185d549d4f837a2a6a14e", size = 12498582 },
    { url = "https://files.pythonhosted.org/packages/13/50/da5203fcf6c53044a0b699939f31075c45ae8a4cadf538a9069b165c1050/mypy-1.15.0-cp312-cp312-win_amd64.whl", hash = "sha256:171a9ca9a40cd1843abeca0e405bc1940cd9b305eaeea2dda769ba096932bb22", size = 9366614 },
    { url = "https://files.pythonhosted.org/packages/6a/9b/fd2e05d6ffff24d912f150b87db9e364fa8282045c875654ce7e32fffa66/mypy-1.15.0-cp313-cp313-macosx_10_13_x86_64.whl", hash = "sha256:93faf3fdb04768d44bf28693293f3904bbb555d076b781ad2530214ee53e3445", size = 10788592 },
    { url = "https://files.pythonhosted.org/packages/74/37/b246d711c28a03ead1fd906bbc7106659aed7c089d55fe40dd58db812628/mypy-1.15.0-cp313-cp313-macosx_11_0_arm64.whl", hash = "sha256:811aeccadfb730024c5d3e326b2fbe9249bb7413553f15499a4050f7c30e801d", size = 9753611 },
    { url = "https://files.pythonhosted.org/packages/a6/ac/395808a92e10cfdac8003c3de9a2ab6dc7cde6c0d2a4df3df1b815ffd067/mypy-1.15.0-cp313-cp313-manylinux_2_17_aarch64.manylinux2014_aarch64.manylinux_2_28_aarch64.whl", hash = "sha256:98b7b9b9aedb65fe628c62a6dc57f6d5088ef2dfca37903a7d9ee374d03acca5", size = 11438443 },
    { url = "https://files.pythonhosted.org/packages/d2/8b/801aa06445d2de3895f59e476f38f3f8d610ef5d6908245f07d002676cbf/mypy-1.15.0-cp313-cp313-manylinux_2_17_x86_64.manylinux2014_x86_64.manylinux_2_28_x86_64.whl", hash = "sha256:c43a7682e24b4f576d93072216bf56eeff70d9140241f9edec0c104d0c515036", size = 12402541 },
    { url = "https://files.pythonhosted.org/packages/c7/67/5a4268782eb77344cc613a4cf23540928e41f018a9a1ec4c6882baf20ab8/mypy-1.15.0-cp313-cp313-musllinux_1_2_x86_64.whl", hash = "sha256:baefc32840a9f00babd83251560e0ae1573e2f9d1b067719479bfb0e987c6357", size = 12494348 },
    { url = "https://files.pythonhosted.org/packages/83/3e/57bb447f7bbbfaabf1712d96f9df142624a386d98fb026a761532526057e/mypy-1.15.0-cp313-cp313-win_amd64.whl", hash = "sha256:b9378e2c00146c44793c98b8d5a61039a048e31f429fb0eb546d93f4b000bedf", size = 9373648 },
    { url = "https://files.pythonhosted.org/packages/09/4e/a7d65c7322c510de2c409ff3828b03354a7c43f5a8ed458a7a131b41c7b9/mypy-1.15.0-py3-none-any.whl", hash = "sha256:5469affef548bd1895d86d3bf10ce2b44e33d86923c29e4d675b3e323437ea3e", size = 2221777 },
]

[[package]]
name = "mypy-extensions"
version = "1.0.0"
source = { registry = "https://pypi.org/simple" }
sdist = { url = "https://files.pythonhosted.org/packages/98/a4/1ab47638b92648243faf97a5aeb6ea83059cc3624972ab6b8d2316078d3f/mypy_extensions-1.0.0.tar.gz", hash = "sha256:75dbf8955dc00442a438fc4d0666508a9a97b6bd41aa2f0ffe9d2f2725af0782", size = 4433 }
wheels = [
    { url = "https://files.pythonhosted.org/packages/2a/e2/5d3f6ada4297caebe1a2add3b126fe800c96f56dbe5d1988a2cbe0b267aa/mypy_extensions-1.0.0-py3-none-any.whl", hash = "sha256:4392f6c0eb8a5668a69e23d168ffa70f0be9ccfd32b5cc2d26a34ae5b844552d", size = 4695 },
]

[[package]]
name = "nbclient"
version = "0.10.2"
source = { registry = "https://pypi.org/simple" }
dependencies = [
    { name = "jupyter-client" },
    { name = "jupyter-core" },
    { name = "nbformat" },
    { name = "traitlets" },
]
sdist = { url = "https://files.pythonhosted.org/packages/87/66/7ffd18d58eae90d5721f9f39212327695b749e23ad44b3881744eaf4d9e8/nbclient-0.10.2.tar.gz", hash = "sha256:90b7fc6b810630db87a6d0c2250b1f0ab4cf4d3c27a299b0cde78a4ed3fd9193", size = 62424 }
wheels = [
    { url = "https://files.pythonhosted.org/packages/34/6d/e7fa07f03a4a7b221d94b4d586edb754a9b0dc3c9e2c93353e9fa4e0d117/nbclient-0.10.2-py3-none-any.whl", hash = "sha256:4ffee11e788b4a27fabeb7955547e4318a5298f34342a4bfd01f2e1faaeadc3d", size = 25434 },
]

[[package]]
name = "nbconvert"
version = "7.16.6"
source = { registry = "https://pypi.org/simple" }
dependencies = [
    { name = "beautifulsoup4" },
    { name = "bleach", extra = ["css"] },
    { name = "defusedxml" },
    { name = "jinja2" },
    { name = "jupyter-core" },
    { name = "jupyterlab-pygments" },
    { name = "markupsafe" },
    { name = "mistune" },
    { name = "nbclient" },
    { name = "nbformat" },
    { name = "packaging" },
    { name = "pandocfilters" },
    { name = "pygments" },
    { name = "traitlets" },
]
sdist = { url = "https://files.pythonhosted.org/packages/a3/59/f28e15fc47ffb73af68a8d9b47367a8630d76e97ae85ad18271b9db96fdf/nbconvert-7.16.6.tar.gz", hash = "sha256:576a7e37c6480da7b8465eefa66c17844243816ce1ccc372633c6b71c3c0f582", size = 857715 }
wheels = [
    { url = "https://files.pythonhosted.org/packages/cc/9a/cd673b2f773a12c992f41309ef81b99da1690426bd2f96957a7ade0d3ed7/nbconvert-7.16.6-py3-none-any.whl", hash = "sha256:1375a7b67e0c2883678c48e506dc320febb57685e5ee67faa51b18a90f3a712b", size = 258525 },
]

[[package]]
name = "nbformat"
version = "5.10.4"
source = { registry = "https://pypi.org/simple" }
dependencies = [
    { name = "fastjsonschema" },
    { name = "jsonschema" },
    { name = "jupyter-core" },
    { name = "traitlets" },
]
sdist = { url = "https://files.pythonhosted.org/packages/6d/fd/91545e604bc3dad7dca9ed03284086039b294c6b3d75c0d2fa45f9e9caf3/nbformat-5.10.4.tar.gz", hash = "sha256:322168b14f937a5d11362988ecac2a4952d3d8e3a2cbeb2319584631226d5b3a", size = 142749 }
wheels = [
    { url = "https://files.pythonhosted.org/packages/a9/82/0340caa499416c78e5d8f5f05947ae4bc3cba53c9f038ab6e9ed964e22f1/nbformat-5.10.4-py3-none-any.whl", hash = "sha256:3b48d6c8fbca4b299bf3982ea7db1af21580e4fec269ad087b9e81588891200b", size = 78454 },
]

[[package]]
name = "nbstripout"
version = "0.8.1"
source = { registry = "https://pypi.org/simple" }
dependencies = [
    { name = "nbformat" },
]
sdist = { url = "https://files.pythonhosted.org/packages/92/6e/05d7e0e35598bd0d423167295f978005912a2dcd137c88ebf36e34047dc7/nbstripout-0.8.1.tar.gz", hash = "sha256:eaac8b6b4e729e8dfe1e5df2c0f8ba44abc5a17a65448f0480141f80be230bb1", size = 26399 }
wheels = [
    { url = "https://files.pythonhosted.org/packages/cf/91/93b459c456b0e4389b2b3ddb3b82cd401d022691334a0f06e92c2046e780/nbstripout-0.8.1-py2.py3-none-any.whl", hash = "sha256:79a8c8da488d98c54c112fa87185045f0271a97d84f1d46918d6a3ee561b30e7", size = 16329 },
]

[[package]]
name = "nest-asyncio"
version = "1.6.0"
source = { registry = "https://pypi.org/simple" }
sdist = { url = "https://files.pythonhosted.org/packages/83/f8/51569ac65d696c8ecbee95938f89d4abf00f47d58d48f6fbabfe8f0baefe/nest_asyncio-1.6.0.tar.gz", hash = "sha256:6f172d5449aca15afd6c646851f4e31e02c598d553a667e38cafa997cfec55fe", size = 7418 }
wheels = [
    { url = "https://files.pythonhosted.org/packages/a0/c4/c2971a3ba4c6103a3d10c4b0f24f461ddc027f0f09763220cf35ca1401b3/nest_asyncio-1.6.0-py3-none-any.whl", hash = "sha256:87af6efd6b5e897c81050477ef65c62e2b2f35d51703cae01aff2905b1852e1c", size = 5195 },
]

[[package]]
name = "networkx"
version = "3.4.2"
source = { registry = "https://pypi.org/simple" }
sdist = { url = "https://files.pythonhosted.org/packages/fd/1d/06475e1cd5264c0b870ea2cc6fdb3e37177c1e565c43f56ff17a10e3937f/networkx-3.4.2.tar.gz", hash = "sha256:307c3669428c5362aab27c8a1260aa8f47c4e91d3891f48be0141738d8d053e1", size = 2151368 }
wheels = [
    { url = "https://files.pythonhosted.org/packages/b9/54/dd730b32ea14ea797530a4479b2ed46a6fb250f682a9cfb997e968bf0261/networkx-3.4.2-py3-none-any.whl", hash = "sha256:df5d4365b724cf81b8c6a7312509d0c22386097011ad1abe274afd5e9d3bbc5f", size = 1723263 },
]

[[package]]
name = "nltk"
version = "3.9.1"
source = { registry = "https://pypi.org/simple" }
dependencies = [
    { name = "click" },
    { name = "joblib" },
    { name = "regex" },
    { name = "tqdm" },
]
sdist = { url = "https://files.pythonhosted.org/packages/3c/87/db8be88ad32c2d042420b6fd9ffd4a149f9a0d7f0e86b3f543be2eeeedd2/nltk-3.9.1.tar.gz", hash = "sha256:87d127bd3de4bd89a4f81265e5fa59cb1b199b27440175370f7417d2bc7ae868", size = 2904691 }
wheels = [
    { url = "https://files.pythonhosted.org/packages/4d/66/7d9e26593edda06e8cb531874633f7c2372279c3b0f46235539fe546df8b/nltk-3.9.1-py3-none-any.whl", hash = "sha256:4fa26829c5b00715afe3061398a8989dc643b92ce7dd93fb4585a70930d168a1", size = 1505442 },
]

[[package]]
name = "nodeenv"
version = "1.9.1"
source = { registry = "https://pypi.org/simple" }
sdist = { url = "https://files.pythonhosted.org/packages/43/16/fc88b08840de0e0a72a2f9d8c6bae36be573e475a6326ae854bcc549fc45/nodeenv-1.9.1.tar.gz", hash = "sha256:6ec12890a2dab7946721edbfbcd91f3319c6ccc9aec47be7c7e6b7011ee6645f", size = 47437 }
wheels = [
    { url = "https://files.pythonhosted.org/packages/d2/1d/1b658dbd2b9fa9c4c9f32accbfc0205d532c8c6194dc0f2a4c0428e7128a/nodeenv-1.9.1-py2.py3-none-any.whl", hash = "sha256:ba11c9782d29c27c70ffbdda2d7415098754709be8a7056d79a737cd901155c9", size = 22314 },
]

[[package]]
name = "notebook-shim"
version = "0.2.4"
source = { registry = "https://pypi.org/simple" }
dependencies = [
    { name = "jupyter-server" },
]
sdist = { url = "https://files.pythonhosted.org/packages/54/d2/92fa3243712b9a3e8bafaf60aac366da1cada3639ca767ff4b5b3654ec28/notebook_shim-0.2.4.tar.gz", hash = "sha256:b4b2cfa1b65d98307ca24361f5b30fe785b53c3fd07b7a47e89acb5e6ac638cb", size = 13167 }
wheels = [
    { url = "https://files.pythonhosted.org/packages/f9/33/bd5b9137445ea4b680023eb0469b2bb969d61303dedb2aac6560ff3d14a1/notebook_shim-0.2.4-py3-none-any.whl", hash = "sha256:411a5be4e9dc882a074ccbcae671eda64cceb068767e9a3419096986560e1cef", size = 13307 },
]

[[package]]
name = "numpy"
version = "2.2.3"
source = { registry = "https://pypi.org/simple" }
sdist = { url = "https://files.pythonhosted.org/packages/fb/90/8956572f5c4ae52201fdec7ba2044b2c882832dcec7d5d0922c9e9acf2de/numpy-2.2.3.tar.gz", hash = "sha256:dbdc15f0c81611925f382dfa97b3bd0bc2c1ce19d4fe50482cb0ddc12ba30020", size = 20262700 }
wheels = [
    { url = "https://files.pythonhosted.org/packages/43/ec/43628dcf98466e087812142eec6d1c1a6c6bdfdad30a0aa07b872dc01f6f/numpy-2.2.3-cp312-cp312-macosx_10_13_x86_64.whl", hash = "sha256:12c045f43b1d2915eca6b880a7f4a256f59d62df4f044788c8ba67709412128d", size = 20929458 },
    { url = "https://files.pythonhosted.org/packages/9b/c0/2f4225073e99a5c12350954949ed19b5d4a738f541d33e6f7439e33e98e4/numpy-2.2.3-cp312-cp312-macosx_11_0_arm64.whl", hash = "sha256:87eed225fd415bbae787f93a457af7f5990b92a334e346f72070bf569b9c9c95", size = 14115299 },
    { url = "https://files.pythonhosted.org/packages/ca/fa/d2c5575d9c734a7376cc1592fae50257ec95d061b27ee3dbdb0b3b551eb2/numpy-2.2.3-cp312-cp312-macosx_14_0_arm64.whl", hash = "sha256:712a64103d97c404e87d4d7c47fb0c7ff9acccc625ca2002848e0d53288b90ea", size = 5145723 },
    { url = "https://files.pythonhosted.org/packages/eb/dc/023dad5b268a7895e58e791f28dc1c60eb7b6c06fcbc2af8538ad069d5f3/numpy-2.2.3-cp312-cp312-macosx_14_0_x86_64.whl", hash = "sha256:a5ae282abe60a2db0fd407072aff4599c279bcd6e9a2475500fc35b00a57c532", size = 6678797 },
    { url = "https://files.pythonhosted.org/packages/3f/19/bcd641ccf19ac25abb6fb1dcd7744840c11f9d62519d7057b6ab2096eb60/numpy-2.2.3-cp312-cp312-manylinux_2_17_aarch64.manylinux2014_aarch64.whl", hash = "sha256:5266de33d4c3420973cf9ae3b98b54a2a6d53a559310e3236c4b2b06b9c07d4e", size = 14067362 },
    { url = "https://files.pythonhosted.org/packages/39/04/78d2e7402fb479d893953fb78fa7045f7deb635ec095b6b4f0260223091a/numpy-2.2.3-cp312-cp312-manylinux_2_17_x86_64.manylinux2014_x86_64.whl", hash = "sha256:3b787adbf04b0db1967798dba8da1af07e387908ed1553a0d6e74c084d1ceafe", size = 16116679 },
    { url = "https://files.pythonhosted.org/packages/d0/a1/e90f7aa66512be3150cb9d27f3d9995db330ad1b2046474a13b7040dfd92/numpy-2.2.3-cp312-cp312-musllinux_1_2_aarch64.whl", hash = "sha256:34c1b7e83f94f3b564b35f480f5652a47007dd91f7c839f404d03279cc8dd021", size = 15264272 },
    { url = "https://files.pythonhosted.org/packages/dc/b6/50bd027cca494de4fa1fc7bf1662983d0ba5f256fa0ece2c376b5eb9b3f0/numpy-2.2.3-cp312-cp312-musllinux_1_2_x86_64.whl", hash = "sha256:4d8335b5f1b6e2bce120d55fb17064b0262ff29b459e8493d1785c18ae2553b8", size = 17880549 },
    { url = "https://files.pythonhosted.org/packages/96/30/f7bf4acb5f8db10a96f73896bdeed7a63373137b131ca18bd3dab889db3b/numpy-2.2.3-cp312-cp312-win32.whl", hash = "sha256:4d9828d25fb246bedd31e04c9e75714a4087211ac348cb39c8c5f99dbb6683fe", size = 6293394 },
    { url = "https://files.pythonhosted.org/packages/42/6e/55580a538116d16ae7c9aa17d4edd56e83f42126cb1dfe7a684da7925d2c/numpy-2.2.3-cp312-cp312-win_amd64.whl", hash = "sha256:83807d445817326b4bcdaaaf8e8e9f1753da04341eceec705c001ff342002e5d", size = 12626357 },
    { url = "https://files.pythonhosted.org/packages/0e/8b/88b98ed534d6a03ba8cddb316950fe80842885709b58501233c29dfa24a9/numpy-2.2.3-cp313-cp313-macosx_10_13_x86_64.whl", hash = "sha256:7bfdb06b395385ea9b91bf55c1adf1b297c9fdb531552845ff1d3ea6e40d5aba", size = 20916001 },
    { url = "https://files.pythonhosted.org/packages/d9/b4/def6ec32c725cc5fbd8bdf8af80f616acf075fe752d8a23e895da8c67b70/numpy-2.2.3-cp313-cp313-macosx_11_0_arm64.whl", hash = "sha256:23c9f4edbf4c065fddb10a4f6e8b6a244342d95966a48820c614891e5059bb50", size = 14130721 },
    { url = "https://files.pythonhosted.org/packages/20/60/70af0acc86495b25b672d403e12cb25448d79a2b9658f4fc45e845c397a8/numpy-2.2.3-cp313-cp313-macosx_14_0_arm64.whl", hash = "sha256:a0c03b6be48aaf92525cccf393265e02773be8fd9551a2f9adbe7db1fa2b60f1", size = 5130999 },
    { url = "https://files.pythonhosted.org/packages/2e/69/d96c006fb73c9a47bcb3611417cf178049aae159afae47c48bd66df9c536/numpy-2.2.3-cp313-cp313-macosx_14_0_x86_64.whl", hash = "sha256:2376e317111daa0a6739e50f7ee2a6353f768489102308b0d98fcf4a04f7f3b5", size = 6665299 },
    { url = "https://files.pythonhosted.org/packages/5a/3f/d8a877b6e48103733ac224ffa26b30887dc9944ff95dffdfa6c4ce3d7df3/numpy-2.2.3-cp313-cp313-manylinux_2_17_aarch64.manylinux2014_aarch64.whl", hash = "sha256:8fb62fe3d206d72fe1cfe31c4a1106ad2b136fcc1606093aeab314f02930fdf2", size = 14064096 },
    { url = "https://files.pythonhosted.org/packages/e4/43/619c2c7a0665aafc80efca465ddb1f260287266bdbdce517396f2f145d49/numpy-2.2.3-cp313-cp313-manylinux_2_17_x86_64.manylinux2014_x86_64.whl", hash = "sha256:52659ad2534427dffcc36aac76bebdd02b67e3b7a619ac67543bc9bfe6b7cdb1", size = 16114758 },
    { url = "https://files.pythonhosted.org/packages/d9/79/ee4fe4f60967ccd3897aa71ae14cdee9e3c097e3256975cc9575d393cb42/numpy-2.2.3-cp313-cp313-musllinux_1_2_aarch64.whl", hash = "sha256:1b416af7d0ed3271cad0f0a0d0bee0911ed7eba23e66f8424d9f3dfcdcae1304", size = 15259880 },
    { url = "https://files.pythonhosted.org/packages/fb/c8/8b55cf05db6d85b7a7d414b3d1bd5a740706df00bfa0824a08bf041e52ee/numpy-2.2.3-cp313-cp313-musllinux_1_2_x86_64.whl", hash = "sha256:1402da8e0f435991983d0a9708b779f95a8c98c6b18a171b9f1be09005e64d9d", size = 17876721 },
    { url = "https://files.pythonhosted.org/packages/21/d6/b4c2f0564b7dcc413117b0ffbb818d837e4b29996b9234e38b2025ed24e7/numpy-2.2.3-cp313-cp313-win32.whl", hash = "sha256:136553f123ee2951bfcfbc264acd34a2fc2f29d7cdf610ce7daf672b6fbaa693", size = 6290195 },
    { url = "https://files.pythonhosted.org/packages/97/e7/7d55a86719d0de7a6a597949f3febefb1009435b79ba510ff32f05a8c1d7/numpy-2.2.3-cp313-cp313-win_amd64.whl", hash = "sha256:5b732c8beef1d7bc2d9e476dbba20aaff6167bf205ad9aa8d30913859e82884b", size = 12619013 },
    { url = "https://files.pythonhosted.org/packages/a6/1f/0b863d5528b9048fd486a56e0b97c18bf705e88736c8cea7239012119a54/numpy-2.2.3-cp313-cp313t-macosx_10_13_x86_64.whl", hash = "sha256:435e7a933b9fda8126130b046975a968cc2d833b505475e588339e09f7672890", size = 20944621 },
    { url = "https://files.pythonhosted.org/packages/aa/99/b478c384f7a0a2e0736177aafc97dc9152fc036a3fdb13f5a3ab225f1494/numpy-2.2.3-cp313-cp313t-macosx_11_0_arm64.whl", hash = "sha256:7678556eeb0152cbd1522b684dcd215250885993dd00adb93679ec3c0e6e091c", size = 14142502 },
    { url = "https://files.pythonhosted.org/packages/fb/61/2d9a694a0f9cd0a839501d362de2a18de75e3004576a3008e56bdd60fcdb/numpy-2.2.3-cp313-cp313t-macosx_14_0_arm64.whl", hash = "sha256:2e8da03bd561504d9b20e7a12340870dfc206c64ea59b4cfee9fceb95070ee94", size = 5176293 },
    { url = "https://files.pythonhosted.org/packages/33/35/51e94011b23e753fa33f891f601e5c1c9a3d515448659b06df9d40c0aa6e/numpy-2.2.3-cp313-cp313t-macosx_14_0_x86_64.whl", hash = "sha256:c9aa4496fd0e17e3843399f533d62857cef5900facf93e735ef65aa4bbc90ef0", size = 6691874 },
    { url = "https://files.pythonhosted.org/packages/ff/cf/06e37619aad98a9d03bd8d65b8e3041c3a639be0f5f6b0a0e2da544538d4/numpy-2.2.3-cp313-cp313t-manylinux_2_17_aarch64.manylinux2014_aarch64.whl", hash = "sha256:f4ca91d61a4bf61b0f2228f24bbfa6a9facd5f8af03759fe2a655c50ae2c6610", size = 14036826 },
    { url = "https://files.pythonhosted.org/packages/0c/93/5d7d19955abd4d6099ef4a8ee006f9ce258166c38af259f9e5558a172e3e/numpy-2.2.3-cp313-cp313t-manylinux_2_17_x86_64.manylinux2014_x86_64.whl", hash = "sha256:deaa09cd492e24fd9b15296844c0ad1b3c976da7907e1c1ed3a0ad21dded6f76", size = 16096567 },
    { url = "https://files.pythonhosted.org/packages/af/53/d1c599acf7732d81f46a93621dab6aa8daad914b502a7a115b3f17288ab2/numpy-2.2.3-cp313-cp313t-musllinux_1_2_aarch64.whl", hash = "sha256:246535e2f7496b7ac85deffe932896a3577be7af8fb7eebe7146444680297e9a", size = 15242514 },
    { url = "https://files.pythonhosted.org/packages/53/43/c0f5411c7b3ea90adf341d05ace762dad8cb9819ef26093e27b15dd121ac/numpy-2.2.3-cp313-cp313t-musllinux_1_2_x86_64.whl", hash = "sha256:daf43a3d1ea699402c5a850e5313680ac355b4adc9770cd5cfc2940e7861f1bf", size = 17872920 },
    { url = "https://files.pythonhosted.org/packages/5b/57/6dbdd45ab277aff62021cafa1e15f9644a52f5b5fc840bc7591b4079fb58/numpy-2.2.3-cp313-cp313t-win32.whl", hash = "sha256:cf802eef1f0134afb81fef94020351be4fe1d6681aadf9c5e862af6602af64ef", size = 6346584 },
    { url = "https://files.pythonhosted.org/packages/97/9b/484f7d04b537d0a1202a5ba81c6f53f1846ae6c63c2127f8df869ed31342/numpy-2.2.3-cp313-cp313t-win_amd64.whl", hash = "sha256:aee2512827ceb6d7f517c8b85aa5d3923afe8fc7a57d028cffcd522f1c6fd082", size = 12706784 },
]

[[package]]
name = "oauthlib"
version = "3.2.2"
source = { registry = "https://pypi.org/simple" }
sdist = { url = "https://files.pythonhosted.org/packages/6d/fa/fbf4001037904031639e6bfbfc02badfc7e12f137a8afa254df6c4c8a670/oauthlib-3.2.2.tar.gz", hash = "sha256:9859c40929662bec5d64f34d01c99e093149682a3f38915dc0655d5a633dd918", size = 177352 }
wheels = [
    { url = "https://files.pythonhosted.org/packages/7e/80/cab10959dc1faead58dc8384a781dfbf93cb4d33d50988f7a69f1b7c9bbe/oauthlib-3.2.2-py3-none-any.whl", hash = "sha256:8139f29aac13e25d502680e9e19963e83f16838d48a0d71c287fe40e7067fbca", size = 151688 },
]

[[package]]
name = "openai"
version = "1.63.2"
source = { registry = "https://pypi.org/simple" }
dependencies = [
    { name = "anyio" },
    { name = "distro" },
    { name = "httpx" },
    { name = "jiter" },
    { name = "pydantic" },
    { name = "sniffio" },
    { name = "tqdm" },
    { name = "typing-extensions" },
]
sdist = { url = "https://files.pythonhosted.org/packages/e6/1c/11b520deb71f9ea54ced3c52cd6a5f7131215deba63ad07f23982e328141/openai-1.63.2.tar.gz", hash = "sha256:aeabeec984a7d2957b4928ceaa339e2ead19c61cfcf35ae62b7c363368d26360", size = 356902 }
wheels = [
    { url = "https://files.pythonhosted.org/packages/15/64/db3462b358072387b8e93e6e6a38d3c741a17b4a84171ef01d6c85c63f25/openai-1.63.2-py3-none-any.whl", hash = "sha256:1f38b27b5a40814c2b7d8759ec78110df58c4a614c25f182809ca52b080ff4d4", size = 472282 },
]

[[package]]
name = "openai-responses"
version = "0.11.6"
source = { registry = "https://pypi.org/simple" }
dependencies = [
    { name = "openai" },
    { name = "requests-toolbelt" },
    { name = "respx" },
]
sdist = { url = "https://files.pythonhosted.org/packages/3a/26/516b287fdc616be6ca34b3901ea6acca1dd0a8ddbc28a61b2747611a68db/openai_responses-0.11.6.tar.gz", hash = "sha256:8beaa3e341ae6918a6db53c1797f79ca5061eb804803a067a689ac97f4fbd006", size = 26584 }
wheels = [
    { url = "https://files.pythonhosted.org/packages/c1/77/a9f28071ffa6ca5c85f30e2142e9b839d0ef5c8ec03cd5ea9d208a1f441d/openai_responses-0.11.6-py3-none-any.whl", hash = "sha256:b47f738ffee1a2c50991a85e1c413de22eba7b9813136f77b959cde0a15028bf", size = 51668 },
]

[[package]]
name = "openapi-schema-validator"
version = "0.6.3"
source = { registry = "https://pypi.org/simple" }
dependencies = [
    { name = "jsonschema" },
    { name = "jsonschema-specifications" },
    { name = "rfc3339-validator" },
]
sdist = { url = "https://files.pythonhosted.org/packages/8b/f3/5507ad3325169347cd8ced61c232ff3df70e2b250c49f0fe140edb4973c6/openapi_schema_validator-0.6.3.tar.gz", hash = "sha256:f37bace4fc2a5d96692f4f8b31dc0f8d7400fd04f3a937798eaf880d425de6ee", size = 11550 }
wheels = [
    { url = "https://files.pythonhosted.org/packages/21/c6/ad0fba32775ae749016829dace42ed80f4407b171da41313d1a3a5f102e4/openapi_schema_validator-0.6.3-py3-none-any.whl", hash = "sha256:f3b9870f4e556b5a62a1c39da72a6b4b16f3ad9c73dc80084b1b11e74ba148a3", size = 8755 },
]

[[package]]
name = "openapi-spec-validator"
version = "0.7.1"
source = { registry = "https://pypi.org/simple" }
dependencies = [
    { name = "jsonschema" },
    { name = "jsonschema-path" },
    { name = "lazy-object-proxy" },
    { name = "openapi-schema-validator" },
]
sdist = { url = "https://files.pythonhosted.org/packages/67/fe/21954ff978239dc29ebb313f5c87eeb4ec929b694b9667323086730998e2/openapi_spec_validator-0.7.1.tar.gz", hash = "sha256:8577b85a8268685da6f8aa30990b83b7960d4d1117e901d451b5d572605e5ec7", size = 37985 }
wheels = [
    { url = "https://files.pythonhosted.org/packages/2b/4d/e744fff95aaf3aeafc968d5ba7297c8cda0d1ecb8e3acd21b25adae4d835/openapi_spec_validator-0.7.1-py3-none-any.whl", hash = "sha256:3c81825043f24ccbcd2f4b149b11e8231abce5ba84f37065e14ec947d8f4e959", size = 38998 },
]

[[package]]
name = "overrides"
version = "7.7.0"
source = { registry = "https://pypi.org/simple" }
sdist = { url = "https://files.pythonhosted.org/packages/36/86/b585f53236dec60aba864e050778b25045f857e17f6e5ea0ae95fe80edd2/overrides-7.7.0.tar.gz", hash = "sha256:55158fa3d93b98cc75299b1e67078ad9003ca27945c76162c1c0766d6f91820a", size = 22812 }
wheels = [
    { url = "https://files.pythonhosted.org/packages/2c/ab/fc8290c6a4c722e5514d80f62b2dc4c4df1a68a41d1364e625c35990fcf3/overrides-7.7.0-py3-none-any.whl", hash = "sha256:c7ed9d062f78b8e4c1a7b70bd8796b35ead4d9f510227ef9c5dc7626c60d7e49", size = 17832 },
]

[[package]]
name = "packaging"
version = "24.2"
source = { registry = "https://pypi.org/simple" }
sdist = { url = "https://files.pythonhosted.org/packages/d0/63/68dbb6eb2de9cb10ee4c9c14a0148804425e13c4fb20d61cce69f53106da/packaging-24.2.tar.gz", hash = "sha256:c228a6dc5e932d346bc5739379109d49e8853dd8223571c7c5b55260edc0b97f", size = 163950 }
wheels = [
    { url = "https://files.pythonhosted.org/packages/88/ef/eb23f262cca3c0c4eb7ab1933c3b1f03d021f2c48f54763065b6f0e321be/packaging-24.2-py3-none-any.whl", hash = "sha256:09abb1bccd265c01f4a3aa3f7a7db064b36514d2cba19a2f694fe6150451a759", size = 65451 },
]

[[package]]
name = "paginate"
version = "0.5.7"
source = { registry = "https://pypi.org/simple" }
sdist = { url = "https://files.pythonhosted.org/packages/ec/46/68dde5b6bc00c1296ec6466ab27dddede6aec9af1b99090e1107091b3b84/paginate-0.5.7.tar.gz", hash = "sha256:22bd083ab41e1a8b4f3690544afb2c60c25e5c9a63a30fa2f483f6c60c8e5945", size = 19252 }
wheels = [
    { url = "https://files.pythonhosted.org/packages/90/96/04b8e52da071d28f5e21a805b19cb9390aa17a47462ac87f5e2696b9566d/paginate-0.5.7-py2.py3-none-any.whl", hash = "sha256:b885e2af73abcf01d9559fd5216b57ef722f8c42affbb63942377668e35c7591", size = 13746 },
]

[[package]]
name = "pandas"
version = "2.2.3"
source = { registry = "https://pypi.org/simple" }
dependencies = [
    { name = "numpy" },
    { name = "python-dateutil" },
    { name = "pytz" },
    { name = "tzdata" },
]
sdist = { url = "https://files.pythonhosted.org/packages/9c/d6/9f8431bacc2e19dca897724cd097b1bb224a6ad5433784a44b587c7c13af/pandas-2.2.3.tar.gz", hash = "sha256:4f18ba62b61d7e192368b84517265a99b4d7ee8912f8708660fb4a366cc82667", size = 4399213 }
wheels = [
    { url = "https://files.pythonhosted.org/packages/17/a3/fb2734118db0af37ea7433f57f722c0a56687e14b14690edff0cdb4b7e58/pandas-2.2.3-cp312-cp312-macosx_10_9_x86_64.whl", hash = "sha256:b1d432e8d08679a40e2a6d8b2f9770a5c21793a6f9f47fdd52c5ce1948a5a8a9", size = 12529893 },
    { url = "https://files.pythonhosted.org/packages/e1/0c/ad295fd74bfac85358fd579e271cded3ac969de81f62dd0142c426b9da91/pandas-2.2.3-cp312-cp312-macosx_11_0_arm64.whl", hash = "sha256:a5a1595fe639f5988ba6a8e5bc9649af3baf26df3998a0abe56c02609392e0a4", size = 11363475 },
    { url = "https://files.pythonhosted.org/packages/c6/2a/4bba3f03f7d07207481fed47f5b35f556c7441acddc368ec43d6643c5777/pandas-2.2.3-cp312-cp312-manylinux2014_aarch64.manylinux_2_17_aarch64.whl", hash = "sha256:5de54125a92bb4d1c051c0659e6fcb75256bf799a732a87184e5ea503965bce3", size = 15188645 },
    { url = "https://files.pythonhosted.org/packages/38/f8/d8fddee9ed0d0c0f4a2132c1dfcf0e3e53265055da8df952a53e7eaf178c/pandas-2.2.3-cp312-cp312-manylinux_2_17_x86_64.manylinux2014_x86_64.whl", hash = "sha256:fffb8ae78d8af97f849404f21411c95062db1496aeb3e56f146f0355c9989319", size = 12739445 },
    { url = "https://files.pythonhosted.org/packages/20/e8/45a05d9c39d2cea61ab175dbe6a2de1d05b679e8de2011da4ee190d7e748/pandas-2.2.3-cp312-cp312-musllinux_1_2_aarch64.whl", hash = "sha256:6dfcb5ee8d4d50c06a51c2fffa6cff6272098ad6540aed1a76d15fb9318194d8", size = 16359235 },
    { url = "https://files.pythonhosted.org/packages/1d/99/617d07a6a5e429ff90c90da64d428516605a1ec7d7bea494235e1c3882de/pandas-2.2.3-cp312-cp312-musllinux_1_2_x86_64.whl", hash = "sha256:062309c1b9ea12a50e8ce661145c6aab431b1e99530d3cd60640e255778bd43a", size = 14056756 },
    { url = "https://files.pythonhosted.org/packages/29/d4/1244ab8edf173a10fd601f7e13b9566c1b525c4f365d6bee918e68381889/pandas-2.2.3-cp312-cp312-win_amd64.whl", hash = "sha256:59ef3764d0fe818125a5097d2ae867ca3fa64df032331b7e0917cf5d7bf66b13", size = 11504248 },
    { url = "https://files.pythonhosted.org/packages/64/22/3b8f4e0ed70644e85cfdcd57454686b9057c6c38d2f74fe4b8bc2527214a/pandas-2.2.3-cp313-cp313-macosx_10_13_x86_64.whl", hash = "sha256:f00d1345d84d8c86a63e476bb4955e46458b304b9575dcf71102b5c705320015", size = 12477643 },
    { url = "https://files.pythonhosted.org/packages/e4/93/b3f5d1838500e22c8d793625da672f3eec046b1a99257666c94446969282/pandas-2.2.3-cp313-cp313-macosx_11_0_arm64.whl", hash = "sha256:3508d914817e153ad359d7e069d752cdd736a247c322d932eb89e6bc84217f28", size = 11281573 },
    { url = "https://files.pythonhosted.org/packages/f5/94/6c79b07f0e5aab1dcfa35a75f4817f5c4f677931d4234afcd75f0e6a66ca/pandas-2.2.3-cp313-cp313-manylinux2014_aarch64.manylinux_2_17_aarch64.whl", hash = "sha256:22a9d949bfc9a502d320aa04e5d02feab689d61da4e7764b62c30b991c42c5f0", size = 15196085 },
    { url = "https://files.pythonhosted.org/packages/e8/31/aa8da88ca0eadbabd0a639788a6da13bb2ff6edbbb9f29aa786450a30a91/pandas-2.2.3-cp313-cp313-manylinux_2_17_x86_64.manylinux2014_x86_64.whl", hash = "sha256:f3a255b2c19987fbbe62a9dfd6cff7ff2aa9ccab3fc75218fd4b7530f01efa24", size = 12711809 },
    { url = "https://files.pythonhosted.org/packages/ee/7c/c6dbdb0cb2a4344cacfb8de1c5808ca885b2e4dcfde8008266608f9372af/pandas-2.2.3-cp313-cp313-musllinux_1_2_aarch64.whl", hash = "sha256:800250ecdadb6d9c78eae4990da62743b857b470883fa27f652db8bdde7f6659", size = 16356316 },
    { url = "https://files.pythonhosted.org/packages/57/b7/8b757e7d92023b832869fa8881a992696a0bfe2e26f72c9ae9f255988d42/pandas-2.2.3-cp313-cp313-musllinux_1_2_x86_64.whl", hash = "sha256:6374c452ff3ec675a8f46fd9ab25c4ad0ba590b71cf0656f8b6daa5202bca3fb", size = 14022055 },
    { url = "https://files.pythonhosted.org/packages/3b/bc/4b18e2b8c002572c5a441a64826252ce5da2aa738855747247a971988043/pandas-2.2.3-cp313-cp313-win_amd64.whl", hash = "sha256:61c5ad4043f791b61dd4752191d9f07f0ae412515d59ba8f005832a532f8736d", size = 11481175 },
    { url = "https://files.pythonhosted.org/packages/76/a3/a5d88146815e972d40d19247b2c162e88213ef51c7c25993942c39dbf41d/pandas-2.2.3-cp313-cp313t-macosx_10_13_x86_64.whl", hash = "sha256:3b71f27954685ee685317063bf13c7709a7ba74fc996b84fc6821c59b0f06468", size = 12615650 },
    { url = "https://files.pythonhosted.org/packages/9c/8c/f0fd18f6140ddafc0c24122c8a964e48294acc579d47def376fef12bcb4a/pandas-2.2.3-cp313-cp313t-macosx_11_0_arm64.whl", hash = "sha256:38cf8125c40dae9d5acc10fa66af8ea6fdf760b2714ee482ca691fc66e6fcb18", size = 11290177 },
    { url = "https://files.pythonhosted.org/packages/ed/f9/e995754eab9c0f14c6777401f7eece0943840b7a9fc932221c19d1abee9f/pandas-2.2.3-cp313-cp313t-manylinux2014_aarch64.manylinux_2_17_aarch64.whl", hash = "sha256:ba96630bc17c875161df3818780af30e43be9b166ce51c9a18c1feae342906c2", size = 14651526 },
    { url = "https://files.pythonhosted.org/packages/25/b0/98d6ae2e1abac4f35230aa756005e8654649d305df9a28b16b9ae4353bff/pandas-2.2.3-cp313-cp313t-manylinux_2_17_x86_64.manylinux2014_x86_64.whl", hash = "sha256:1db71525a1538b30142094edb9adc10be3f3e176748cd7acc2240c2f2e5aa3a4", size = 11871013 },
    { url = "https://files.pythonhosted.org/packages/cc/57/0f72a10f9db6a4628744c8e8f0df4e6e21de01212c7c981d31e50ffc8328/pandas-2.2.3-cp313-cp313t-musllinux_1_2_aarch64.whl", hash = "sha256:15c0e1e02e93116177d29ff83e8b1619c93ddc9c49083f237d4312337a61165d", size = 15711620 },
    { url = "https://files.pythonhosted.org/packages/ab/5f/b38085618b950b79d2d9164a711c52b10aefc0ae6833b96f626b7021b2ed/pandas-2.2.3-cp313-cp313t-musllinux_1_2_x86_64.whl", hash = "sha256:ad5b65698ab28ed8d7f18790a0dc58005c7629f227be9ecc1072aa74c0c1d43a", size = 13098436 },
]

[[package]]
name = "pandocfilters"
version = "1.5.1"
source = { registry = "https://pypi.org/simple" }
sdist = { url = "https://files.pythonhosted.org/packages/70/6f/3dd4940bbe001c06a65f88e36bad298bc7a0de5036115639926b0c5c0458/pandocfilters-1.5.1.tar.gz", hash = "sha256:002b4a555ee4ebc03f8b66307e287fa492e4a77b4ea14d3f934328297bb4939e", size = 8454 }
wheels = [
    { url = "https://files.pythonhosted.org/packages/ef/af/4fbc8cab944db5d21b7e2a5b8e9211a03a79852b1157e2c102fcc61ac440/pandocfilters-1.5.1-py2.py3-none-any.whl", hash = "sha256:93be382804a9cdb0a7267585f157e5d1731bbe5545a85b268d6f5fe6232de2bc", size = 8663 },
]

[[package]]
name = "parso"
version = "0.8.4"
source = { registry = "https://pypi.org/simple" }
sdist = { url = "https://files.pythonhosted.org/packages/66/94/68e2e17afaa9169cf6412ab0f28623903be73d1b32e208d9e8e541bb086d/parso-0.8.4.tar.gz", hash = "sha256:eb3a7b58240fb99099a345571deecc0f9540ea5f4dd2fe14c2a99d6b281ab92d", size = 400609 }
wheels = [
    { url = "https://files.pythonhosted.org/packages/c6/ac/dac4a63f978e4dcb3c6d3a78c4d8e0192a113d288502a1216950c41b1027/parso-0.8.4-py2.py3-none-any.whl", hash = "sha256:a418670a20291dacd2dddc80c377c5c3791378ee1e8d12bffc35420643d43f18", size = 103650 },
]

[[package]]
name = "pathable"
version = "0.4.4"
source = { registry = "https://pypi.org/simple" }
sdist = { url = "https://files.pythonhosted.org/packages/67/93/8f2c2075b180c12c1e9f6a09d1a985bc2036906b13dff1d8917e395f2048/pathable-0.4.4.tar.gz", hash = "sha256:6905a3cd17804edfac7875b5f6c9142a218c7caef78693c2dbbbfbac186d88b2", size = 8124 }
wheels = [
    { url = "https://files.pythonhosted.org/packages/7d/eb/b6260b31b1a96386c0a880edebe26f89669098acea8e0318bff6adb378fd/pathable-0.4.4-py3-none-any.whl", hash = "sha256:5ae9e94793b6ef5a4cbe0a7ce9dbbefc1eec38df253763fd0aeeacf2762dbbc2", size = 9592 },
]

[[package]]
name = "pathspec"
version = "0.12.1"
source = { registry = "https://pypi.org/simple" }
sdist = { url = "https://files.pythonhosted.org/packages/ca/bc/f35b8446f4531a7cb215605d100cd88b7ac6f44ab3fc94870c120ab3adbf/pathspec-0.12.1.tar.gz", hash = "sha256:a482d51503a1ab33b1c67a6c3813a26953dbdc71c31dacaef9a838c4e29f5712", size = 51043 }
wheels = [
    { url = "https://files.pythonhosted.org/packages/cc/20/ff623b09d963f88bfde16306a54e12ee5ea43e9b597108672ff3a408aad6/pathspec-0.12.1-py3-none-any.whl", hash = "sha256:a0d503e138a4c123b27490a4f7beda6a01c6f288df0e4a8b79c7eb0dc7b4cc08", size = 31191 },
]

[[package]]
name = "pexpect"
version = "4.9.0"
source = { registry = "https://pypi.org/simple" }
dependencies = [
    { name = "ptyprocess" },
]
sdist = { url = "https://files.pythonhosted.org/packages/42/92/cc564bf6381ff43ce1f4d06852fc19a2f11d180f23dc32d9588bee2f149d/pexpect-4.9.0.tar.gz", hash = "sha256:ee7d41123f3c9911050ea2c2dac107568dc43b2d3b0c7557a33212c398ead30f", size = 166450 }
wheels = [
    { url = "https://files.pythonhosted.org/packages/9e/c3/059298687310d527a58bb01f3b1965787ee3b40dce76752eda8b44e9a2c5/pexpect-4.9.0-py2.py3-none-any.whl", hash = "sha256:7236d1e080e4936be2dc3e326cec0af72acf9212a7e1d060210e70a47e253523", size = 63772 },
]

[[package]]
name = "pillow"
version = "11.1.0"
source = { registry = "https://pypi.org/simple" }
sdist = { url = "https://files.pythonhosted.org/packages/f3/af/c097e544e7bd278333db77933e535098c259609c4eb3b85381109602fb5b/pillow-11.1.0.tar.gz", hash = "sha256:368da70808b36d73b4b390a8ffac11069f8a5c85f29eff1f1b01bcf3ef5b2a20", size = 46742715 }
wheels = [
    { url = "https://files.pythonhosted.org/packages/95/20/9ce6ed62c91c073fcaa23d216e68289e19d95fb8188b9fb7a63d36771db8/pillow-11.1.0-cp312-cp312-macosx_10_13_x86_64.whl", hash = "sha256:2062ffb1d36544d42fcaa277b069c88b01bb7298f4efa06731a7fd6cc290b81a", size = 3226818 },
    { url = "https://files.pythonhosted.org/packages/b9/d8/f6004d98579a2596c098d1e30d10b248798cceff82d2b77aa914875bfea1/pillow-11.1.0-cp312-cp312-macosx_11_0_arm64.whl", hash = "sha256:a85b653980faad27e88b141348707ceeef8a1186f75ecc600c395dcac19f385b", size = 3101662 },
    { url = "https://files.pythonhosted.org/packages/08/d9/892e705f90051c7a2574d9f24579c9e100c828700d78a63239676f960b74/pillow-11.1.0-cp312-cp312-manylinux_2_17_aarch64.manylinux2014_aarch64.whl", hash = "sha256:9409c080586d1f683df3f184f20e36fb647f2e0bc3988094d4fd8c9f4eb1b3b3", size = 4329317 },
    { url = "https://files.pythonhosted.org/packages/8c/aa/7f29711f26680eab0bcd3ecdd6d23ed6bce180d82e3f6380fb7ae35fcf3b/pillow-11.1.0-cp312-cp312-manylinux_2_17_x86_64.manylinux2014_x86_64.whl", hash = "sha256:7fdadc077553621911f27ce206ffcbec7d3f8d7b50e0da39f10997e8e2bb7f6a", size = 4412999 },
    { url = "https://files.pythonhosted.org/packages/c8/c4/8f0fe3b9e0f7196f6d0bbb151f9fba323d72a41da068610c4c960b16632a/pillow-11.1.0-cp312-cp312-manylinux_2_28_aarch64.whl", hash = "sha256:93a18841d09bcdd774dcdc308e4537e1f867b3dec059c131fde0327899734aa1", size = 4368819 },
    { url = "https://files.pythonhosted.org/packages/38/0d/84200ed6a871ce386ddc82904bfadc0c6b28b0c0ec78176871a4679e40b3/pillow-11.1.0-cp312-cp312-manylinux_2_28_x86_64.whl", hash = "sha256:9aa9aeddeed452b2f616ff5507459e7bab436916ccb10961c4a382cd3e03f47f", size = 4496081 },
    { url = "https://files.pythonhosted.org/packages/84/9c/9bcd66f714d7e25b64118e3952d52841a4babc6d97b6d28e2261c52045d4/pillow-11.1.0-cp312-cp312-musllinux_1_2_aarch64.whl", hash = "sha256:3cdcdb0b896e981678eee140d882b70092dac83ac1cdf6b3a60e2216a73f2b91", size = 4296513 },
    { url = "https://files.pythonhosted.org/packages/db/61/ada2a226e22da011b45f7104c95ebda1b63dcbb0c378ad0f7c2a710f8fd2/pillow-11.1.0-cp312-cp312-musllinux_1_2_x86_64.whl", hash = "sha256:36ba10b9cb413e7c7dfa3e189aba252deee0602c86c309799da5a74009ac7a1c", size = 4431298 },
    { url = "https://files.pythonhosted.org/packages/e7/c4/fc6e86750523f367923522014b821c11ebc5ad402e659d8c9d09b3c9d70c/pillow-11.1.0-cp312-cp312-win32.whl", hash = "sha256:cfd5cd998c2e36a862d0e27b2df63237e67273f2fc78f47445b14e73a810e7e6", size = 2291630 },
    { url = "https://files.pythonhosted.org/packages/08/5c/2104299949b9d504baf3f4d35f73dbd14ef31bbd1ddc2c1b66a5b7dfda44/pillow-11.1.0-cp312-cp312-win_amd64.whl", hash = "sha256:a697cd8ba0383bba3d2d3ada02b34ed268cb548b369943cd349007730c92bddf", size = 2626369 },
    { url = "https://files.pythonhosted.org/packages/37/f3/9b18362206b244167c958984b57c7f70a0289bfb59a530dd8af5f699b910/pillow-11.1.0-cp312-cp312-win_arm64.whl", hash = "sha256:4dd43a78897793f60766563969442020e90eb7847463eca901e41ba186a7d4a5", size = 2375240 },
    { url = "https://files.pythonhosted.org/packages/b3/31/9ca79cafdce364fd5c980cd3416c20ce1bebd235b470d262f9d24d810184/pillow-11.1.0-cp313-cp313-macosx_10_13_x86_64.whl", hash = "sha256:ae98e14432d458fc3de11a77ccb3ae65ddce70f730e7c76140653048c71bfcbc", size = 3226640 },
    { url = "https://files.pythonhosted.org/packages/ac/0f/ff07ad45a1f172a497aa393b13a9d81a32e1477ef0e869d030e3c1532521/pillow-11.1.0-cp313-cp313-macosx_11_0_arm64.whl", hash = "sha256:cc1331b6d5a6e144aeb5e626f4375f5b7ae9934ba620c0ac6b3e43d5e683a0f0", size = 3101437 },
    { url = "https://files.pythonhosted.org/packages/08/2f/9906fca87a68d29ec4530be1f893149e0cb64a86d1f9f70a7cfcdfe8ae44/pillow-11.1.0-cp313-cp313-manylinux_2_17_aarch64.manylinux2014_aarch64.whl", hash = "sha256:758e9d4ef15d3560214cddbc97b8ef3ef86ce04d62ddac17ad39ba87e89bd3b1", size = 4326605 },
    { url = "https://files.pythonhosted.org/packages/b0/0f/f3547ee15b145bc5c8b336401b2d4c9d9da67da9dcb572d7c0d4103d2c69/pillow-11.1.0-cp313-cp313-manylinux_2_17_x86_64.manylinux2014_x86_64.whl", hash = "sha256:b523466b1a31d0dcef7c5be1f20b942919b62fd6e9a9be199d035509cbefc0ec", size = 4411173 },
    { url = "https://files.pythonhosted.org/packages/b1/df/bf8176aa5db515c5de584c5e00df9bab0713548fd780c82a86cba2c2fedb/pillow-11.1.0-cp313-cp313-manylinux_2_28_aarch64.whl", hash = "sha256:9044b5e4f7083f209c4e35aa5dd54b1dd5b112b108648f5c902ad586d4f945c5", size = 4369145 },
    { url = "https://files.pythonhosted.org/packages/de/7c/7433122d1cfadc740f577cb55526fdc39129a648ac65ce64db2eb7209277/pillow-11.1.0-cp313-cp313-manylinux_2_28_x86_64.whl", hash = "sha256:3764d53e09cdedd91bee65c2527815d315c6b90d7b8b79759cc48d7bf5d4f114", size = 4496340 },
    { url = "https://files.pythonhosted.org/packages/25/46/dd94b93ca6bd555588835f2504bd90c00d5438fe131cf01cfa0c5131a19d/pillow-11.1.0-cp313-cp313-musllinux_1_2_aarch64.whl", hash = "sha256:31eba6bbdd27dde97b0174ddf0297d7a9c3a507a8a1480e1e60ef914fe23d352", size = 4296906 },
    { url = "https://files.pythonhosted.org/packages/a8/28/2f9d32014dfc7753e586db9add35b8a41b7a3b46540e965cb6d6bc607bd2/pillow-11.1.0-cp313-cp313-musllinux_1_2_x86_64.whl", hash = "sha256:b5d658fbd9f0d6eea113aea286b21d3cd4d3fd978157cbf2447a6035916506d3", size = 4431759 },
    { url = "https://files.pythonhosted.org/packages/33/48/19c2cbe7403870fbe8b7737d19eb013f46299cdfe4501573367f6396c775/pillow-11.1.0-cp313-cp313-win32.whl", hash = "sha256:f86d3a7a9af5d826744fabf4afd15b9dfef44fe69a98541f666f66fbb8d3fef9", size = 2291657 },
    { url = "https://files.pythonhosted.org/packages/3b/ad/285c556747d34c399f332ba7c1a595ba245796ef3e22eae190f5364bb62b/pillow-11.1.0-cp313-cp313-win_amd64.whl", hash = "sha256:593c5fd6be85da83656b93ffcccc2312d2d149d251e98588b14fbc288fd8909c", size = 2626304 },
    { url = "https://files.pythonhosted.org/packages/e5/7b/ef35a71163bf36db06e9c8729608f78dedf032fc8313d19bd4be5c2588f3/pillow-11.1.0-cp313-cp313-win_arm64.whl", hash = "sha256:11633d58b6ee5733bde153a8dafd25e505ea3d32e261accd388827ee987baf65", size = 2375117 },
    { url = "https://files.pythonhosted.org/packages/79/30/77f54228401e84d6791354888549b45824ab0ffde659bafa67956303a09f/pillow-11.1.0-cp313-cp313t-macosx_10_13_x86_64.whl", hash = "sha256:70ca5ef3b3b1c4a0812b5c63c57c23b63e53bc38e758b37a951e5bc466449861", size = 3230060 },
    { url = "https://files.pythonhosted.org/packages/ce/b1/56723b74b07dd64c1010fee011951ea9c35a43d8020acd03111f14298225/pillow-11.1.0-cp313-cp313t-macosx_11_0_arm64.whl", hash = "sha256:8000376f139d4d38d6851eb149b321a52bb8893a88dae8ee7d95840431977081", size = 3106192 },
    { url = "https://files.pythonhosted.org/packages/e1/cd/7bf7180e08f80a4dcc6b4c3a0aa9e0b0ae57168562726a05dc8aa8fa66b0/pillow-11.1.0-cp313-cp313t-manylinux_2_17_x86_64.manylinux2014_x86_64.whl", hash = "sha256:9ee85f0696a17dd28fbcfceb59f9510aa71934b483d1f5601d1030c3c8304f3c", size = 4446805 },
    { url = "https://files.pythonhosted.org/packages/97/42/87c856ea30c8ed97e8efbe672b58c8304dee0573f8c7cab62ae9e31db6ae/pillow-11.1.0-cp313-cp313t-manylinux_2_28_x86_64.whl", hash = "sha256:dd0e081319328928531df7a0e63621caf67652c8464303fd102141b785ef9547", size = 4530623 },
    { url = "https://files.pythonhosted.org/packages/ff/41/026879e90c84a88e33fb00cc6bd915ac2743c67e87a18f80270dfe3c2041/pillow-11.1.0-cp313-cp313t-musllinux_1_2_x86_64.whl", hash = "sha256:e63e4e5081de46517099dc30abe418122f54531a6ae2ebc8680bcd7096860eab", size = 4465191 },
    { url = "https://files.pythonhosted.org/packages/e5/fb/a7960e838bc5df57a2ce23183bfd2290d97c33028b96bde332a9057834d3/pillow-11.1.0-cp313-cp313t-win32.whl", hash = "sha256:dda60aa465b861324e65a78c9f5cf0f4bc713e4309f83bc387be158b077963d9", size = 2295494 },
    { url = "https://files.pythonhosted.org/packages/d7/6c/6ec83ee2f6f0fda8d4cf89045c6be4b0373ebfc363ba8538f8c999f63fcd/pillow-11.1.0-cp313-cp313t-win_amd64.whl", hash = "sha256:ad5db5781c774ab9a9b2c4302bbf0c1014960a0a7be63278d13ae6fdf88126fe", size = 2631595 },
    { url = "https://files.pythonhosted.org/packages/cf/6c/41c21c6c8af92b9fea313aa47c75de49e2f9a467964ee33eb0135d47eb64/pillow-11.1.0-cp313-cp313t-win_arm64.whl", hash = "sha256:67cd427c68926108778a9005f2a04adbd5e67c442ed21d95389fe1d595458756", size = 2377651 },
]

[[package]]
name = "platformdirs"
version = "4.3.6"
source = { registry = "https://pypi.org/simple" }
sdist = { url = "https://files.pythonhosted.org/packages/13/fc/128cc9cb8f03208bdbf93d3aa862e16d376844a14f9a0ce5cf4507372de4/platformdirs-4.3.6.tar.gz", hash = "sha256:357fb2acbc885b0419afd3ce3ed34564c13c9b95c89360cd9563f73aa5e2b907", size = 21302 }
wheels = [
    { url = "https://files.pythonhosted.org/packages/3c/a6/bc1012356d8ece4d66dd75c4b9fc6c1f6650ddd5991e421177d9f8f671be/platformdirs-4.3.6-py3-none-any.whl", hash = "sha256:73e575e1408ab8103900836b97580d5307456908a03e92031bab39e4554cc3fb", size = 18439 },
]

[[package]]
name = "plugboard"
version = "0.0.0"
source = { editable = "." }
dependencies = [
    { name = "aiosqlite" },
    { name = "annotated-types" },
    { name = "async-lru" },
    { name = "fsspec" },
    { name = "msgspec", extra = ["yaml"] },
    { name = "pandas" },
    { name = "pyarrow" },
    { name = "pydantic" },
    { name = "pydantic-settings" },
    { name = "rich" },
    { name = "sqlalchemy", extra = ["asyncio"] },
<<<<<<< HEAD
    { name = "structlog" },
=======
    { name = "that-depends" },
>>>>>>> be479ae4
    { name = "typer" },
]

[package.optional-dependencies]
aws = [
    { name = "s3fs" },
]
azure = [
    { name = "adlfs" },
]
gcp = [
    { name = "gcsfs" },
]
llm = [
    { name = "llama-index" },
]
ray = [
    { name = "pyzmq" },
    { name = "ray" },
]

[package.dev-dependencies]
dev = [
    { name = "ipython" },
    { name = "jupyterlab" },
    { name = "mypy" },
    { name = "nbstripout" },
    { name = "pre-commit" },
    { name = "ruff" },
    { name = "types-aiofiles" },
]
docs = [
    { name = "mike" },
    { name = "mkdocs-material" },
    { name = "mkdocstrings", extra = ["python"] },
]
test = [
    { name = "aiofile" },
    { name = "aiosqlite" },
    { name = "anyio" },
    { name = "llama-index" },
    { name = "moto", extra = ["server"] },
    { name = "openai-responses" },
    { name = "pytest" },
    { name = "pytest-asyncio" },
    { name = "pytest-cases" },
    { name = "pytest-env" },
    { name = "pytest-rerunfailures" },
    { name = "ray" },
    { name = "s3fs" },
    { name = "time-machine" },
]

[package.metadata]
requires-dist = [
    { name = "adlfs", marker = "extra == 'azure'", specifier = ">=2024.7.0" },
    { name = "aiosqlite", specifier = "~=0.20" },
    { name = "annotated-types", specifier = "~=0.7" },
    { name = "async-lru", specifier = "~=2.0" },
    { name = "fsspec", specifier = ">=2024.9.0" },
    { name = "gcsfs", marker = "extra == 'gcp'", specifier = ">=2024.9.0.post1" },
    { name = "llama-index", marker = "extra == 'llm'", specifier = ">=0.12.11" },
    { name = "msgspec", extras = ["yaml"], specifier = "~=0.18" },
    { name = "pandas", specifier = ">=1.0,<3" },
    { name = "pyarrow", specifier = "~=17.0" },
    { name = "pydantic", specifier = "~=2.8" },
    { name = "pydantic-settings", specifier = ">=2.7.1" },
    { name = "pyzmq", marker = "extra == 'ray'", specifier = "~=26.2" },
    { name = "ray", marker = "extra == 'ray'", specifier = ">=2.42.1" },
    { name = "rich", specifier = "~=13.9" },
    { name = "s3fs", marker = "extra == 'aws'", specifier = ">=2024.9.0" },
    { name = "sqlalchemy", extras = ["asyncio"], specifier = "~=2.0" },
<<<<<<< HEAD
    { name = "structlog", specifier = ">=25.1.0" },
=======
    { name = "that-depends", specifier = ">2.1.0" },
>>>>>>> be479ae4
    { name = "typer", specifier = "~=0.12" },
]

[package.metadata.requires-dev]
dev = [
    { name = "ipython", specifier = "~=8.26" },
    { name = "jupyterlab", specifier = "~=4.2" },
    { name = "mypy", specifier = "~=1.11" },
    { name = "nbstripout", specifier = "~=0.8" },
    { name = "pre-commit", specifier = "~=3.8" },
    { name = "ruff", specifier = "~=0.5" },
    { name = "types-aiofiles", specifier = "~=24.1" },
]
docs = [
    { name = "mike", specifier = "~=2.1" },
    { name = "mkdocs-material", specifier = "~=9.5" },
    { name = "mkdocstrings", extras = ["python"], specifier = "~=0.25" },
]
test = [
    { name = "aiofile", specifier = "~=3.9" },
    { name = "aiosqlite", specifier = "~=0.20" },
    { name = "anyio", specifier = ">=4.3.0,<4.4.0" },
    { name = "llama-index", specifier = ">=0.12.11" },
    { name = "moto", extras = ["server"], specifier = "~=5.0" },
    { name = "openai-responses", specifier = ">=0.11.4" },
    { name = "pytest", specifier = "~=8.3" },
    { name = "pytest-asyncio", specifier = "~=0.23" },
    { name = "pytest-cases", specifier = "~=3.8" },
    { name = "pytest-env", specifier = "~=1.1" },
    { name = "pytest-rerunfailures", specifier = "~=14.0" },
    { name = "ray", specifier = ">=2.40.0" },
    { name = "s3fs", specifier = ">=2024.9.0" },
    { name = "time-machine", specifier = "~=2.15" },
]

[[package]]
name = "pluggy"
version = "1.5.0"
source = { registry = "https://pypi.org/simple" }
sdist = { url = "https://files.pythonhosted.org/packages/96/2d/02d4312c973c6050a18b314a5ad0b3210edb65a906f868e31c111dede4a6/pluggy-1.5.0.tar.gz", hash = "sha256:2cffa88e94fdc978c4c574f15f9e59b7f4201d439195c3715ca9e2486f1d0cf1", size = 67955 }
wheels = [
    { url = "https://files.pythonhosted.org/packages/88/5f/e351af9a41f866ac3f1fac4ca0613908d9a41741cfcf2228f4ad853b697d/pluggy-1.5.0-py3-none-any.whl", hash = "sha256:44e1ad92c8ca002de6377e165f3e0f1be63266ab4d554740532335b9d75ea669", size = 20556 },
]

[[package]]
name = "ply"
version = "3.11"
source = { registry = "https://pypi.org/simple" }
sdist = { url = "https://files.pythonhosted.org/packages/e5/69/882ee5c9d017149285cab114ebeab373308ef0f874fcdac9beb90e0ac4da/ply-3.11.tar.gz", hash = "sha256:00c7c1aaa88358b9c765b6d3000c6eec0ba42abca5351b095321aef446081da3", size = 159130 }
wheels = [
    { url = "https://files.pythonhosted.org/packages/a3/58/35da89ee790598a0700ea49b2a66594140f44dec458c07e8e3d4979137fc/ply-3.11-py2.py3-none-any.whl", hash = "sha256:096f9b8350b65ebd2fd1346b12452efe5b9607f7482813ffca50c22722a807ce", size = 49567 },
]

[[package]]
name = "portalocker"
version = "2.10.1"
source = { registry = "https://pypi.org/simple" }
dependencies = [
    { name = "pywin32", marker = "sys_platform == 'win32'" },
]
sdist = { url = "https://files.pythonhosted.org/packages/ed/d3/c6c64067759e87af98cc668c1cc75171347d0f1577fab7ca3749134e3cd4/portalocker-2.10.1.tar.gz", hash = "sha256:ef1bf844e878ab08aee7e40184156e1151f228f103aa5c6bd0724cc330960f8f", size = 40891 }
wheels = [
    { url = "https://files.pythonhosted.org/packages/9b/fb/a70a4214956182e0d7a9099ab17d50bfcba1056188e9b14f35b9e2b62a0d/portalocker-2.10.1-py3-none-any.whl", hash = "sha256:53a5984ebc86a025552264b459b46a2086e269b21823cb572f8f28ee759e45bf", size = 18423 },
]

[[package]]
name = "pre-commit"
version = "3.8.0"
source = { registry = "https://pypi.org/simple" }
dependencies = [
    { name = "cfgv" },
    { name = "identify" },
    { name = "nodeenv" },
    { name = "pyyaml" },
    { name = "virtualenv" },
]
sdist = { url = "https://files.pythonhosted.org/packages/64/10/97ee2fa54dff1e9da9badbc5e35d0bbaef0776271ea5907eccf64140f72f/pre_commit-3.8.0.tar.gz", hash = "sha256:8bb6494d4a20423842e198980c9ecf9f96607a07ea29549e180eef9ae80fe7af", size = 177815 }
wheels = [
    { url = "https://files.pythonhosted.org/packages/07/92/caae8c86e94681b42c246f0bca35c059a2f0529e5b92619f6aba4cf7e7b6/pre_commit-3.8.0-py2.py3-none-any.whl", hash = "sha256:9a90a53bf82fdd8778d58085faf8d83df56e40dfe18f45b19446e26bf1b3a63f", size = 204643 },
]

[[package]]
name = "prometheus-client"
version = "0.21.1"
source = { registry = "https://pypi.org/simple" }
sdist = { url = "https://files.pythonhosted.org/packages/62/14/7d0f567991f3a9af8d1cd4f619040c93b68f09a02b6d0b6ab1b2d1ded5fe/prometheus_client-0.21.1.tar.gz", hash = "sha256:252505a722ac04b0456be05c05f75f45d760c2911ffc45f2a06bcaed9f3ae3fb", size = 78551 }
wheels = [
    { url = "https://files.pythonhosted.org/packages/ff/c2/ab7d37426c179ceb9aeb109a85cda8948bb269b7561a0be870cc656eefe4/prometheus_client-0.21.1-py3-none-any.whl", hash = "sha256:594b45c410d6f4f8888940fe80b5cc2521b305a1fafe1c58609ef715a001f301", size = 54682 },
]

[[package]]
name = "prompt-toolkit"
version = "3.0.50"
source = { registry = "https://pypi.org/simple" }
dependencies = [
    { name = "wcwidth" },
]
sdist = { url = "https://files.pythonhosted.org/packages/a1/e1/bd15cb8ffdcfeeb2bdc215de3c3cffca11408d829e4b8416dcfe71ba8854/prompt_toolkit-3.0.50.tar.gz", hash = "sha256:544748f3860a2623ca5cd6d2795e7a14f3d0e1c3c9728359013f79877fc89bab", size = 429087 }
wheels = [
    { url = "https://files.pythonhosted.org/packages/e4/ea/d836f008d33151c7a1f62caf3d8dd782e4d15f6a43897f64480c2b8de2ad/prompt_toolkit-3.0.50-py3-none-any.whl", hash = "sha256:9b6427eb19e479d98acff65196a307c555eb567989e6d88ebbb1b509d9779198", size = 387816 },
]

[[package]]
name = "propcache"
version = "0.2.1"
source = { registry = "https://pypi.org/simple" }
sdist = { url = "https://files.pythonhosted.org/packages/20/c8/2a13f78d82211490855b2fb303b6721348d0787fdd9a12ac46d99d3acde1/propcache-0.2.1.tar.gz", hash = "sha256:3f77ce728b19cb537714499928fe800c3dda29e8d9428778fc7c186da4c09a64", size = 41735 }
wheels = [
    { url = "https://files.pythonhosted.org/packages/4c/28/1d205fe49be8b1b4df4c50024e62480a442b1a7b818e734308bb0d17e7fb/propcache-0.2.1-cp312-cp312-macosx_10_13_universal2.whl", hash = "sha256:081a430aa8d5e8876c6909b67bd2d937bfd531b0382d3fdedb82612c618bc41a", size = 79588 },
    { url = "https://files.pythonhosted.org/packages/21/ee/fc4d893f8d81cd4971affef2a6cb542b36617cd1d8ce56b406112cb80bf7/propcache-0.2.1-cp312-cp312-macosx_10_13_x86_64.whl", hash = "sha256:d2ccec9ac47cf4e04897619c0e0c1a48c54a71bdf045117d3a26f80d38ab1fb0", size = 45825 },
    { url = "https://files.pythonhosted.org/packages/4a/de/bbe712f94d088da1d237c35d735f675e494a816fd6f54e9db2f61ef4d03f/propcache-0.2.1-cp312-cp312-macosx_11_0_arm64.whl", hash = "sha256:14d86fe14b7e04fa306e0c43cdbeebe6b2c2156a0c9ce56b815faacc193e320d", size = 45357 },
    { url = "https://files.pythonhosted.org/packages/7f/14/7ae06a6cf2a2f1cb382586d5a99efe66b0b3d0c6f9ac2f759e6f7af9d7cf/propcache-0.2.1-cp312-cp312-manylinux_2_17_aarch64.manylinux2014_aarch64.whl", hash = "sha256:049324ee97bb67285b49632132db351b41e77833678432be52bdd0289c0e05e4", size = 241869 },
    { url = "https://files.pythonhosted.org/packages/cc/59/227a78be960b54a41124e639e2c39e8807ac0c751c735a900e21315f8c2b/propcache-0.2.1-cp312-cp312-manylinux_2_17_ppc64le.manylinux2014_ppc64le.whl", hash = "sha256:1cd9a1d071158de1cc1c71a26014dcdfa7dd3d5f4f88c298c7f90ad6f27bb46d", size = 247884 },
    { url = "https://files.pythonhosted.org/packages/84/58/f62b4ffaedf88dc1b17f04d57d8536601e4e030feb26617228ef930c3279/propcache-0.2.1-cp312-cp312-manylinux_2_17_s390x.manylinux2014_s390x.whl", hash = "sha256:98110aa363f1bb4c073e8dcfaefd3a5cea0f0834c2aab23dda657e4dab2f53b5", size = 248486 },
    { url = "https://files.pythonhosted.org/packages/1c/07/ebe102777a830bca91bbb93e3479cd34c2ca5d0361b83be9dbd93104865e/propcache-0.2.1-cp312-cp312-manylinux_2_17_x86_64.manylinux2014_x86_64.whl", hash = "sha256:647894f5ae99c4cf6bb82a1bb3a796f6e06af3caa3d32e26d2350d0e3e3faf24", size = 243649 },
    { url = "https://files.pythonhosted.org/packages/ed/bc/4f7aba7f08f520376c4bb6a20b9a981a581b7f2e385fa0ec9f789bb2d362/propcache-0.2.1-cp312-cp312-manylinux_2_5_i686.manylinux1_i686.manylinux_2_17_i686.manylinux2014_i686.whl", hash = "sha256:bfd3223c15bebe26518d58ccf9a39b93948d3dcb3e57a20480dfdd315356baff", size = 229103 },
    { url = "https://files.pythonhosted.org/packages/fe/d5/04ac9cd4e51a57a96f78795e03c5a0ddb8f23ec098b86f92de028d7f2a6b/propcache-0.2.1-cp312-cp312-musllinux_1_2_aarch64.whl", hash = "sha256:d71264a80f3fcf512eb4f18f59423fe82d6e346ee97b90625f283df56aee103f", size = 226607 },
    { url = "https://files.pythonhosted.org/packages/e3/f0/24060d959ea41d7a7cc7fdbf68b31852331aabda914a0c63bdb0e22e96d6/propcache-0.2.1-cp312-cp312-musllinux_1_2_armv7l.whl", hash = "sha256:e73091191e4280403bde6c9a52a6999d69cdfde498f1fdf629105247599b57ec", size = 221153 },
    { url = "https://files.pythonhosted.org/packages/77/a7/3ac76045a077b3e4de4859a0753010765e45749bdf53bd02bc4d372da1a0/propcache-0.2.1-cp312-cp312-musllinux_1_2_i686.whl", hash = "sha256:3935bfa5fede35fb202c4b569bb9c042f337ca4ff7bd540a0aa5e37131659348", size = 222151 },
    { url = "https://files.pythonhosted.org/packages/e7/af/5e29da6f80cebab3f5a4dcd2a3240e7f56f2c4abf51cbfcc99be34e17f0b/propcache-0.2.1-cp312-cp312-musllinux_1_2_ppc64le.whl", hash = "sha256:f508b0491767bb1f2b87fdfacaba5f7eddc2f867740ec69ece6d1946d29029a6", size = 233812 },
    { url = "https://files.pythonhosted.org/packages/8c/89/ebe3ad52642cc5509eaa453e9f4b94b374d81bae3265c59d5c2d98efa1b4/propcache-0.2.1-cp312-cp312-musllinux_1_2_s390x.whl", hash = "sha256:1672137af7c46662a1c2be1e8dc78cb6d224319aaa40271c9257d886be4363a6", size = 238829 },
    { url = "https://files.pythonhosted.org/packages/e9/2f/6b32f273fa02e978b7577159eae7471b3cfb88b48563b1c2578b2d7ca0bb/propcache-0.2.1-cp312-cp312-musllinux_1_2_x86_64.whl", hash = "sha256:b74c261802d3d2b85c9df2dfb2fa81b6f90deeef63c2db9f0e029a3cac50b518", size = 230704 },
    { url = "https://files.pythonhosted.org/packages/5c/2e/f40ae6ff5624a5f77edd7b8359b208b5455ea113f68309e2b00a2e1426b6/propcache-0.2.1-cp312-cp312-win32.whl", hash = "sha256:d09c333d36c1409d56a9d29b3a1b800a42c76a57a5a8907eacdbce3f18768246", size = 40050 },
    { url = "https://files.pythonhosted.org/packages/3b/77/a92c3ef994e47180862b9d7d11e37624fb1c00a16d61faf55115d970628b/propcache-0.2.1-cp312-cp312-win_amd64.whl", hash = "sha256:c214999039d4f2a5b2073ac506bba279945233da8c786e490d411dfc30f855c1", size = 44117 },
    { url = "https://files.pythonhosted.org/packages/0f/2a/329e0547cf2def8857157f9477669043e75524cc3e6251cef332b3ff256f/propcache-0.2.1-cp313-cp313-macosx_10_13_universal2.whl", hash = "sha256:aca405706e0b0a44cc6bfd41fbe89919a6a56999157f6de7e182a990c36e37bc", size = 77002 },
    { url = "https://files.pythonhosted.org/packages/12/2d/c4df5415e2382f840dc2ecbca0eeb2293024bc28e57a80392f2012b4708c/propcache-0.2.1-cp313-cp313-macosx_10_13_x86_64.whl", hash = "sha256:12d1083f001ace206fe34b6bdc2cb94be66d57a850866f0b908972f90996b3e9", size = 44639 },
    { url = "https://files.pythonhosted.org/packages/d0/5a/21aaa4ea2f326edaa4e240959ac8b8386ea31dedfdaa636a3544d9e7a408/propcache-0.2.1-cp313-cp313-macosx_11_0_arm64.whl", hash = "sha256:d93f3307ad32a27bda2e88ec81134b823c240aa3abb55821a8da553eed8d9439", size = 44049 },
    { url = "https://files.pythonhosted.org/packages/4e/3e/021b6cd86c0acc90d74784ccbb66808b0bd36067a1bf3e2deb0f3845f618/propcache-0.2.1-cp313-cp313-manylinux_2_17_aarch64.manylinux2014_aarch64.whl", hash = "sha256:ba278acf14471d36316159c94a802933d10b6a1e117b8554fe0d0d9b75c9d536", size = 224819 },
    { url = "https://files.pythonhosted.org/packages/3c/57/c2fdeed1b3b8918b1770a133ba5c43ad3d78e18285b0c06364861ef5cc38/propcache-0.2.1-cp313-cp313-manylinux_2_17_ppc64le.manylinux2014_ppc64le.whl", hash = "sha256:4e6281aedfca15301c41f74d7005e6e3f4ca143584ba696ac69df4f02f40d629", size = 229625 },
    { url = "https://files.pythonhosted.org/packages/9d/81/70d4ff57bf2877b5780b466471bebf5892f851a7e2ca0ae7ffd728220281/propcache-0.2.1-cp313-cp313-manylinux_2_17_s390x.manylinux2014_s390x.whl", hash = "sha256:5b750a8e5a1262434fb1517ddf64b5de58327f1adc3524a5e44c2ca43305eb0b", size = 232934 },
    { url = "https://files.pythonhosted.org/packages/3c/b9/bb51ea95d73b3fb4100cb95adbd4e1acaf2cbb1fd1083f5468eeb4a099a8/propcache-0.2.1-cp313-cp313-manylinux_2_17_x86_64.manylinux2014_x86_64.whl", hash = "sha256:bf72af5e0fb40e9babf594308911436c8efde3cb5e75b6f206c34ad18be5c052", size = 227361 },
    { url = "https://files.pythonhosted.org/packages/f1/20/3c6d696cd6fd70b29445960cc803b1851a1131e7a2e4ee261ee48e002bcd/propcache-0.2.1-cp313-cp313-manylinux_2_5_i686.manylinux1_i686.manylinux_2_17_i686.manylinux2014_i686.whl", hash = "sha256:b2d0a12018b04f4cb820781ec0dffb5f7c7c1d2a5cd22bff7fb055a2cb19ebce", size = 213904 },
    { url = "https://files.pythonhosted.org/packages/a1/cb/1593bfc5ac6d40c010fa823f128056d6bc25b667f5393781e37d62f12005/propcache-0.2.1-cp313-cp313-musllinux_1_2_aarch64.whl", hash = "sha256:e800776a79a5aabdb17dcc2346a7d66d0777e942e4cd251defeb084762ecd17d", size = 212632 },
    { url = "https://files.pythonhosted.org/packages/6d/5c/e95617e222be14a34c709442a0ec179f3207f8a2b900273720501a70ec5e/propcache-0.2.1-cp313-cp313-musllinux_1_2_armv7l.whl", hash = "sha256:4160d9283bd382fa6c0c2b5e017acc95bc183570cd70968b9202ad6d8fc48dce", size = 207897 },
    { url = "https://files.pythonhosted.org/packages/8e/3b/56c5ab3dc00f6375fbcdeefdede5adf9bee94f1fab04adc8db118f0f9e25/propcache-0.2.1-cp313-cp313-musllinux_1_2_i686.whl", hash = "sha256:30b43e74f1359353341a7adb783c8f1b1c676367b011709f466f42fda2045e95", size = 208118 },
    { url = "https://files.pythonhosted.org/packages/86/25/d7ef738323fbc6ebcbce33eb2a19c5e07a89a3df2fded206065bd5e868a9/propcache-0.2.1-cp313-cp313-musllinux_1_2_ppc64le.whl", hash = "sha256:58791550b27d5488b1bb52bc96328456095d96206a250d28d874fafe11b3dfaf", size = 217851 },
    { url = "https://files.pythonhosted.org/packages/b3/77/763e6cef1852cf1ba740590364ec50309b89d1c818e3256d3929eb92fabf/propcache-0.2.1-cp313-cp313-musllinux_1_2_s390x.whl", hash = "sha256:0f022d381747f0dfe27e99d928e31bc51a18b65bb9e481ae0af1380a6725dd1f", size = 222630 },
    { url = "https://files.pythonhosted.org/packages/4f/e9/0f86be33602089c701696fbed8d8c4c07b6ee9605c5b7536fd27ed540c5b/propcache-0.2.1-cp313-cp313-musllinux_1_2_x86_64.whl", hash = "sha256:297878dc9d0a334358f9b608b56d02e72899f3b8499fc6044133f0d319e2ec30", size = 216269 },
    { url = "https://files.pythonhosted.org/packages/cc/02/5ac83217d522394b6a2e81a2e888167e7ca629ef6569a3f09852d6dcb01a/propcache-0.2.1-cp313-cp313-win32.whl", hash = "sha256:ddfab44e4489bd79bda09d84c430677fc7f0a4939a73d2bba3073036f487a0a6", size = 39472 },
    { url = "https://files.pythonhosted.org/packages/f4/33/d6f5420252a36034bc8a3a01171bc55b4bff5df50d1c63d9caa50693662f/propcache-0.2.1-cp313-cp313-win_amd64.whl", hash = "sha256:556fc6c10989f19a179e4321e5d678db8eb2924131e64652a51fe83e4c3db0e1", size = 43363 },
    { url = "https://files.pythonhosted.org/packages/41/b6/c5319caea262f4821995dca2107483b94a3345d4607ad797c76cb9c36bcc/propcache-0.2.1-py3-none-any.whl", hash = "sha256:52277518d6aae65536e9cea52d4e7fd2f7a66f4aa2d30ed3f2fcea620ace3c54", size = 11818 },
]

[[package]]
name = "proto-plus"
version = "1.26.0"
source = { registry = "https://pypi.org/simple" }
dependencies = [
    { name = "protobuf" },
]
sdist = { url = "https://files.pythonhosted.org/packages/26/79/a5c6cbb42268cfd3ddc652dc526889044a8798c688a03ff58e5e92b743c8/proto_plus-1.26.0.tar.gz", hash = "sha256:6e93d5f5ca267b54300880fff156b6a3386b3fa3f43b1da62e680fc0c586ef22", size = 56136 }
wheels = [
    { url = "https://files.pythonhosted.org/packages/42/c3/59308ccc07b34980f9d532f7afc718a9f32b40e52cde7a740df8d55632fb/proto_plus-1.26.0-py3-none-any.whl", hash = "sha256:bf2dfaa3da281fc3187d12d224c707cb57214fb2c22ba854eb0c105a3fb2d4d7", size = 50166 },
]

[[package]]
name = "protobuf"
version = "5.29.3"
source = { registry = "https://pypi.org/simple" }
sdist = { url = "https://files.pythonhosted.org/packages/f7/d1/e0a911544ca9993e0f17ce6d3cc0932752356c1b0a834397f28e63479344/protobuf-5.29.3.tar.gz", hash = "sha256:5da0f41edaf117bde316404bad1a486cb4ededf8e4a54891296f648e8e076620", size = 424945 }
wheels = [
    { url = "https://files.pythonhosted.org/packages/dc/7a/1e38f3cafa022f477ca0f57a1f49962f21ad25850c3ca0acd3b9d0091518/protobuf-5.29.3-cp310-abi3-win32.whl", hash = "sha256:3ea51771449e1035f26069c4c7fd51fba990d07bc55ba80701c78f886bf9c888", size = 422708 },
    { url = "https://files.pythonhosted.org/packages/61/fa/aae8e10512b83de633f2646506a6d835b151edf4b30d18d73afd01447253/protobuf-5.29.3-cp310-abi3-win_amd64.whl", hash = "sha256:a4fa6f80816a9a0678429e84973f2f98cbc218cca434abe8db2ad0bffc98503a", size = 434508 },
    { url = "https://files.pythonhosted.org/packages/dd/04/3eaedc2ba17a088961d0e3bd396eac764450f431621b58a04ce898acd126/protobuf-5.29.3-cp38-abi3-macosx_10_9_universal2.whl", hash = "sha256:a8434404bbf139aa9e1300dbf989667a83d42ddda9153d8ab76e0d5dcaca484e", size = 417825 },
    { url = "https://files.pythonhosted.org/packages/4f/06/7c467744d23c3979ce250397e26d8ad8eeb2bea7b18ca12ad58313c1b8d5/protobuf-5.29.3-cp38-abi3-manylinux2014_aarch64.whl", hash = "sha256:daaf63f70f25e8689c072cfad4334ca0ac1d1e05a92fc15c54eb9cf23c3efd84", size = 319573 },
    { url = "https://files.pythonhosted.org/packages/a8/45/2ebbde52ad2be18d3675b6bee50e68cd73c9e0654de77d595540b5129df8/protobuf-5.29.3-cp38-abi3-manylinux2014_x86_64.whl", hash = "sha256:c027e08a08be10b67c06bf2370b99c811c466398c357e615ca88c91c07f0910f", size = 319672 },
    { url = "https://files.pythonhosted.org/packages/fd/b2/ab07b09e0f6d143dfb839693aa05765257bceaa13d03bf1a696b78323e7a/protobuf-5.29.3-py3-none-any.whl", hash = "sha256:0a18ed4a24198528f2333802eb075e59dea9d679ab7a6c5efb017a59004d849f", size = 172550 },
]

[[package]]
name = "psutil"
version = "7.0.0"
source = { registry = "https://pypi.org/simple" }
sdist = { url = "https://files.pythonhosted.org/packages/2a/80/336820c1ad9286a4ded7e845b2eccfcb27851ab8ac6abece774a6ff4d3de/psutil-7.0.0.tar.gz", hash = "sha256:7be9c3eba38beccb6495ea33afd982a44074b78f28c434a1f51cc07fd315c456", size = 497003 }
wheels = [
    { url = "https://files.pythonhosted.org/packages/ed/e6/2d26234410f8b8abdbf891c9da62bee396583f713fb9f3325a4760875d22/psutil-7.0.0-cp36-abi3-macosx_10_9_x86_64.whl", hash = "sha256:101d71dc322e3cffd7cea0650b09b3d08b8e7c4109dd6809fe452dfd00e58b25", size = 238051 },
    { url = "https://files.pythonhosted.org/packages/04/8b/30f930733afe425e3cbfc0e1468a30a18942350c1a8816acfade80c005c4/psutil-7.0.0-cp36-abi3-macosx_11_0_arm64.whl", hash = "sha256:39db632f6bb862eeccf56660871433e111b6ea58f2caea825571951d4b6aa3da", size = 239535 },
    { url = "https://files.pythonhosted.org/packages/2a/ed/d362e84620dd22876b55389248e522338ed1bf134a5edd3b8231d7207f6d/psutil-7.0.0-cp36-abi3-manylinux_2_12_i686.manylinux2010_i686.manylinux_2_17_i686.manylinux2014_i686.whl", hash = "sha256:1fcee592b4c6f146991ca55919ea3d1f8926497a713ed7faaf8225e174581e91", size = 275004 },
    { url = "https://files.pythonhosted.org/packages/bf/b9/b0eb3f3cbcb734d930fdf839431606844a825b23eaf9a6ab371edac8162c/psutil-7.0.0-cp36-abi3-manylinux_2_12_x86_64.manylinux2010_x86_64.manylinux_2_17_x86_64.manylinux2014_x86_64.whl", hash = "sha256:4b1388a4f6875d7e2aff5c4ca1cc16c545ed41dd8bb596cefea80111db353a34", size = 277986 },
    { url = "https://files.pythonhosted.org/packages/eb/a2/709e0fe2f093556c17fbafda93ac032257242cabcc7ff3369e2cb76a97aa/psutil-7.0.0-cp36-abi3-manylinux_2_17_aarch64.manylinux2014_aarch64.whl", hash = "sha256:a5f098451abc2828f7dc6b58d44b532b22f2088f4999a937557b603ce72b1993", size = 279544 },
    { url = "https://files.pythonhosted.org/packages/50/e6/eecf58810b9d12e6427369784efe814a1eec0f492084ce8eb8f4d89d6d61/psutil-7.0.0-cp37-abi3-win32.whl", hash = "sha256:ba3fcef7523064a6c9da440fc4d6bd07da93ac726b5733c29027d7dc95b39d99", size = 241053 },
    { url = "https://files.pythonhosted.org/packages/50/1b/6921afe68c74868b4c9fa424dad3be35b095e16687989ebbb50ce4fceb7c/psutil-7.0.0-cp37-abi3-win_amd64.whl", hash = "sha256:4cf3d4eb1aa9b348dec30105c55cd9b7d4629285735a102beb4441e38db90553", size = 244885 },
]

[[package]]
name = "ptyprocess"
version = "0.7.0"
source = { registry = "https://pypi.org/simple" }
sdist = { url = "https://files.pythonhosted.org/packages/20/e5/16ff212c1e452235a90aeb09066144d0c5a6a8c0834397e03f5224495c4e/ptyprocess-0.7.0.tar.gz", hash = "sha256:5c5d0a3b48ceee0b48485e0c26037c0acd7d29765ca3fbb5cb3831d347423220", size = 70762 }
wheels = [
    { url = "https://files.pythonhosted.org/packages/22/a6/858897256d0deac81a172289110f31629fc4cee19b6f01283303e18c8db3/ptyprocess-0.7.0-py2.py3-none-any.whl", hash = "sha256:4b41f3967fce3af57cc7e94b888626c18bf37a083e3651ca8feeb66d492fef35", size = 13993 },
]

[[package]]
name = "pure-eval"
version = "0.2.3"
source = { registry = "https://pypi.org/simple" }
sdist = { url = "https://files.pythonhosted.org/packages/cd/05/0a34433a064256a578f1783a10da6df098ceaa4a57bbeaa96a6c0352786b/pure_eval-0.2.3.tar.gz", hash = "sha256:5f4e983f40564c576c7c8635ae88db5956bb2229d7e9237d03b3c0b0190eaf42", size = 19752 }
wheels = [
    { url = "https://files.pythonhosted.org/packages/8e/37/efad0257dc6e593a18957422533ff0f87ede7c9c6ea010a2177d738fb82f/pure_eval-0.2.3-py3-none-any.whl", hash = "sha256:1db8e35b67b3d218d818ae653e27f06c3aa420901fa7b081ca98cbedc874e0d0", size = 11842 },
]

[[package]]
name = "py-partiql-parser"
version = "0.6.1"
source = { registry = "https://pypi.org/simple" }
sdist = { url = "https://files.pythonhosted.org/packages/58/a1/0a2867e48b232b4f82c4929ef7135f2a5d72c3886b957dccf63c70aa2fcb/py_partiql_parser-0.6.1.tar.gz", hash = "sha256:8583ff2a0e15560ef3bc3df109a7714d17f87d81d33e8c38b7fed4e58a63215d", size = 17120 }
wheels = [
    { url = "https://files.pythonhosted.org/packages/97/84/0e410c20bbe9a504fc56e97908f13261c2b313d16cbb3b738556166f044a/py_partiql_parser-0.6.1-py2.py3-none-any.whl", hash = "sha256:ff6a48067bff23c37e9044021bf1d949c83e195490c17e020715e927fe5b2456", size = 23520 },
]

[[package]]
name = "pyarrow"
version = "17.0.0"
source = { registry = "https://pypi.org/simple" }
dependencies = [
    { name = "numpy" },
]
sdist = { url = "https://files.pythonhosted.org/packages/27/4e/ea6d43f324169f8aec0e57569443a38bab4b398d09769ca64f7b4d467de3/pyarrow-17.0.0.tar.gz", hash = "sha256:4beca9521ed2c0921c1023e68d097d0299b62c362639ea315572a58f3f50fd28", size = 1112479 }
wheels = [
    { url = "https://files.pythonhosted.org/packages/d4/62/ce6ac1275a432b4a27c55fe96c58147f111d8ba1ad800a112d31859fae2f/pyarrow-17.0.0-cp312-cp312-macosx_10_15_x86_64.whl", hash = "sha256:9b8a823cea605221e61f34859dcc03207e52e409ccf6354634143e23af7c8d22", size = 29019418 },
    { url = "https://files.pythonhosted.org/packages/8e/0a/dbd0c134e7a0c30bea439675cc120012337202e5fac7163ba839aa3691d2/pyarrow-17.0.0-cp312-cp312-macosx_11_0_arm64.whl", hash = "sha256:f1e70de6cb5790a50b01d2b686d54aaf73da01266850b05e3af2a1bc89e16053", size = 27152197 },
    { url = "https://files.pythonhosted.org/packages/cb/05/3f4a16498349db79090767620d6dc23c1ec0c658a668d61d76b87706c65d/pyarrow-17.0.0-cp312-cp312-manylinux_2_17_aarch64.manylinux2014_aarch64.whl", hash = "sha256:0071ce35788c6f9077ff9ecba4858108eebe2ea5a3f7cf2cf55ebc1dbc6ee24a", size = 39263026 },
    { url = "https://files.pythonhosted.org/packages/c2/0c/ea2107236740be8fa0e0d4a293a095c9f43546a2465bb7df34eee9126b09/pyarrow-17.0.0-cp312-cp312-manylinux_2_17_x86_64.manylinux2014_x86_64.whl", hash = "sha256:757074882f844411fcca735e39aae74248a1531367a7c80799b4266390ae51cc", size = 39880798 },
    { url = "https://files.pythonhosted.org/packages/f6/b0/b9164a8bc495083c10c281cc65064553ec87b7537d6f742a89d5953a2a3e/pyarrow-17.0.0-cp312-cp312-manylinux_2_28_aarch64.whl", hash = "sha256:9ba11c4f16976e89146781a83833df7f82077cdab7dc6232c897789343f7891a", size = 38715172 },
    { url = "https://files.pythonhosted.org/packages/f1/c4/9625418a1413005e486c006e56675334929fad864347c5ae7c1b2e7fe639/pyarrow-17.0.0-cp312-cp312-manylinux_2_28_x86_64.whl", hash = "sha256:b0c6ac301093b42d34410b187bba560b17c0330f64907bfa4f7f7f2444b0cf9b", size = 39874508 },
    { url = "https://files.pythonhosted.org/packages/ae/49/baafe2a964f663413be3bd1cf5c45ed98c5e42e804e2328e18f4570027c1/pyarrow-17.0.0-cp312-cp312-win_amd64.whl", hash = "sha256:392bc9feabc647338e6c89267635e111d71edad5fcffba204425a7c8d13610d7", size = 25099235 },
]

[[package]]
name = "pyasn1"
version = "0.6.1"
source = { registry = "https://pypi.org/simple" }
sdist = { url = "https://files.pythonhosted.org/packages/ba/e9/01f1a64245b89f039897cb0130016d79f77d52669aae6ee7b159a6c4c018/pyasn1-0.6.1.tar.gz", hash = "sha256:6f580d2bdd84365380830acf45550f2511469f673cb4a5ae3857a3170128b034", size = 145322 }
wheels = [
    { url = "https://files.pythonhosted.org/packages/c8/f1/d6a797abb14f6283c0ddff96bbdd46937f64122b8c925cab503dd37f8214/pyasn1-0.6.1-py3-none-any.whl", hash = "sha256:0d632f46f2ba09143da3a8afe9e33fb6f92fa2320ab7e886e2d0f7672af84629", size = 83135 },
]

[[package]]
name = "pyasn1-modules"
version = "0.4.1"
source = { registry = "https://pypi.org/simple" }
dependencies = [
    { name = "pyasn1" },
]
sdist = { url = "https://files.pythonhosted.org/packages/1d/67/6afbf0d507f73c32d21084a79946bfcfca5fbc62a72057e9c23797a737c9/pyasn1_modules-0.4.1.tar.gz", hash = "sha256:c28e2dbf9c06ad61c71a075c7e0f9fd0f1b0bb2d2ad4377f240d33ac2ab60a7c", size = 310028 }
wheels = [
    { url = "https://files.pythonhosted.org/packages/77/89/bc88a6711935ba795a679ea6ebee07e128050d6382eaa35a0a47c8032bdc/pyasn1_modules-0.4.1-py3-none-any.whl", hash = "sha256:49bfa96b45a292b711e986f222502c1c9a5e1f4e568fc30e2574a6c7d07838fd", size = 181537 },
]

[[package]]
name = "pycparser"
version = "2.22"
source = { registry = "https://pypi.org/simple" }
sdist = { url = "https://files.pythonhosted.org/packages/1d/b2/31537cf4b1ca988837256c910a668b553fceb8f069bedc4b1c826024b52c/pycparser-2.22.tar.gz", hash = "sha256:491c8be9c040f5390f5bf44a5b07752bd07f56edf992381b05c701439eec10f6", size = 172736 }
wheels = [
    { url = "https://files.pythonhosted.org/packages/13/a3/a812df4e2dd5696d1f351d58b8fe16a405b234ad2886a0dab9183fb78109/pycparser-2.22-py3-none-any.whl", hash = "sha256:c3702b6d3dd8c7abc1afa565d7e63d53a1d0bd86cdc24edd75470f4de499cfcc", size = 117552 },
]

[[package]]
name = "pydantic"
version = "2.10.6"
source = { registry = "https://pypi.org/simple" }
dependencies = [
    { name = "annotated-types" },
    { name = "pydantic-core" },
    { name = "typing-extensions" },
]
sdist = { url = "https://files.pythonhosted.org/packages/b7/ae/d5220c5c52b158b1de7ca89fc5edb72f304a70a4c540c84c8844bf4008de/pydantic-2.10.6.tar.gz", hash = "sha256:ca5daa827cce33de7a42be142548b0096bf05a7e7b365aebfa5f8eeec7128236", size = 761681 }
wheels = [
    { url = "https://files.pythonhosted.org/packages/f4/3c/8cc1cc84deffa6e25d2d0c688ebb80635dfdbf1dbea3e30c541c8cf4d860/pydantic-2.10.6-py3-none-any.whl", hash = "sha256:427d664bf0b8a2b34ff5dd0f5a18df00591adcee7198fbd71981054cef37b584", size = 431696 },
]

[[package]]
name = "pydantic-core"
version = "2.27.2"
source = { registry = "https://pypi.org/simple" }
dependencies = [
    { name = "typing-extensions" },
]
sdist = { url = "https://files.pythonhosted.org/packages/fc/01/f3e5ac5e7c25833db5eb555f7b7ab24cd6f8c322d3a3ad2d67a952dc0abc/pydantic_core-2.27.2.tar.gz", hash = "sha256:eb026e5a4c1fee05726072337ff51d1efb6f59090b7da90d30ea58625b1ffb39", size = 413443 }
wheels = [
    { url = "https://files.pythonhosted.org/packages/d6/74/51c8a5482ca447871c93e142d9d4a92ead74de6c8dc5e66733e22c9bba89/pydantic_core-2.27.2-cp312-cp312-macosx_10_12_x86_64.whl", hash = "sha256:9e0c8cfefa0ef83b4da9588448b6d8d2a2bf1a53c3f1ae5fca39eb3061e2f0b0", size = 1893127 },
    { url = "https://files.pythonhosted.org/packages/d3/f3/c97e80721735868313c58b89d2de85fa80fe8dfeeed84dc51598b92a135e/pydantic_core-2.27.2-cp312-cp312-macosx_11_0_arm64.whl", hash = "sha256:83097677b8e3bd7eaa6775720ec8e0405f1575015a463285a92bfdfe254529ef", size = 1811340 },
    { url = "https://files.pythonhosted.org/packages/9e/91/840ec1375e686dbae1bd80a9e46c26a1e0083e1186abc610efa3d9a36180/pydantic_core-2.27.2-cp312-cp312-manylinux_2_17_aarch64.manylinux2014_aarch64.whl", hash = "sha256:172fce187655fece0c90d90a678424b013f8fbb0ca8b036ac266749c09438cb7", size = 1822900 },
    { url = "https://files.pythonhosted.org/packages/f6/31/4240bc96025035500c18adc149aa6ffdf1a0062a4b525c932065ceb4d868/pydantic_core-2.27.2-cp312-cp312-manylinux_2_17_armv7l.manylinux2014_armv7l.whl", hash = "sha256:519f29f5213271eeeeb3093f662ba2fd512b91c5f188f3bb7b27bc5973816934", size = 1869177 },
    { url = "https://files.pythonhosted.org/packages/fa/20/02fbaadb7808be578317015c462655c317a77a7c8f0ef274bc016a784c54/pydantic_core-2.27.2-cp312-cp312-manylinux_2_17_ppc64le.manylinux2014_ppc64le.whl", hash = "sha256:05e3a55d124407fffba0dd6b0c0cd056d10e983ceb4e5dbd10dda135c31071d6", size = 2038046 },
    { url = "https://files.pythonhosted.org/packages/06/86/7f306b904e6c9eccf0668248b3f272090e49c275bc488a7b88b0823444a4/pydantic_core-2.27.2-cp312-cp312-manylinux_2_17_s390x.manylinux2014_s390x.whl", hash = "sha256:9c3ed807c7b91de05e63930188f19e921d1fe90de6b4f5cd43ee7fcc3525cb8c", size = 2685386 },
    { url = "https://files.pythonhosted.org/packages/8d/f0/49129b27c43396581a635d8710dae54a791b17dfc50c70164866bbf865e3/pydantic_core-2.27.2-cp312-cp312-manylinux_2_17_x86_64.manylinux2014_x86_64.whl", hash = "sha256:6fb4aadc0b9a0c063206846d603b92030eb6f03069151a625667f982887153e2", size = 1997060 },
    { url = "https://files.pythonhosted.org/packages/0d/0f/943b4af7cd416c477fd40b187036c4f89b416a33d3cc0ab7b82708a667aa/pydantic_core-2.27.2-cp312-cp312-manylinux_2_5_i686.manylinux1_i686.whl", hash = "sha256:28ccb213807e037460326424ceb8b5245acb88f32f3d2777427476e1b32c48c4", size = 2004870 },
    { url = "https://files.pythonhosted.org/packages/35/40/aea70b5b1a63911c53a4c8117c0a828d6790483f858041f47bab0b779f44/pydantic_core-2.27.2-cp312-cp312-musllinux_1_1_aarch64.whl", hash = "sha256:de3cd1899e2c279b140adde9357c4495ed9d47131b4a4eaff9052f23398076b3", size = 1999822 },
    { url = "https://files.pythonhosted.org/packages/f2/b3/807b94fd337d58effc5498fd1a7a4d9d59af4133e83e32ae39a96fddec9d/pydantic_core-2.27.2-cp312-cp312-musllinux_1_1_armv7l.whl", hash = "sha256:220f892729375e2d736b97d0e51466252ad84c51857d4d15f5e9692f9ef12be4", size = 2130364 },
    { url = "https://files.pythonhosted.org/packages/fc/df/791c827cd4ee6efd59248dca9369fb35e80a9484462c33c6649a8d02b565/pydantic_core-2.27.2-cp312-cp312-musllinux_1_1_x86_64.whl", hash = "sha256:a0fcd29cd6b4e74fe8ddd2c90330fd8edf2e30cb52acda47f06dd615ae72da57", size = 2158303 },
    { url = "https://files.pythonhosted.org/packages/9b/67/4e197c300976af185b7cef4c02203e175fb127e414125916bf1128b639a9/pydantic_core-2.27.2-cp312-cp312-win32.whl", hash = "sha256:1e2cb691ed9834cd6a8be61228471d0a503731abfb42f82458ff27be7b2186fc", size = 1834064 },
    { url = "https://files.pythonhosted.org/packages/1f/ea/cd7209a889163b8dcca139fe32b9687dd05249161a3edda62860430457a5/pydantic_core-2.27.2-cp312-cp312-win_amd64.whl", hash = "sha256:cc3f1a99a4f4f9dd1de4fe0312c114e740b5ddead65bb4102884b384c15d8bc9", size = 1989046 },
    { url = "https://files.pythonhosted.org/packages/bc/49/c54baab2f4658c26ac633d798dab66b4c3a9bbf47cff5284e9c182f4137a/pydantic_core-2.27.2-cp312-cp312-win_arm64.whl", hash = "sha256:3911ac9284cd8a1792d3cb26a2da18f3ca26c6908cc434a18f730dc0db7bfa3b", size = 1885092 },
    { url = "https://files.pythonhosted.org/packages/41/b1/9bc383f48f8002f99104e3acff6cba1231b29ef76cfa45d1506a5cad1f84/pydantic_core-2.27.2-cp313-cp313-macosx_10_12_x86_64.whl", hash = "sha256:7d14bd329640e63852364c306f4d23eb744e0f8193148d4044dd3dacdaacbd8b", size = 1892709 },
    { url = "https://files.pythonhosted.org/packages/10/6c/e62b8657b834f3eb2961b49ec8e301eb99946245e70bf42c8817350cbefc/pydantic_core-2.27.2-cp313-cp313-macosx_11_0_arm64.whl", hash = "sha256:82f91663004eb8ed30ff478d77c4d1179b3563df6cdb15c0817cd1cdaf34d154", size = 1811273 },
    { url = "https://files.pythonhosted.org/packages/ba/15/52cfe49c8c986e081b863b102d6b859d9defc63446b642ccbbb3742bf371/pydantic_core-2.27.2-cp313-cp313-manylinux_2_17_aarch64.manylinux2014_aarch64.whl", hash = "sha256:71b24c7d61131bb83df10cc7e687433609963a944ccf45190cfc21e0887b08c9", size = 1823027 },
    { url = "https://files.pythonhosted.org/packages/b1/1c/b6f402cfc18ec0024120602bdbcebc7bdd5b856528c013bd4d13865ca473/pydantic_core-2.27.2-cp313-cp313-manylinux_2_17_armv7l.manylinux2014_armv7l.whl", hash = "sha256:fa8e459d4954f608fa26116118bb67f56b93b209c39b008277ace29937453dc9", size = 1868888 },
    { url = "https://files.pythonhosted.org/packages/bd/7b/8cb75b66ac37bc2975a3b7de99f3c6f355fcc4d89820b61dffa8f1e81677/pydantic_core-2.27.2-cp313-cp313-manylinux_2_17_ppc64le.manylinux2014_ppc64le.whl", hash = "sha256:ce8918cbebc8da707ba805b7fd0b382816858728ae7fe19a942080c24e5b7cd1", size = 2037738 },
    { url = "https://files.pythonhosted.org/packages/c8/f1/786d8fe78970a06f61df22cba58e365ce304bf9b9f46cc71c8c424e0c334/pydantic_core-2.27.2-cp313-cp313-manylinux_2_17_s390x.manylinux2014_s390x.whl", hash = "sha256:eda3f5c2a021bbc5d976107bb302e0131351c2ba54343f8a496dc8783d3d3a6a", size = 2685138 },
    { url = "https://files.pythonhosted.org/packages/a6/74/d12b2cd841d8724dc8ffb13fc5cef86566a53ed358103150209ecd5d1999/pydantic_core-2.27.2-cp313-cp313-manylinux_2_17_x86_64.manylinux2014_x86_64.whl", hash = "sha256:bd8086fa684c4775c27f03f062cbb9eaa6e17f064307e86b21b9e0abc9c0f02e", size = 1997025 },
    { url = "https://files.pythonhosted.org/packages/a0/6e/940bcd631bc4d9a06c9539b51f070b66e8f370ed0933f392db6ff350d873/pydantic_core-2.27.2-cp313-cp313-manylinux_2_5_i686.manylinux1_i686.whl", hash = "sha256:8d9b3388db186ba0c099a6d20f0604a44eabdeef1777ddd94786cdae158729e4", size = 2004633 },
    { url = "https://files.pythonhosted.org/packages/50/cc/a46b34f1708d82498c227d5d80ce615b2dd502ddcfd8376fc14a36655af1/pydantic_core-2.27.2-cp313-cp313-musllinux_1_1_aarch64.whl", hash = "sha256:7a66efda2387de898c8f38c0cf7f14fca0b51a8ef0b24bfea5849f1b3c95af27", size = 1999404 },
    { url = "https://files.pythonhosted.org/packages/ca/2d/c365cfa930ed23bc58c41463bae347d1005537dc8db79e998af8ba28d35e/pydantic_core-2.27.2-cp313-cp313-musllinux_1_1_armv7l.whl", hash = "sha256:18a101c168e4e092ab40dbc2503bdc0f62010e95d292b27827871dc85450d7ee", size = 2130130 },
    { url = "https://files.pythonhosted.org/packages/f4/d7/eb64d015c350b7cdb371145b54d96c919d4db516817f31cd1c650cae3b21/pydantic_core-2.27.2-cp313-cp313-musllinux_1_1_x86_64.whl", hash = "sha256:ba5dd002f88b78a4215ed2f8ddbdf85e8513382820ba15ad5ad8955ce0ca19a1", size = 2157946 },
    { url = "https://files.pythonhosted.org/packages/a4/99/bddde3ddde76c03b65dfd5a66ab436c4e58ffc42927d4ff1198ffbf96f5f/pydantic_core-2.27.2-cp313-cp313-win32.whl", hash = "sha256:1ebaf1d0481914d004a573394f4be3a7616334be70261007e47c2a6fe7e50130", size = 1834387 },
    { url = "https://files.pythonhosted.org/packages/71/47/82b5e846e01b26ac6f1893d3c5f9f3a2eb6ba79be26eef0b759b4fe72946/pydantic_core-2.27.2-cp313-cp313-win_amd64.whl", hash = "sha256:953101387ecf2f5652883208769a79e48db18c6df442568a0b5ccd8c2723abee", size = 1990453 },
    { url = "https://files.pythonhosted.org/packages/51/b2/b2b50d5ecf21acf870190ae5d093602d95f66c9c31f9d5de6062eb329ad1/pydantic_core-2.27.2-cp313-cp313-win_arm64.whl", hash = "sha256:ac4dbfd1691affb8f48c2c13241a2e3b60ff23247cbcf981759c768b6633cf8b", size = 1885186 },
]

[[package]]
name = "pydantic-settings"
version = "2.7.1"
source = { registry = "https://pypi.org/simple" }
dependencies = [
    { name = "pydantic" },
    { name = "python-dotenv" },
]
sdist = { url = "https://files.pythonhosted.org/packages/73/7b/c58a586cd7d9ac66d2ee4ba60ca2d241fa837c02bca9bea80a9a8c3d22a9/pydantic_settings-2.7.1.tar.gz", hash = "sha256:10c9caad35e64bfb3c2fbf70a078c0e25cc92499782e5200747f942a065dec93", size = 79920 }
wheels = [
    { url = "https://files.pythonhosted.org/packages/b4/46/93416fdae86d40879714f72956ac14df9c7b76f7d41a4d68aa9f71a0028b/pydantic_settings-2.7.1-py3-none-any.whl", hash = "sha256:590be9e6e24d06db33a4262829edef682500ef008565a969c73d39d5f8bfb3fd", size = 29718 },
]

[[package]]
name = "pydantic-settings"
version = "2.7.1"
source = { registry = "https://pypi.org/simple" }
dependencies = [
    { name = "pydantic" },
    { name = "python-dotenv" },
]
sdist = { url = "https://files.pythonhosted.org/packages/73/7b/c58a586cd7d9ac66d2ee4ba60ca2d241fa837c02bca9bea80a9a8c3d22a9/pydantic_settings-2.7.1.tar.gz", hash = "sha256:10c9caad35e64bfb3c2fbf70a078c0e25cc92499782e5200747f942a065dec93", size = 79920 }
wheels = [
    { url = "https://files.pythonhosted.org/packages/b4/46/93416fdae86d40879714f72956ac14df9c7b76f7d41a4d68aa9f71a0028b/pydantic_settings-2.7.1-py3-none-any.whl", hash = "sha256:590be9e6e24d06db33a4262829edef682500ef008565a969c73d39d5f8bfb3fd", size = 29718 },
]

[[package]]
name = "pygments"
version = "2.19.1"
source = { registry = "https://pypi.org/simple" }
sdist = { url = "https://files.pythonhosted.org/packages/7c/2d/c3338d48ea6cc0feb8446d8e6937e1408088a72a39937982cc6111d17f84/pygments-2.19.1.tar.gz", hash = "sha256:61c16d2a8576dc0649d9f39e089b5f02bcd27fba10d8fb4dcc28173f7a45151f", size = 4968581 }
wheels = [
    { url = "https://files.pythonhosted.org/packages/8a/0b/9fcc47d19c48b59121088dd6da2488a49d5f72dacf8262e2790a1d2c7d15/pygments-2.19.1-py3-none-any.whl", hash = "sha256:9ea1544ad55cecf4b8242fab6dd35a93bbce657034b0611ee383099054ab6d8c", size = 1225293 },
]

[[package]]
name = "pyjwt"
version = "2.10.1"
source = { registry = "https://pypi.org/simple" }
sdist = { url = "https://files.pythonhosted.org/packages/e7/46/bd74733ff231675599650d3e47f361794b22ef3e3770998dda30d3b63726/pyjwt-2.10.1.tar.gz", hash = "sha256:3cc5772eb20009233caf06e9d8a0577824723b44e6648ee0a2aedb6cf9381953", size = 87785 }
wheels = [
    { url = "https://files.pythonhosted.org/packages/61/ad/689f02752eeec26aed679477e80e632ef1b682313be70793d798c1d5fc8f/PyJWT-2.10.1-py3-none-any.whl", hash = "sha256:dcdd193e30abefd5debf142f9adfcdd2b58004e644f25406ffaebd50bd98dacb", size = 22997 },
]

[package.optional-dependencies]
crypto = [
    { name = "cryptography" },
]

[[package]]
name = "pymdown-extensions"
version = "10.14.3"
source = { registry = "https://pypi.org/simple" }
dependencies = [
    { name = "markdown" },
    { name = "pyyaml" },
]
sdist = { url = "https://files.pythonhosted.org/packages/7c/44/e6de2fdc880ad0ec7547ca2e087212be815efbc9a425a8d5ba9ede602cbb/pymdown_extensions-10.14.3.tar.gz", hash = "sha256:41e576ce3f5d650be59e900e4ceff231e0aed2a88cf30acaee41e02f063a061b", size = 846846 }
wheels = [
    { url = "https://files.pythonhosted.org/packages/eb/f5/b9e2a42aa8f9e34d52d66de87941ecd236570c7ed2e87775ed23bbe4e224/pymdown_extensions-10.14.3-py3-none-any.whl", hash = "sha256:05e0bee73d64b9c71a4ae17c72abc2f700e8bc8403755a00580b49a4e9f189e9", size = 264467 },
]

[[package]]
name = "pyparsing"
version = "3.2.1"
source = { registry = "https://pypi.org/simple" }
sdist = { url = "https://files.pythonhosted.org/packages/8b/1a/3544f4f299a47911c2ab3710f534e52fea62a633c96806995da5d25be4b2/pyparsing-3.2.1.tar.gz", hash = "sha256:61980854fd66de3a90028d679a954d5f2623e83144b5afe5ee86f43d762e5f0a", size = 1067694 }
wheels = [
    { url = "https://files.pythonhosted.org/packages/1c/a7/c8a2d361bf89c0d9577c934ebb7421b25dc84bf3a8e3ac0a40aed9acc547/pyparsing-3.2.1-py3-none-any.whl", hash = "sha256:506ff4f4386c4cec0590ec19e6302d3aedb992fdc02c761e90416f158dacf8e1", size = 107716 },
]

[[package]]
name = "pypdf"
version = "5.3.0"
source = { registry = "https://pypi.org/simple" }
sdist = { url = "https://files.pythonhosted.org/packages/2a/c6/9b0920ddcb29ce980f84f2fb585b515b1431625a1b9aeb5fd5753ee0f62e/pypdf-5.3.0.tar.gz", hash = "sha256:08393660dfea25b27ec6fe863fb2f2248e6270da5103fae49e9dea8178741951", size = 5024226 }
wheels = [
    { url = "https://files.pythonhosted.org/packages/4d/2b/3b25ddd464c4265ba65cec794012aab64f1d7dbbdfd170c567d84a0b26c9/pypdf-5.3.0-py3-none-any.whl", hash = "sha256:d7b6db242f5f8fdb4990ae11815c394b8e1b955feda0befcce862efd8559c181", size = 300731 },
]

[[package]]
name = "pytest"
version = "8.3.4"
source = { registry = "https://pypi.org/simple" }
dependencies = [
    { name = "colorama", marker = "sys_platform == 'win32'" },
    { name = "iniconfig" },
    { name = "packaging" },
    { name = "pluggy" },
]
sdist = { url = "https://files.pythonhosted.org/packages/05/35/30e0d83068951d90a01852cb1cef56e5d8a09d20c7f511634cc2f7e0372a/pytest-8.3.4.tar.gz", hash = "sha256:965370d062bce11e73868e0335abac31b4d3de0e82f4007408d242b4f8610761", size = 1445919 }
wheels = [
    { url = "https://files.pythonhosted.org/packages/11/92/76a1c94d3afee238333bc0a42b82935dd8f9cf8ce9e336ff87ee14d9e1cf/pytest-8.3.4-py3-none-any.whl", hash = "sha256:50e16d954148559c9a74109af1eaf0c945ba2d8f30f0a3d3335edde19788b6f6", size = 343083 },
]

[[package]]
name = "pytest-asyncio"
version = "0.25.3"
source = { registry = "https://pypi.org/simple" }
dependencies = [
    { name = "pytest" },
]
sdist = { url = "https://files.pythonhosted.org/packages/f2/a8/ecbc8ede70921dd2f544ab1cadd3ff3bf842af27f87bbdea774c7baa1d38/pytest_asyncio-0.25.3.tar.gz", hash = "sha256:fc1da2cf9f125ada7e710b4ddad05518d4cee187ae9412e9ac9271003497f07a", size = 54239 }
wheels = [
    { url = "https://files.pythonhosted.org/packages/67/17/3493c5624e48fd97156ebaec380dcaafee9506d7e2c46218ceebbb57d7de/pytest_asyncio-0.25.3-py3-none-any.whl", hash = "sha256:9e89518e0f9bd08928f97a3482fdc4e244df17529460bc038291ccaf8f85c7c3", size = 19467 },
]

[[package]]
name = "pytest-cases"
version = "3.8.6"
source = { registry = "https://pypi.org/simple" }
dependencies = [
    { name = "decopatch" },
    { name = "makefun" },
    { name = "packaging" },
]
sdist = { url = "https://files.pythonhosted.org/packages/15/cb/d0d0810f9771b7daf35be7f283035c7a24c8c53b0272be458aebc2169ced/pytest_cases-3.8.6.tar.gz", hash = "sha256:5c24e0ab0cb6f8e802a469b7965906a333d3babb874586ebc56f7e2cbe1a7c44", size = 1092150 }
wheels = [
    { url = "https://files.pythonhosted.org/packages/78/63/965396a32be6f2cd6d16650ef1e103caf5df92a530087bb0cf0b2509a04e/pytest_cases-3.8.6-py2.py3-none-any.whl", hash = "sha256:564c722492ea7e7ec3ac433fd14070180e65866f49fa35bfe938c0d5d9afba67", size = 107283 },
]

[[package]]
name = "pytest-env"
version = "1.1.5"
source = { registry = "https://pypi.org/simple" }
dependencies = [
    { name = "pytest" },
]
sdist = { url = "https://files.pythonhosted.org/packages/1f/31/27f28431a16b83cab7a636dce59cf397517807d247caa38ee67d65e71ef8/pytest_env-1.1.5.tar.gz", hash = "sha256:91209840aa0e43385073ac464a554ad2947cc2fd663a9debf88d03b01e0cc1cf", size = 8911 }
wheels = [
    { url = "https://files.pythonhosted.org/packages/de/b8/87cfb16045c9d4092cfcf526135d73b88101aac83bc1adcf82dfb5fd3833/pytest_env-1.1.5-py3-none-any.whl", hash = "sha256:ce90cf8772878515c24b31cd97c7fa1f4481cd68d588419fd45f10ecaee6bc30", size = 6141 },
]

[[package]]
name = "pytest-rerunfailures"
version = "14.0"
source = { registry = "https://pypi.org/simple" }
dependencies = [
    { name = "packaging" },
    { name = "pytest" },
]
sdist = { url = "https://files.pythonhosted.org/packages/cc/a4/6de45fe850759e94aa9a55cda807c76245af1941047294df26c851dfb4a9/pytest-rerunfailures-14.0.tar.gz", hash = "sha256:4a400bcbcd3c7a4ad151ab8afac123d90eca3abe27f98725dc4d9702887d2e92", size = 21350 }
wheels = [
    { url = "https://files.pythonhosted.org/packages/dc/e7/e75bd157331aecc190f5f8950d7ea3d2cf56c3c57fb44da70e60b221133f/pytest_rerunfailures-14.0-py3-none-any.whl", hash = "sha256:4197bdd2eaeffdbf50b5ea6e7236f47ff0e44d1def8dae08e409f536d84e7b32", size = 12709 },
]

[[package]]
name = "python-dateutil"
version = "2.9.0.post0"
source = { registry = "https://pypi.org/simple" }
dependencies = [
    { name = "six" },
]
sdist = { url = "https://files.pythonhosted.org/packages/66/c0/0c8b6ad9f17a802ee498c46e004a0eb49bc148f2fd230864601a86dcf6db/python-dateutil-2.9.0.post0.tar.gz", hash = "sha256:37dd54208da7e1cd875388217d5e00ebd4179249f90fb72437e91a35459a0ad3", size = 342432 }
wheels = [
    { url = "https://files.pythonhosted.org/packages/ec/57/56b9bcc3c9c6a792fcbaf139543cee77261f3651ca9da0c93f5c1221264b/python_dateutil-2.9.0.post0-py2.py3-none-any.whl", hash = "sha256:a8b2bc7bffae282281c8140a97d3aa9c14da0b136dfe83f850eea9a5f7470427", size = 229892 },
]

[[package]]
name = "python-dotenv"
version = "1.0.1"
source = { registry = "https://pypi.org/simple" }
sdist = { url = "https://files.pythonhosted.org/packages/bc/57/e84d88dfe0aec03b7a2d4327012c1627ab5f03652216c63d49846d7a6c58/python-dotenv-1.0.1.tar.gz", hash = "sha256:e324ee90a023d808f1959c46bcbc04446a10ced277783dc6ee09987c37ec10ca", size = 39115 }
wheels = [
    { url = "https://files.pythonhosted.org/packages/6a/3e/b68c118422ec867fa7ab88444e1274aa40681c606d59ac27de5a5588f082/python_dotenv-1.0.1-py3-none-any.whl", hash = "sha256:f7b63ef50f1b690dddf550d03497b66d609393b40b564ed0d674909a68ebf16a", size = 19863 },
]

[[package]]
name = "python-json-logger"
version = "3.2.1"
source = { registry = "https://pypi.org/simple" }
sdist = { url = "https://files.pythonhosted.org/packages/e3/c4/358cd13daa1d912ef795010897a483ab2f0b41c9ea1b35235a8b2f7d15a7/python_json_logger-3.2.1.tar.gz", hash = "sha256:8eb0554ea17cb75b05d2848bc14fb02fbdbd9d6972120781b974380bfa162008", size = 16287 }
wheels = [
    { url = "https://files.pythonhosted.org/packages/4b/72/2f30cf26664fcfa0bd8ec5ee62ec90c03bd485e4a294d92aabc76c5203a5/python_json_logger-3.2.1-py3-none-any.whl", hash = "sha256:cdc17047eb5374bd311e748b42f99d71223f3b0e186f4206cc5d52aefe85b090", size = 14924 },
]

[[package]]
name = "pytz"
version = "2025.1"
source = { registry = "https://pypi.org/simple" }
sdist = { url = "https://files.pythonhosted.org/packages/5f/57/df1c9157c8d5a05117e455d66fd7cf6dbc46974f832b1058ed4856785d8a/pytz-2025.1.tar.gz", hash = "sha256:c2db42be2a2518b28e65f9207c4d05e6ff547d1efa4086469ef855e4ab70178e", size = 319617 }
wheels = [
    { url = "https://files.pythonhosted.org/packages/eb/38/ac33370d784287baa1c3d538978b5e2ea064d4c1b93ffbd12826c190dd10/pytz-2025.1-py2.py3-none-any.whl", hash = "sha256:89dd22dca55b46eac6eda23b2d72721bf1bdfef212645d81513ef5d03038de57", size = 507930 },
]

[[package]]
name = "pywin32"
version = "308"
source = { registry = "https://pypi.org/simple" }
wheels = [
    { url = "https://files.pythonhosted.org/packages/00/7c/d00d6bdd96de4344e06c4afbf218bc86b54436a94c01c71a8701f613aa56/pywin32-308-cp312-cp312-win32.whl", hash = "sha256:587f3e19696f4bf96fde9d8a57cec74a57021ad5f204c9e627e15c33ff568897", size = 5939729 },
    { url = "https://files.pythonhosted.org/packages/21/27/0c8811fbc3ca188f93b5354e7c286eb91f80a53afa4e11007ef661afa746/pywin32-308-cp312-cp312-win_amd64.whl", hash = "sha256:00b3e11ef09ede56c6a43c71f2d31857cf7c54b0ab6e78ac659497abd2834f47", size = 6543015 },
    { url = "https://files.pythonhosted.org/packages/9d/0f/d40f8373608caed2255781a3ad9a51d03a594a1248cd632d6a298daca693/pywin32-308-cp312-cp312-win_arm64.whl", hash = "sha256:9b4de86c8d909aed15b7011182c8cab38c8850de36e6afb1f0db22b8959e3091", size = 7976033 },
    { url = "https://files.pythonhosted.org/packages/a9/a4/aa562d8935e3df5e49c161b427a3a2efad2ed4e9cf81c3de636f1fdddfd0/pywin32-308-cp313-cp313-win32.whl", hash = "sha256:1c44539a37a5b7b21d02ab34e6a4d314e0788f1690d65b48e9b0b89f31abbbed", size = 5938579 },
    { url = "https://files.pythonhosted.org/packages/c7/50/b0efb8bb66210da67a53ab95fd7a98826a97ee21f1d22949863e6d588b22/pywin32-308-cp313-cp313-win_amd64.whl", hash = "sha256:fd380990e792eaf6827fcb7e187b2b4b1cede0585e3d0c9e84201ec27b9905e4", size = 6542056 },
    { url = "https://files.pythonhosted.org/packages/26/df/2b63e3e4f2df0224f8aaf6d131f54fe4e8c96400eb9df563e2aae2e1a1f9/pywin32-308-cp313-cp313-win_arm64.whl", hash = "sha256:ef313c46d4c18dfb82a2431e3051ac8f112ccee1a34f29c263c583c568db63cd", size = 7974986 },
]

[[package]]
name = "pywinpty"
version = "2.0.15"
source = { registry = "https://pypi.org/simple" }
sdist = { url = "https://files.pythonhosted.org/packages/2d/7c/917f9c4681bb8d34bfbe0b79d36bbcd902651aeab48790df3d30ba0202fb/pywinpty-2.0.15.tar.gz", hash = "sha256:312cf39153a8736c617d45ce8b6ad6cd2107de121df91c455b10ce6bba7a39b2", size = 29017 }
wheels = [
    { url = "https://files.pythonhosted.org/packages/88/e5/9714def18c3a411809771a3fbcec70bffa764b9675afb00048a620fca604/pywinpty-2.0.15-cp312-cp312-win_amd64.whl", hash = "sha256:83a8f20b430bbc5d8957249f875341a60219a4e971580f2ba694fbfb54a45ebc", size = 1405243 },
    { url = "https://files.pythonhosted.org/packages/fb/16/2ab7b3b7f55f3c6929e5f629e1a68362981e4e5fed592a2ed1cb4b4914a5/pywinpty-2.0.15-cp313-cp313-win_amd64.whl", hash = "sha256:ab5920877dd632c124b4ed17bc6dd6ef3b9f86cd492b963ffdb1a67b85b0f408", size = 1405020 },
    { url = "https://files.pythonhosted.org/packages/7c/16/edef3515dd2030db2795dbfbe392232c7a0f3dc41b98e92b38b42ba497c7/pywinpty-2.0.15-cp313-cp313t-win_amd64.whl", hash = "sha256:a4560ad8c01e537708d2790dbe7da7d986791de805d89dd0d3697ca59e9e4901", size = 1404151 },
]

[[package]]
name = "pyyaml"
version = "6.0.2"
source = { registry = "https://pypi.org/simple" }
sdist = { url = "https://files.pythonhosted.org/packages/54/ed/79a089b6be93607fa5cdaedf301d7dfb23af5f25c398d5ead2525b063e17/pyyaml-6.0.2.tar.gz", hash = "sha256:d584d9ec91ad65861cc08d42e834324ef890a082e591037abe114850ff7bbc3e", size = 130631 }
wheels = [
    { url = "https://files.pythonhosted.org/packages/86/0c/c581167fc46d6d6d7ddcfb8c843a4de25bdd27e4466938109ca68492292c/PyYAML-6.0.2-cp312-cp312-macosx_10_9_x86_64.whl", hash = "sha256:c70c95198c015b85feafc136515252a261a84561b7b1d51e3384e0655ddf25ab", size = 183873 },
    { url = "https://files.pythonhosted.org/packages/a8/0c/38374f5bb272c051e2a69281d71cba6fdb983413e6758b84482905e29a5d/PyYAML-6.0.2-cp312-cp312-macosx_11_0_arm64.whl", hash = "sha256:ce826d6ef20b1bc864f0a68340c8b3287705cae2f8b4b1d932177dcc76721725", size = 173302 },
    { url = "https://files.pythonhosted.org/packages/c3/93/9916574aa8c00aa06bbac729972eb1071d002b8e158bd0e83a3b9a20a1f7/PyYAML-6.0.2-cp312-cp312-manylinux_2_17_aarch64.manylinux2014_aarch64.whl", hash = "sha256:1f71ea527786de97d1a0cc0eacd1defc0985dcf6b3f17bb77dcfc8c34bec4dc5", size = 739154 },
    { url = "https://files.pythonhosted.org/packages/95/0f/b8938f1cbd09739c6da569d172531567dbcc9789e0029aa070856f123984/PyYAML-6.0.2-cp312-cp312-manylinux_2_17_s390x.manylinux2014_s390x.whl", hash = "sha256:9b22676e8097e9e22e36d6b7bda33190d0d400f345f23d4065d48f4ca7ae0425", size = 766223 },
    { url = "https://files.pythonhosted.org/packages/b9/2b/614b4752f2e127db5cc206abc23a8c19678e92b23c3db30fc86ab731d3bd/PyYAML-6.0.2-cp312-cp312-manylinux_2_17_x86_64.manylinux2014_x86_64.whl", hash = "sha256:80bab7bfc629882493af4aa31a4cfa43a4c57c83813253626916b8c7ada83476", size = 767542 },
    { url = "https://files.pythonhosted.org/packages/d4/00/dd137d5bcc7efea1836d6264f049359861cf548469d18da90cd8216cf05f/PyYAML-6.0.2-cp312-cp312-musllinux_1_1_aarch64.whl", hash = "sha256:0833f8694549e586547b576dcfaba4a6b55b9e96098b36cdc7ebefe667dfed48", size = 731164 },
    { url = "https://files.pythonhosted.org/packages/c9/1f/4f998c900485e5c0ef43838363ba4a9723ac0ad73a9dc42068b12aaba4e4/PyYAML-6.0.2-cp312-cp312-musllinux_1_1_x86_64.whl", hash = "sha256:8b9c7197f7cb2738065c481a0461e50ad02f18c78cd75775628afb4d7137fb3b", size = 756611 },
    { url = "https://files.pythonhosted.org/packages/df/d1/f5a275fdb252768b7a11ec63585bc38d0e87c9e05668a139fea92b80634c/PyYAML-6.0.2-cp312-cp312-win32.whl", hash = "sha256:ef6107725bd54b262d6dedcc2af448a266975032bc85ef0172c5f059da6325b4", size = 140591 },
    { url = "https://files.pythonhosted.org/packages/0c/e8/4f648c598b17c3d06e8753d7d13d57542b30d56e6c2dedf9c331ae56312e/PyYAML-6.0.2-cp312-cp312-win_amd64.whl", hash = "sha256:7e7401d0de89a9a855c839bc697c079a4af81cf878373abd7dc625847d25cbd8", size = 156338 },
    { url = "https://files.pythonhosted.org/packages/ef/e3/3af305b830494fa85d95f6d95ef7fa73f2ee1cc8ef5b495c7c3269fb835f/PyYAML-6.0.2-cp313-cp313-macosx_10_13_x86_64.whl", hash = "sha256:efdca5630322a10774e8e98e1af481aad470dd62c3170801852d752aa7a783ba", size = 181309 },
    { url = "https://files.pythonhosted.org/packages/45/9f/3b1c20a0b7a3200524eb0076cc027a970d320bd3a6592873c85c92a08731/PyYAML-6.0.2-cp313-cp313-macosx_11_0_arm64.whl", hash = "sha256:50187695423ffe49e2deacb8cd10510bc361faac997de9efef88badc3bb9e2d1", size = 171679 },
    { url = "https://files.pythonhosted.org/packages/7c/9a/337322f27005c33bcb656c655fa78325b730324c78620e8328ae28b64d0c/PyYAML-6.0.2-cp313-cp313-manylinux_2_17_aarch64.manylinux2014_aarch64.whl", hash = "sha256:0ffe8360bab4910ef1b9e87fb812d8bc0a308b0d0eef8c8f44e0254ab3b07133", size = 733428 },
    { url = "https://files.pythonhosted.org/packages/a3/69/864fbe19e6c18ea3cc196cbe5d392175b4cf3d5d0ac1403ec3f2d237ebb5/PyYAML-6.0.2-cp313-cp313-manylinux_2_17_s390x.manylinux2014_s390x.whl", hash = "sha256:17e311b6c678207928d649faa7cb0d7b4c26a0ba73d41e99c4fff6b6c3276484", size = 763361 },
    { url = "https://files.pythonhosted.org/packages/04/24/b7721e4845c2f162d26f50521b825fb061bc0a5afcf9a386840f23ea19fa/PyYAML-6.0.2-cp313-cp313-manylinux_2_17_x86_64.manylinux2014_x86_64.whl", hash = "sha256:70b189594dbe54f75ab3a1acec5f1e3faa7e8cf2f1e08d9b561cb41b845f69d5", size = 759523 },
    { url = "https://files.pythonhosted.org/packages/2b/b2/e3234f59ba06559c6ff63c4e10baea10e5e7df868092bf9ab40e5b9c56b6/PyYAML-6.0.2-cp313-cp313-musllinux_1_1_aarch64.whl", hash = "sha256:41e4e3953a79407c794916fa277a82531dd93aad34e29c2a514c2c0c5fe971cc", size = 726660 },
    { url = "https://files.pythonhosted.org/packages/fe/0f/25911a9f080464c59fab9027482f822b86bf0608957a5fcc6eaac85aa515/PyYAML-6.0.2-cp313-cp313-musllinux_1_1_x86_64.whl", hash = "sha256:68ccc6023a3400877818152ad9a1033e3db8625d899c72eacb5a668902e4d652", size = 751597 },
    { url = "https://files.pythonhosted.org/packages/14/0d/e2c3b43bbce3cf6bd97c840b46088a3031085179e596d4929729d8d68270/PyYAML-6.0.2-cp313-cp313-win32.whl", hash = "sha256:bc2fa7c6b47d6bc618dd7fb02ef6fdedb1090ec036abab80d4681424b84c1183", size = 140527 },
    { url = "https://files.pythonhosted.org/packages/fa/de/02b54f42487e3d3c6efb3f89428677074ca7bf43aae402517bc7cca949f3/PyYAML-6.0.2-cp313-cp313-win_amd64.whl", hash = "sha256:8388ee1976c416731879ac16da0aff3f63b286ffdd57cdeb95f3f2e085687563", size = 156446 },
]

[[package]]
name = "pyyaml-env-tag"
version = "0.1"
source = { registry = "https://pypi.org/simple" }
dependencies = [
    { name = "pyyaml" },
]
sdist = { url = "https://files.pythonhosted.org/packages/fb/8e/da1c6c58f751b70f8ceb1eb25bc25d524e8f14fe16edcce3f4e3ba08629c/pyyaml_env_tag-0.1.tar.gz", hash = "sha256:70092675bda14fdec33b31ba77e7543de9ddc88f2e5b99160396572d11525bdb", size = 5631 }
wheels = [
    { url = "https://files.pythonhosted.org/packages/5a/66/bbb1dd374f5c870f59c5bb1db0e18cbe7fa739415a24cbd95b2d1f5ae0c4/pyyaml_env_tag-0.1-py3-none-any.whl", hash = "sha256:af31106dec8a4d68c60207c1886031cbf839b68aa7abccdb19868200532c2069", size = 3911 },
]

[[package]]
name = "pyzmq"
version = "26.2.1"
source = { registry = "https://pypi.org/simple" }
dependencies = [
    { name = "cffi", marker = "implementation_name == 'pypy'" },
]
sdist = { url = "https://files.pythonhosted.org/packages/5a/e3/8d0382cb59feb111c252b54e8728257416a38ffcb2243c4e4775a3c990fe/pyzmq-26.2.1.tar.gz", hash = "sha256:17d72a74e5e9ff3829deb72897a175333d3ef5b5413948cae3cf7ebf0b02ecca", size = 278433 }
wheels = [
    { url = "https://files.pythonhosted.org/packages/9c/b9/260a74786f162c7f521f5f891584a51d5a42fd15f5dcaa5c9226b2865fcc/pyzmq-26.2.1-cp312-cp312-macosx_10_15_universal2.whl", hash = "sha256:a6549ecb0041dafa55b5932dcbb6c68293e0bd5980b5b99f5ebb05f9a3b8a8f3", size = 1348495 },
    { url = "https://files.pythonhosted.org/packages/bf/73/8a0757e4b68f5a8ccb90ddadbb76c6a5f880266cdb18be38c99bcdc17aaa/pyzmq-26.2.1-cp312-cp312-macosx_10_9_x86_64.whl", hash = "sha256:0250c94561f388db51fd0213cdccbd0b9ef50fd3c57ce1ac937bf3034d92d72e", size = 945035 },
    { url = "https://files.pythonhosted.org/packages/cf/de/f02ec973cd33155bb772bae33ace774acc7cc71b87b25c4829068bec35de/pyzmq-26.2.1-cp312-cp312-manylinux_2_17_aarch64.manylinux2014_aarch64.whl", hash = "sha256:36ee4297d9e4b34b5dc1dd7ab5d5ea2cbba8511517ef44104d2915a917a56dc8", size = 671213 },
    { url = "https://files.pythonhosted.org/packages/d1/80/8fc583085f85ac91682744efc916888dd9f11f9f75a31aef1b78a5486c6c/pyzmq-26.2.1-cp312-cp312-manylinux_2_17_i686.manylinux2014_i686.whl", hash = "sha256:c2a9cb17fd83b7a3a3009901aca828feaf20aa2451a8a487b035455a86549c09", size = 908750 },
    { url = "https://files.pythonhosted.org/packages/c3/25/0b4824596f261a3cc512ab152448b383047ff5f143a6906a36876415981c/pyzmq-26.2.1-cp312-cp312-manylinux_2_17_x86_64.manylinux2014_x86_64.whl", hash = "sha256:786dd8a81b969c2081b31b17b326d3a499ddd1856e06d6d79ad41011a25148da", size = 865416 },
    { url = "https://files.pythonhosted.org/packages/a1/d1/6fda77a034d02034367b040973fd3861d945a5347e607bd2e98c99f20599/pyzmq-26.2.1-cp312-cp312-manylinux_2_28_x86_64.whl", hash = "sha256:2d88ba221a07fc2c5581565f1d0fe8038c15711ae79b80d9462e080a1ac30435", size = 865922 },
    { url = "https://files.pythonhosted.org/packages/ad/81/48f7fd8a71c427412e739ce576fc1ee14f3dc34527ca9b0076e471676183/pyzmq-26.2.1-cp312-cp312-musllinux_1_1_aarch64.whl", hash = "sha256:1c84c1297ff9f1cd2440da4d57237cb74be21fdfe7d01a10810acba04e79371a", size = 1201526 },
    { url = "https://files.pythonhosted.org/packages/c7/d8/818f15c6ef36b5450e435cbb0d3a51599fc884a5d2b27b46b9c00af68ef1/pyzmq-26.2.1-cp312-cp312-musllinux_1_1_i686.whl", hash = "sha256:46d4ebafc27081a7f73a0f151d0c38d4291656aa134344ec1f3d0199ebfbb6d4", size = 1512808 },
    { url = "https://files.pythonhosted.org/packages/d9/c4/b3edb7d0ae82ad6fb1a8cdb191a4113c427a01e85139906f3b655b07f4f8/pyzmq-26.2.1-cp312-cp312-musllinux_1_1_x86_64.whl", hash = "sha256:91e2bfb8e9a29f709d51b208dd5f441dc98eb412c8fe75c24ea464734ccdb48e", size = 1411836 },
    { url = "https://files.pythonhosted.org/packages/69/1c/151e3d42048f02cc5cd6dfc241d9d36b38375b4dee2e728acb5c353a6d52/pyzmq-26.2.1-cp312-cp312-win32.whl", hash = "sha256:4a98898fdce380c51cc3e38ebc9aa33ae1e078193f4dc641c047f88b8c690c9a", size = 581378 },
    { url = "https://files.pythonhosted.org/packages/b6/b9/d59a7462848aaab7277fddb253ae134a570520115d80afa85e952287e6bc/pyzmq-26.2.1-cp312-cp312-win_amd64.whl", hash = "sha256:a0741edbd0adfe5f30bba6c5223b78c131b5aa4a00a223d631e5ef36e26e6d13", size = 643737 },
    { url = "https://files.pythonhosted.org/packages/55/09/f37e707937cce328944c1d57e5e50ab905011d35252a0745c4f7e5822a76/pyzmq-26.2.1-cp312-cp312-win_arm64.whl", hash = "sha256:e5e33b1491555843ba98d5209439500556ef55b6ab635f3a01148545498355e5", size = 558303 },
    { url = "https://files.pythonhosted.org/packages/4f/2e/fa7a91ce349975971d6aa925b4c7e1a05abaae99b97ade5ace758160c43d/pyzmq-26.2.1-cp313-cp313-macosx_10_13_x86_64.whl", hash = "sha256:099b56ef464bc355b14381f13355542e452619abb4c1e57a534b15a106bf8e23", size = 942331 },
    { url = "https://files.pythonhosted.org/packages/64/2b/1f10b34b6dc7ff4b40f668ea25ba9b8093ce61d874c784b90229b367707b/pyzmq-26.2.1-cp313-cp313-macosx_10_15_universal2.whl", hash = "sha256:651726f37fcbce9f8dd2a6dab0f024807929780621890a4dc0c75432636871be", size = 1345831 },
    { url = "https://files.pythonhosted.org/packages/4c/8d/34884cbd4a8ec050841b5fb58d37af136766a9f95b0b2634c2971deb09da/pyzmq-26.2.1-cp313-cp313-manylinux_2_17_aarch64.manylinux2014_aarch64.whl", hash = "sha256:57dd4d91b38fa4348e237a9388b4423b24ce9c1695bbd4ba5a3eada491e09399", size = 670773 },
    { url = "https://files.pythonhosted.org/packages/0f/f4/d4becfcf9e416ad2564f18a6653f7c6aa917da08df5c3760edb0baa1c863/pyzmq-26.2.1-cp313-cp313-manylinux_2_17_i686.manylinux2014_i686.whl", hash = "sha256:d51a7bfe01a48e1064131f3416a5439872c533d756396be2b39e3977b41430f9", size = 908836 },
    { url = "https://files.pythonhosted.org/packages/07/fa/ab105f1b86b85cb2e821239f1d0900fccd66192a91d97ee04661b5436b4d/pyzmq-26.2.1-cp313-cp313-manylinux_2_17_x86_64.manylinux2014_x86_64.whl", hash = "sha256:c7154d228502e18f30f150b7ce94f0789d6b689f75261b623f0fdc1eec642aab", size = 865369 },
    { url = "https://files.pythonhosted.org/packages/c9/48/15d5f415504572dd4b92b52db5de7a5befc76bb75340ba9f36f71306a66d/pyzmq-26.2.1-cp313-cp313-manylinux_2_28_x86_64.whl", hash = "sha256:f1f31661a80cc46aba381bed475a9135b213ba23ca7ff6797251af31510920ce", size = 865676 },
    { url = "https://files.pythonhosted.org/packages/7e/35/2d91bcc7ccbb56043dd4d2c1763f24a8de5f05e06a134f767a7fb38e149c/pyzmq-26.2.1-cp313-cp313-musllinux_1_1_aarch64.whl", hash = "sha256:290c96f479504439b6129a94cefd67a174b68ace8a8e3f551b2239a64cfa131a", size = 1201457 },
    { url = "https://files.pythonhosted.org/packages/6d/bb/aa7c5119307a5762b8dca6c9db73e3ab4bccf32b15d7c4f376271ff72b2b/pyzmq-26.2.1-cp313-cp313-musllinux_1_1_i686.whl", hash = "sha256:f2c307fbe86e18ab3c885b7e01de942145f539165c3360e2af0f094dd440acd9", size = 1513035 },
    { url = "https://files.pythonhosted.org/packages/4f/4c/527e6650c2fccec7750b783301329c8a8716d59423818afb67282304ce5a/pyzmq-26.2.1-cp313-cp313-musllinux_1_1_x86_64.whl", hash = "sha256:b314268e716487bfb86fcd6f84ebbe3e5bec5fac75fdf42bc7d90fdb33f618ad", size = 1411881 },
    { url = "https://files.pythonhosted.org/packages/89/9f/e4412ea1b3e220acc21777a5edba8885856403d29c6999aaf00a9459eb03/pyzmq-26.2.1-cp313-cp313-win32.whl", hash = "sha256:edb550616f567cd5603b53bb52a5f842c0171b78852e6fc7e392b02c2a1504bb", size = 581354 },
    { url = "https://files.pythonhosted.org/packages/55/cd/f89dd3e9fc2da0d1619a82c4afb600c86b52bc72d7584953d460bc8d5027/pyzmq-26.2.1-cp313-cp313-win_amd64.whl", hash = "sha256:100a826a029c8ef3d77a1d4c97cbd6e867057b5806a7276f2bac1179f893d3bf", size = 643560 },
    { url = "https://files.pythonhosted.org/packages/a7/99/5de4f8912860013f1116f818a0047659bc20d71d1bc1d48f874bdc2d7b9c/pyzmq-26.2.1-cp313-cp313-win_arm64.whl", hash = "sha256:6991ee6c43e0480deb1b45d0c7c2bac124a6540cba7db4c36345e8e092da47ce", size = 558037 },
    { url = "https://files.pythonhosted.org/packages/06/0b/63b6d7a2f07a77dbc9768c6302ae2d7518bed0c6cee515669ca0d8ec743e/pyzmq-26.2.1-cp313-cp313t-macosx_10_13_x86_64.whl", hash = "sha256:25e720dba5b3a3bb2ad0ad5d33440babd1b03438a7a5220511d0c8fa677e102e", size = 938580 },
    { url = "https://files.pythonhosted.org/packages/85/38/e5e2c3ffa23ea5f95f1c904014385a55902a11a67cd43c10edf61a653467/pyzmq-26.2.1-cp313-cp313t-macosx_10_15_universal2.whl", hash = "sha256:9ec6abfb701437142ce9544bd6a236addaf803a32628d2260eb3dbd9a60e2891", size = 1339670 },
    { url = "https://files.pythonhosted.org/packages/d2/87/da5519ed7f8b31e4beee8f57311ec02926822fe23a95120877354cd80144/pyzmq-26.2.1-cp313-cp313t-manylinux_2_17_aarch64.manylinux2014_aarch64.whl", hash = "sha256:2e1eb9d2bfdf5b4e21165b553a81b2c3bd5be06eeddcc4e08e9692156d21f1f6", size = 660983 },
    { url = "https://files.pythonhosted.org/packages/f6/e8/1ca6a2d59562e04d326a026c9e3f791a6f1a276ebde29da478843a566fdb/pyzmq-26.2.1-cp313-cp313t-manylinux_2_17_i686.manylinux2014_i686.whl", hash = "sha256:90dc731d8e3e91bcd456aa7407d2eba7ac6f7860e89f3766baabb521f2c1de4a", size = 896509 },
    { url = "https://files.pythonhosted.org/packages/5c/e5/0b4688f7c74bea7e4f1e920da973fcd7d20175f4f1181cb9b692429c6bb9/pyzmq-26.2.1-cp313-cp313t-manylinux_2_17_x86_64.manylinux2014_x86_64.whl", hash = "sha256:0b6a93d684278ad865fc0b9e89fe33f6ea72d36da0e842143891278ff7fd89c3", size = 853196 },
    { url = "https://files.pythonhosted.org/packages/8f/35/c17241da01195001828319e98517683dad0ac4df6fcba68763d61b630390/pyzmq-26.2.1-cp313-cp313t-manylinux_2_28_x86_64.whl", hash = "sha256:c1bb37849e2294d519117dd99b613c5177934e5c04a5bb05dd573fa42026567e", size = 855133 },
    { url = "https://files.pythonhosted.org/packages/d2/14/268ee49bbecc3f72e225addeac7f0e2bd5808747b78c7bf7f87ed9f9d5a8/pyzmq-26.2.1-cp313-cp313t-musllinux_1_1_aarch64.whl", hash = "sha256:632a09c6d8af17b678d84df442e9c3ad8e4949c109e48a72f805b22506c4afa7", size = 1191612 },
    { url = "https://files.pythonhosted.org/packages/5e/02/6394498620b1b4349b95c534f3ebc3aef95f39afbdced5ed7ee315c49c14/pyzmq-26.2.1-cp313-cp313t-musllinux_1_1_i686.whl", hash = "sha256:fc409c18884eaf9ddde516d53af4f2db64a8bc7d81b1a0c274b8aa4e929958e8", size = 1500824 },
    { url = "https://files.pythonhosted.org/packages/17/fc/b79f0b72891cbb9917698add0fede71dfb64e83fa3481a02ed0e78c34be7/pyzmq-26.2.1-cp313-cp313t-musllinux_1_1_x86_64.whl", hash = "sha256:17f88622b848805d3f6427ce1ad5a2aa3cf61f12a97e684dab2979802024d460", size = 1399943 },
]

[[package]]
name = "ray"
version = "2.42.1"
source = { registry = "https://pypi.org/simple" }
dependencies = [
    { name = "aiosignal" },
    { name = "click" },
    { name = "filelock" },
    { name = "frozenlist" },
    { name = "jsonschema" },
    { name = "msgpack" },
    { name = "packaging" },
    { name = "protobuf" },
    { name = "pyyaml" },
    { name = "requests" },
]
wheels = [
    { url = "https://files.pythonhosted.org/packages/6d/fc/ac153a49c4080d82934331e788b6b0b2c208d0f985070bf8a41c5443ff43/ray-2.42.1-cp312-cp312-macosx_10_15_x86_64.whl", hash = "sha256:b7ef48916432a0d5cccabefc8cbd8bf0c0d2ad0b8841cce3cebd1b133996ca36", size = 67439400 },
    { url = "https://files.pythonhosted.org/packages/35/57/e03f19bf1e3020dbabe459e27941644ba1ce66fc33b6a1bbf33752b80507/ray-2.42.1-cp312-cp312-macosx_11_0_arm64.whl", hash = "sha256:a2b6f62590bb605d66d38deb495f3832a6d0301db3f496adc54d12a144541e37", size = 64787917 },
    { url = "https://files.pythonhosted.org/packages/84/7b/b6bd8e7ba6eef21b68e31fa17022c0985ac3cab467849ec06b9c01b1964a/ray-2.42.1-cp312-cp312-manylinux2014_aarch64.whl", hash = "sha256:9ca5c7fd5f676e8317812e77018f62f87c5b39ae0ea7f9f80d6e98cd22fdf55a", size = 66500256 },
    { url = "https://files.pythonhosted.org/packages/25/0b/fad98d179d6629dceb6ce6e939cc7da603f634898ad8fc710a08a4fa7fcb/ray-2.42.1-cp312-cp312-manylinux2014_x86_64.whl", hash = "sha256:e0da7ffba72d3ac27507816f00f2ad334f815835f47b8b04821cc5750ec59647", size = 67428250 },
    { url = "https://files.pythonhosted.org/packages/bf/6f/820b5e5e01851c9bdd00da31b02d20a2f477f37bbf02ee3e4423dc58707c/ray-2.42.1-cp312-cp312-win_amd64.whl", hash = "sha256:27d2fd8a945afb8c60685cab8107247a9fe43a4b2bed15f978e368341fcffb3b", size = 25221921 },
]

[[package]]
name = "referencing"
version = "0.36.2"
source = { registry = "https://pypi.org/simple" }
dependencies = [
    { name = "attrs" },
    { name = "rpds-py" },
    { name = "typing-extensions", marker = "python_full_version < '3.13'" },
]
sdist = { url = "https://files.pythonhosted.org/packages/2f/db/98b5c277be99dd18bfd91dd04e1b759cad18d1a338188c936e92f921c7e2/referencing-0.36.2.tar.gz", hash = "sha256:df2e89862cd09deabbdba16944cc3f10feb6b3e6f18e902f7cc25609a34775aa", size = 74744 }
wheels = [
    { url = "https://files.pythonhosted.org/packages/c1/b1/3baf80dc6d2b7bc27a95a67752d0208e410351e3feb4eb78de5f77454d8d/referencing-0.36.2-py3-none-any.whl", hash = "sha256:e8699adbbf8b5c7de96d8ffa0eb5c158b3beafce084968e2ea8bb08c6794dcd0", size = 26775 },
]

[[package]]
name = "regex"
version = "2024.11.6"
source = { registry = "https://pypi.org/simple" }
sdist = { url = "https://files.pythonhosted.org/packages/8e/5f/bd69653fbfb76cf8604468d3b4ec4c403197144c7bfe0e6a5fc9e02a07cb/regex-2024.11.6.tar.gz", hash = "sha256:7ab159b063c52a0333c884e4679f8d7a85112ee3078fe3d9004b2dd875585519", size = 399494 }
wheels = [
    { url = "https://files.pythonhosted.org/packages/ba/30/9a87ce8336b172cc232a0db89a3af97929d06c11ceaa19d97d84fa90a8f8/regex-2024.11.6-cp312-cp312-macosx_10_13_universal2.whl", hash = "sha256:52fb28f528778f184f870b7cf8f225f5eef0a8f6e3778529bdd40c7b3920796a", size = 483781 },
    { url = "https://files.pythonhosted.org/packages/01/e8/00008ad4ff4be8b1844786ba6636035f7ef926db5686e4c0f98093612add/regex-2024.11.6-cp312-cp312-macosx_10_13_x86_64.whl", hash = "sha256:fdd6028445d2460f33136c55eeb1f601ab06d74cb3347132e1c24250187500d9", size = 288455 },
    { url = "https://files.pythonhosted.org/packages/60/85/cebcc0aff603ea0a201667b203f13ba75d9fc8668fab917ac5b2de3967bc/regex-2024.11.6-cp312-cp312-macosx_11_0_arm64.whl", hash = "sha256:805e6b60c54bf766b251e94526ebad60b7de0c70f70a4e6210ee2891acb70bf2", size = 284759 },
    { url = "https://files.pythonhosted.org/packages/94/2b/701a4b0585cb05472a4da28ee28fdfe155f3638f5e1ec92306d924e5faf0/regex-2024.11.6-cp312-cp312-manylinux_2_17_aarch64.manylinux2014_aarch64.whl", hash = "sha256:b85c2530be953a890eaffde05485238f07029600e8f098cdf1848d414a8b45e4", size = 794976 },
    { url = "https://files.pythonhosted.org/packages/4b/bf/fa87e563bf5fee75db8915f7352e1887b1249126a1be4813837f5dbec965/regex-2024.11.6-cp312-cp312-manylinux_2_17_ppc64le.manylinux2014_ppc64le.whl", hash = "sha256:bb26437975da7dc36b7efad18aa9dd4ea569d2357ae6b783bf1118dabd9ea577", size = 833077 },
    { url = "https://files.pythonhosted.org/packages/a1/56/7295e6bad94b047f4d0834e4779491b81216583c00c288252ef625c01d23/regex-2024.11.6-cp312-cp312-manylinux_2_17_s390x.manylinux2014_s390x.whl", hash = "sha256:abfa5080c374a76a251ba60683242bc17eeb2c9818d0d30117b4486be10c59d3", size = 823160 },
    { url = "https://files.pythonhosted.org/packages/fb/13/e3b075031a738c9598c51cfbc4c7879e26729c53aa9cca59211c44235314/regex-2024.11.6-cp312-cp312-manylinux_2_17_x86_64.manylinux2014_x86_64.whl", hash = "sha256:70b7fa6606c2881c1db9479b0eaa11ed5dfa11c8d60a474ff0e095099f39d98e", size = 796896 },
    { url = "https://files.pythonhosted.org/packages/24/56/0b3f1b66d592be6efec23a795b37732682520b47c53da5a32c33ed7d84e3/regex-2024.11.6-cp312-cp312-manylinux_2_5_i686.manylinux1_i686.manylinux_2_17_i686.manylinux2014_i686.whl", hash = "sha256:0c32f75920cf99fe6b6c539c399a4a128452eaf1af27f39bce8909c9a3fd8cbe", size = 783997 },
    { url = "https://files.pythonhosted.org/packages/f9/a1/eb378dada8b91c0e4c5f08ffb56f25fcae47bf52ad18f9b2f33b83e6d498/regex-2024.11.6-cp312-cp312-musllinux_1_2_aarch64.whl", hash = "sha256:982e6d21414e78e1f51cf595d7f321dcd14de1f2881c5dc6a6e23bbbbd68435e", size = 781725 },
    { url = "https://files.pythonhosted.org/packages/83/f2/033e7dec0cfd6dda93390089864732a3409246ffe8b042e9554afa9bff4e/regex-2024.11.6-cp312-cp312-musllinux_1_2_i686.whl", hash = "sha256:a7c2155f790e2fb448faed6dd241386719802296ec588a8b9051c1f5c481bc29", size = 789481 },
    { url = "https://files.pythonhosted.org/packages/83/23/15d4552ea28990a74e7696780c438aadd73a20318c47e527b47a4a5a596d/regex-2024.11.6-cp312-cp312-musllinux_1_2_ppc64le.whl", hash = "sha256:149f5008d286636e48cd0b1dd65018548944e495b0265b45e1bffecce1ef7f39", size = 852896 },
    { url = "https://files.pythonhosted.org/packages/e3/39/ed4416bc90deedbfdada2568b2cb0bc1fdb98efe11f5378d9892b2a88f8f/regex-2024.11.6-cp312-cp312-musllinux_1_2_s390x.whl", hash = "sha256:e5364a4502efca094731680e80009632ad6624084aff9a23ce8c8c6820de3e51", size = 860138 },
    { url = "https://files.pythonhosted.org/packages/93/2d/dd56bb76bd8e95bbce684326302f287455b56242a4f9c61f1bc76e28360e/regex-2024.11.6-cp312-cp312-musllinux_1_2_x86_64.whl", hash = "sha256:0a86e7eeca091c09e021db8eb72d54751e527fa47b8d5787caf96d9831bd02ad", size = 787692 },
    { url = "https://files.pythonhosted.org/packages/0b/55/31877a249ab7a5156758246b9c59539abbeba22461b7d8adc9e8475ff73e/regex-2024.11.6-cp312-cp312-win32.whl", hash = "sha256:32f9a4c643baad4efa81d549c2aadefaeba12249b2adc5af541759237eee1c54", size = 262135 },
    { url = "https://files.pythonhosted.org/packages/38/ec/ad2d7de49a600cdb8dd78434a1aeffe28b9d6fc42eb36afab4a27ad23384/regex-2024.11.6-cp312-cp312-win_amd64.whl", hash = "sha256:a93c194e2df18f7d264092dc8539b8ffb86b45b899ab976aa15d48214138e81b", size = 273567 },
    { url = "https://files.pythonhosted.org/packages/90/73/bcb0e36614601016552fa9344544a3a2ae1809dc1401b100eab02e772e1f/regex-2024.11.6-cp313-cp313-macosx_10_13_universal2.whl", hash = "sha256:a6ba92c0bcdf96cbf43a12c717eae4bc98325ca3730f6b130ffa2e3c3c723d84", size = 483525 },
    { url = "https://files.pythonhosted.org/packages/0f/3f/f1a082a46b31e25291d830b369b6b0c5576a6f7fb89d3053a354c24b8a83/regex-2024.11.6-cp313-cp313-macosx_10_13_x86_64.whl", hash = "sha256:525eab0b789891ac3be914d36893bdf972d483fe66551f79d3e27146191a37d4", size = 288324 },
    { url = "https://files.pythonhosted.org/packages/09/c9/4e68181a4a652fb3ef5099e077faf4fd2a694ea6e0f806a7737aff9e758a/regex-2024.11.6-cp313-cp313-macosx_11_0_arm64.whl", hash = "sha256:086a27a0b4ca227941700e0b31425e7a28ef1ae8e5e05a33826e17e47fbfdba0", size = 284617 },
    { url = "https://files.pythonhosted.org/packages/fc/fd/37868b75eaf63843165f1d2122ca6cb94bfc0271e4428cf58c0616786dce/regex-2024.11.6-cp313-cp313-manylinux_2_17_aarch64.manylinux2014_aarch64.whl", hash = "sha256:bde01f35767c4a7899b7eb6e823b125a64de314a8ee9791367c9a34d56af18d0", size = 795023 },
    { url = "https://files.pythonhosted.org/packages/c4/7c/d4cd9c528502a3dedb5c13c146e7a7a539a3853dc20209c8e75d9ba9d1b2/regex-2024.11.6-cp313-cp313-manylinux_2_17_ppc64le.manylinux2014_ppc64le.whl", hash = "sha256:b583904576650166b3d920d2bcce13971f6f9e9a396c673187f49811b2769dc7", size = 833072 },
    { url = "https://files.pythonhosted.org/packages/4f/db/46f563a08f969159c5a0f0e722260568425363bea43bb7ae370becb66a67/regex-2024.11.6-cp313-cp313-manylinux_2_17_s390x.manylinux2014_s390x.whl", hash = "sha256:1c4de13f06a0d54fa0d5ab1b7138bfa0d883220965a29616e3ea61b35d5f5fc7", size = 823130 },
    { url = "https://files.pythonhosted.org/packages/db/60/1eeca2074f5b87df394fccaa432ae3fc06c9c9bfa97c5051aed70e6e00c2/regex-2024.11.6-cp313-cp313-manylinux_2_17_x86_64.manylinux2014_x86_64.whl", hash = "sha256:3cde6e9f2580eb1665965ce9bf17ff4952f34f5b126beb509fee8f4e994f143c", size = 796857 },
    { url = "https://files.pythonhosted.org/packages/10/db/ac718a08fcee981554d2f7bb8402f1faa7e868c1345c16ab1ebec54b0d7b/regex-2024.11.6-cp313-cp313-manylinux_2_5_i686.manylinux1_i686.manylinux_2_17_i686.manylinux2014_i686.whl", hash = "sha256:0d7f453dca13f40a02b79636a339c5b62b670141e63efd511d3f8f73fba162b3", size = 784006 },
    { url = "https://files.pythonhosted.org/packages/c2/41/7da3fe70216cea93144bf12da2b87367590bcf07db97604edeea55dac9ad/regex-2024.11.6-cp313-cp313-musllinux_1_2_aarch64.whl", hash = "sha256:59dfe1ed21aea057a65c6b586afd2a945de04fc7db3de0a6e3ed5397ad491b07", size = 781650 },
    { url = "https://files.pythonhosted.org/packages/a7/d5/880921ee4eec393a4752e6ab9f0fe28009435417c3102fc413f3fe81c4e5/regex-2024.11.6-cp313-cp313-musllinux_1_2_i686.whl", hash = "sha256:b97c1e0bd37c5cd7902e65f410779d39eeda155800b65fc4d04cc432efa9bc6e", size = 789545 },
    { url = "https://files.pythonhosted.org/packages/dc/96/53770115e507081122beca8899ab7f5ae28ae790bfcc82b5e38976df6a77/regex-2024.11.6-cp313-cp313-musllinux_1_2_ppc64le.whl", hash = "sha256:f9d1e379028e0fc2ae3654bac3cbbef81bf3fd571272a42d56c24007979bafb6", size = 853045 },
    { url = "https://files.pythonhosted.org/packages/31/d3/1372add5251cc2d44b451bd94f43b2ec78e15a6e82bff6a290ef9fd8f00a/regex-2024.11.6-cp313-cp313-musllinux_1_2_s390x.whl", hash = "sha256:13291b39131e2d002a7940fb176e120bec5145f3aeb7621be6534e46251912c4", size = 860182 },
    { url = "https://files.pythonhosted.org/packages/ed/e3/c446a64984ea9f69982ba1a69d4658d5014bc7a0ea468a07e1a1265db6e2/regex-2024.11.6-cp313-cp313-musllinux_1_2_x86_64.whl", hash = "sha256:4f51f88c126370dcec4908576c5a627220da6c09d0bff31cfa89f2523843316d", size = 787733 },
    { url = "https://files.pythonhosted.org/packages/2b/f1/e40c8373e3480e4f29f2692bd21b3e05f296d3afebc7e5dcf21b9756ca1c/regex-2024.11.6-cp313-cp313-win32.whl", hash = "sha256:63b13cfd72e9601125027202cad74995ab26921d8cd935c25f09c630436348ff", size = 262122 },
    { url = "https://files.pythonhosted.org/packages/45/94/bc295babb3062a731f52621cdc992d123111282e291abaf23faa413443ea/regex-2024.11.6-cp313-cp313-win_amd64.whl", hash = "sha256:2b3361af3198667e99927da8b84c1b010752fa4b1115ee30beaa332cabc3ef1a", size = 273545 },
]

[[package]]
name = "requests"
version = "2.32.3"
source = { registry = "https://pypi.org/simple" }
dependencies = [
    { name = "certifi" },
    { name = "charset-normalizer" },
    { name = "idna" },
    { name = "urllib3" },
]
sdist = { url = "https://files.pythonhosted.org/packages/63/70/2bf7780ad2d390a8d301ad0b550f1581eadbd9a20f896afe06353c2a2913/requests-2.32.3.tar.gz", hash = "sha256:55365417734eb18255590a9ff9eb97e9e1da868d4ccd6402399eaf68af20a760", size = 131218 }
wheels = [
    { url = "https://files.pythonhosted.org/packages/f9/9b/335f9764261e915ed497fcdeb11df5dfd6f7bf257d4a6a2a686d80da4d54/requests-2.32.3-py3-none-any.whl", hash = "sha256:70761cfe03c773ceb22aa2f671b4757976145175cdfca038c02654d061d6dcc6", size = 64928 },
]

[[package]]
name = "requests-oauthlib"
version = "2.0.0"
source = { registry = "https://pypi.org/simple" }
dependencies = [
    { name = "oauthlib" },
    { name = "requests" },
]
sdist = { url = "https://files.pythonhosted.org/packages/42/f2/05f29bc3913aea15eb670be136045bf5c5bbf4b99ecb839da9b422bb2c85/requests-oauthlib-2.0.0.tar.gz", hash = "sha256:b3dffaebd884d8cd778494369603a9e7b58d29111bf6b41bdc2dcd87203af4e9", size = 55650 }
wheels = [
    { url = "https://files.pythonhosted.org/packages/3b/5d/63d4ae3b9daea098d5d6f5da83984853c1bbacd5dc826764b249fe119d24/requests_oauthlib-2.0.0-py2.py3-none-any.whl", hash = "sha256:7dd8a5c40426b779b0868c404bdef9768deccf22749cde15852df527e6269b36", size = 24179 },
]

[[package]]
name = "requests-toolbelt"
version = "1.0.0"
source = { registry = "https://pypi.org/simple" }
dependencies = [
    { name = "requests" },
]
sdist = { url = "https://files.pythonhosted.org/packages/f3/61/d7545dafb7ac2230c70d38d31cbfe4cc64f7144dc41f6e4e4b78ecd9f5bb/requests-toolbelt-1.0.0.tar.gz", hash = "sha256:7681a0a3d047012b5bdc0ee37d7f8f07ebe76ab08caeccfc3921ce23c88d5bc6", size = 206888 }
wheels = [
    { url = "https://files.pythonhosted.org/packages/3f/51/d4db610ef29373b879047326cbf6fa98b6c1969d6f6dc423279de2b1be2c/requests_toolbelt-1.0.0-py2.py3-none-any.whl", hash = "sha256:cccfdd665f0a24fcf4726e690f65639d272bb0637b9b92dfd91a5568ccf6bd06", size = 54481 },
]

[[package]]
name = "responses"
version = "0.25.6"
source = { registry = "https://pypi.org/simple" }
dependencies = [
    { name = "pyyaml" },
    { name = "requests" },
    { name = "urllib3" },
]
sdist = { url = "https://files.pythonhosted.org/packages/97/63/759996eea0f17e8dc4c9ea9c60765292d28a7750bdbee073ad55d83caa57/responses-0.25.6.tar.gz", hash = "sha256:eae7ce61a9603004e76c05691e7c389e59652d91e94b419623c12bbfb8e331d8", size = 79145 }
wheels = [
    { url = "https://files.pythonhosted.org/packages/92/c4/8d23584b3a3471ea6f5a18cfb035e11eeb9fa9b3112d901477c6ad10cc4e/responses-0.25.6-py3-none-any.whl", hash = "sha256:9cac8f21e1193bb150ec557875377e41ed56248aed94e4567ed644db564bacf1", size = 34730 },
]

[[package]]
name = "respx"
version = "0.22.0"
source = { registry = "https://pypi.org/simple" }
dependencies = [
    { name = "httpx" },
]
sdist = { url = "https://files.pythonhosted.org/packages/f4/7c/96bd0bc759cf009675ad1ee1f96535edcb11e9666b985717eb8c87192a95/respx-0.22.0.tar.gz", hash = "sha256:3c8924caa2a50bd71aefc07aa812f2466ff489f1848c96e954a5362d17095d91", size = 28439 }
wheels = [
    { url = "https://files.pythonhosted.org/packages/8e/67/afbb0978d5399bc9ea200f1d4489a23c9a1dad4eee6376242b8182389c79/respx-0.22.0-py2.py3-none-any.whl", hash = "sha256:631128d4c9aba15e56903fb5f66fb1eff412ce28dd387ca3a81339e52dbd3ad0", size = 25127 },
]

[[package]]
name = "rfc3339-validator"
version = "0.1.4"
source = { registry = "https://pypi.org/simple" }
dependencies = [
    { name = "six" },
]
sdist = { url = "https://files.pythonhosted.org/packages/28/ea/a9387748e2d111c3c2b275ba970b735e04e15cdb1eb30693b6b5708c4dbd/rfc3339_validator-0.1.4.tar.gz", hash = "sha256:138a2abdf93304ad60530167e51d2dfb9549521a836871b88d7f4695d0022f6b", size = 5513 }
wheels = [
    { url = "https://files.pythonhosted.org/packages/7b/44/4e421b96b67b2daff264473f7465db72fbdf36a07e05494f50300cc7b0c6/rfc3339_validator-0.1.4-py2.py3-none-any.whl", hash = "sha256:24f6ec1eda14ef823da9e36ec7113124b39c04d50a4d3d3a3c2859577e7791fa", size = 3490 },
]

[[package]]
name = "rfc3986-validator"
version = "0.1.1"
source = { registry = "https://pypi.org/simple" }
sdist = { url = "https://files.pythonhosted.org/packages/da/88/f270de456dd7d11dcc808abfa291ecdd3f45ff44e3b549ffa01b126464d0/rfc3986_validator-0.1.1.tar.gz", hash = "sha256:3d44bde7921b3b9ec3ae4e3adca370438eccebc676456449b145d533b240d055", size = 6760 }
wheels = [
    { url = "https://files.pythonhosted.org/packages/9e/51/17023c0f8f1869d8806b979a2bffa3f861f26a3f1a66b094288323fba52f/rfc3986_validator-0.1.1-py2.py3-none-any.whl", hash = "sha256:2f235c432ef459970b4306369336b9d5dbdda31b510ca1e327636e01f528bfa9", size = 4242 },
]

[[package]]
name = "rich"
version = "13.9.4"
source = { registry = "https://pypi.org/simple" }
dependencies = [
    { name = "markdown-it-py" },
    { name = "pygments" },
]
sdist = { url = "https://files.pythonhosted.org/packages/ab/3a/0316b28d0761c6734d6bc14e770d85506c986c85ffb239e688eeaab2c2bc/rich-13.9.4.tar.gz", hash = "sha256:439594978a49a09530cff7ebc4b5c7103ef57baf48d5ea3184f21d9a2befa098", size = 223149 }
wheels = [
    { url = "https://files.pythonhosted.org/packages/19/71/39c7c0d87f8d4e6c020a393182060eaefeeae6c01dab6a84ec346f2567df/rich-13.9.4-py3-none-any.whl", hash = "sha256:6049d5e6ec054bf2779ab3358186963bac2ea89175919d699e378b99738c2a90", size = 242424 },
]

[[package]]
name = "rpds-py"
version = "0.22.3"
source = { registry = "https://pypi.org/simple" }
sdist = { url = "https://files.pythonhosted.org/packages/01/80/cce854d0921ff2f0a9fa831ba3ad3c65cee3a46711addf39a2af52df2cfd/rpds_py-0.22.3.tar.gz", hash = "sha256:e32fee8ab45d3c2db6da19a5323bc3362237c8b653c70194414b892fd06a080d", size = 26771 }
wheels = [
    { url = "https://files.pythonhosted.org/packages/75/47/3383ee3bd787a2a5e65a9b9edc37ccf8505c0a00170e3a5e6ea5fbcd97f7/rpds_py-0.22.3-cp312-cp312-macosx_10_12_x86_64.whl", hash = "sha256:27e98004595899949bd7a7b34e91fa7c44d7a97c40fcaf1d874168bb652ec67e", size = 352334 },
    { url = "https://files.pythonhosted.org/packages/40/14/aa6400fa8158b90a5a250a77f2077c0d0cd8a76fce31d9f2b289f04c6dec/rpds_py-0.22.3-cp312-cp312-macosx_11_0_arm64.whl", hash = "sha256:1978d0021e943aae58b9b0b196fb4895a25cc53d3956b8e35e0b7682eefb6d56", size = 342111 },
    { url = "https://files.pythonhosted.org/packages/7d/06/395a13bfaa8a28b302fb433fb285a67ce0ea2004959a027aea8f9c52bad4/rpds_py-0.22.3-cp312-cp312-manylinux_2_17_aarch64.manylinux2014_aarch64.whl", hash = "sha256:655ca44a831ecb238d124e0402d98f6212ac527a0ba6c55ca26f616604e60a45", size = 384286 },
    { url = "https://files.pythonhosted.org/packages/43/52/d8eeaffab047e6b7b7ef7f00d5ead074a07973968ffa2d5820fa131d7852/rpds_py-0.22.3-cp312-cp312-manylinux_2_17_armv7l.manylinux2014_armv7l.whl", hash = "sha256:feea821ee2a9273771bae61194004ee2fc33f8ec7db08117ef9147d4bbcbca8e", size = 391739 },
    { url = "https://files.pythonhosted.org/packages/83/31/52dc4bde85c60b63719610ed6f6d61877effdb5113a72007679b786377b8/rpds_py-0.22.3-cp312-cp312-manylinux_2_17_ppc64le.manylinux2014_ppc64le.whl", hash = "sha256:22bebe05a9ffc70ebfa127efbc429bc26ec9e9b4ee4d15a740033efda515cf3d", size = 427306 },
    { url = "https://files.pythonhosted.org/packages/70/d5/1bab8e389c2261dba1764e9e793ed6830a63f830fdbec581a242c7c46bda/rpds_py-0.22.3-cp312-cp312-manylinux_2_17_s390x.manylinux2014_s390x.whl", hash = "sha256:3af6e48651c4e0d2d166dc1b033b7042ea3f871504b6805ba5f4fe31581d8d38", size = 442717 },
    { url = "https://files.pythonhosted.org/packages/82/a1/a45f3e30835b553379b3a56ea6c4eb622cf11e72008229af840e4596a8ea/rpds_py-0.22.3-cp312-cp312-manylinux_2_17_x86_64.manylinux2014_x86_64.whl", hash = "sha256:e67ba3c290821343c192f7eae1d8fd5999ca2dc99994114643e2f2d3e6138b15", size = 385721 },
    { url = "https://files.pythonhosted.org/packages/a6/27/780c942de3120bdd4d0e69583f9c96e179dfff082f6ecbb46b8d6488841f/rpds_py-0.22.3-cp312-cp312-manylinux_2_5_i686.manylinux1_i686.whl", hash = "sha256:02fbb9c288ae08bcb34fb41d516d5eeb0455ac35b5512d03181d755d80810059", size = 415824 },
    { url = "https://files.pythonhosted.org/packages/94/0b/aa0542ca88ad20ea719b06520f925bae348ea5c1fdf201b7e7202d20871d/rpds_py-0.22.3-cp312-cp312-musllinux_1_2_aarch64.whl", hash = "sha256:f56a6b404f74ab372da986d240e2e002769a7d7102cc73eb238a4f72eec5284e", size = 561227 },
    { url = "https://files.pythonhosted.org/packages/0d/92/3ed77d215f82c8f844d7f98929d56cc321bb0bcfaf8f166559b8ec56e5f1/rpds_py-0.22.3-cp312-cp312-musllinux_1_2_i686.whl", hash = "sha256:0a0461200769ab3b9ab7e513f6013b7a97fdeee41c29b9db343f3c5a8e2b9e61", size = 587424 },
    { url = "https://files.pythonhosted.org/packages/09/42/cacaeb047a22cab6241f107644f230e2935d4efecf6488859a7dd82fc47d/rpds_py-0.22.3-cp312-cp312-musllinux_1_2_x86_64.whl", hash = "sha256:8633e471c6207a039eff6aa116e35f69f3156b3989ea3e2d755f7bc41754a4a7", size = 555953 },
    { url = "https://files.pythonhosted.org/packages/e6/52/c921dc6d5f5d45b212a456c1f5b17df1a471127e8037eb0972379e39dff4/rpds_py-0.22.3-cp312-cp312-win32.whl", hash = "sha256:593eba61ba0c3baae5bc9be2f5232430453fb4432048de28399ca7376de9c627", size = 221339 },
    { url = "https://files.pythonhosted.org/packages/f2/c7/f82b5be1e8456600395366f86104d1bd8d0faed3802ad511ef6d60c30d98/rpds_py-0.22.3-cp312-cp312-win_amd64.whl", hash = "sha256:d115bffdd417c6d806ea9069237a4ae02f513b778e3789a359bc5856e0404cc4", size = 235786 },
    { url = "https://files.pythonhosted.org/packages/d0/bf/36d5cc1f2c609ae6e8bf0fc35949355ca9d8790eceb66e6385680c951e60/rpds_py-0.22.3-cp313-cp313-macosx_10_12_x86_64.whl", hash = "sha256:ea7433ce7e4bfc3a85654aeb6747babe3f66eaf9a1d0c1e7a4435bbdf27fea84", size = 351657 },
    { url = "https://files.pythonhosted.org/packages/24/2a/f1e0fa124e300c26ea9382e59b2d582cba71cedd340f32d1447f4f29fa4e/rpds_py-0.22.3-cp313-cp313-macosx_11_0_arm64.whl", hash = "sha256:6dd9412824c4ce1aca56c47b0991e65bebb7ac3f4edccfd3f156150c96a7bf25", size = 341829 },
    { url = "https://files.pythonhosted.org/packages/cf/c2/0da1231dd16953845bed60d1a586fcd6b15ceaeb965f4d35cdc71f70f606/rpds_py-0.22.3-cp313-cp313-manylinux_2_17_aarch64.manylinux2014_aarch64.whl", hash = "sha256:20070c65396f7373f5df4005862fa162db5d25d56150bddd0b3e8214e8ef45b4", size = 384220 },
    { url = "https://files.pythonhosted.org/packages/c7/73/a4407f4e3a00a9d4b68c532bf2d873d6b562854a8eaff8faa6133b3588ec/rpds_py-0.22.3-cp313-cp313-manylinux_2_17_armv7l.manylinux2014_armv7l.whl", hash = "sha256:0b09865a9abc0ddff4e50b5ef65467cd94176bf1e0004184eb915cbc10fc05c5", size = 391009 },
    { url = "https://files.pythonhosted.org/packages/a9/c3/04b7353477ab360fe2563f5f0b176d2105982f97cd9ae80a9c5a18f1ae0f/rpds_py-0.22.3-cp313-cp313-manylinux_2_17_ppc64le.manylinux2014_ppc64le.whl", hash = "sha256:3453e8d41fe5f17d1f8e9c383a7473cd46a63661628ec58e07777c2fff7196dc", size = 426989 },
    { url = "https://files.pythonhosted.org/packages/8d/e6/e4b85b722bcf11398e17d59c0f6049d19cd606d35363221951e6d625fcb0/rpds_py-0.22.3-cp313-cp313-manylinux_2_17_s390x.manylinux2014_s390x.whl", hash = "sha256:f5d36399a1b96e1a5fdc91e0522544580dbebeb1f77f27b2b0ab25559e103b8b", size = 441544 },
    { url = "https://files.pythonhosted.org/packages/27/fc/403e65e56f65fff25f2973216974976d3f0a5c3f30e53758589b6dc9b79b/rpds_py-0.22.3-cp313-cp313-manylinux_2_17_x86_64.manylinux2014_x86_64.whl", hash = "sha256:009de23c9c9ee54bf11303a966edf4d9087cd43a6003672e6aa7def643d06518", size = 385179 },
    { url = "https://files.pythonhosted.org/packages/57/9b/2be9ff9700d664d51fd96b33d6595791c496d2778cb0b2a634f048437a55/rpds_py-0.22.3-cp313-cp313-manylinux_2_5_i686.manylinux1_i686.whl", hash = "sha256:1aef18820ef3e4587ebe8b3bc9ba6e55892a6d7b93bac6d29d9f631a3b4befbd", size = 415103 },
    { url = "https://files.pythonhosted.org/packages/bb/a5/03c2ad8ca10994fcf22dd2150dd1d653bc974fa82d9a590494c84c10c641/rpds_py-0.22.3-cp313-cp313-musllinux_1_2_aarch64.whl", hash = "sha256:f60bd8423be1d9d833f230fdbccf8f57af322d96bcad6599e5a771b151398eb2", size = 560916 },
    { url = "https://files.pythonhosted.org/packages/ba/2e/be4fdfc8b5b576e588782b56978c5b702c5a2307024120d8aeec1ab818f0/rpds_py-0.22.3-cp313-cp313-musllinux_1_2_i686.whl", hash = "sha256:62d9cfcf4948683a18a9aff0ab7e1474d407b7bab2ca03116109f8464698ab16", size = 587062 },
    { url = "https://files.pythonhosted.org/packages/67/e0/2034c221937709bf9c542603d25ad43a68b4b0a9a0c0b06a742f2756eb66/rpds_py-0.22.3-cp313-cp313-musllinux_1_2_x86_64.whl", hash = "sha256:9253fc214112405f0afa7db88739294295f0e08466987f1d70e29930262b4c8f", size = 555734 },
    { url = "https://files.pythonhosted.org/packages/ea/ce/240bae07b5401a22482b58e18cfbabaa392409b2797da60223cca10d7367/rpds_py-0.22.3-cp313-cp313-win32.whl", hash = "sha256:fb0ba113b4983beac1a2eb16faffd76cb41e176bf58c4afe3e14b9c681f702de", size = 220663 },
    { url = "https://files.pythonhosted.org/packages/cb/f0/d330d08f51126330467edae2fa4efa5cec8923c87551a79299380fdea30d/rpds_py-0.22.3-cp313-cp313-win_amd64.whl", hash = "sha256:c58e2339def52ef6b71b8f36d13c3688ea23fa093353f3a4fee2556e62086ec9", size = 235503 },
    { url = "https://files.pythonhosted.org/packages/f7/c4/dbe1cc03df013bf2feb5ad00615038050e7859f381e96fb5b7b4572cd814/rpds_py-0.22.3-cp313-cp313t-macosx_10_12_x86_64.whl", hash = "sha256:f82a116a1d03628a8ace4859556fb39fd1424c933341a08ea3ed6de1edb0283b", size = 347698 },
    { url = "https://files.pythonhosted.org/packages/a4/3a/684f66dd6b0f37499cad24cd1c0e523541fd768576fa5ce2d0a8799c3cba/rpds_py-0.22.3-cp313-cp313t-macosx_11_0_arm64.whl", hash = "sha256:3dfcbc95bd7992b16f3f7ba05af8a64ca694331bd24f9157b49dadeeb287493b", size = 337330 },
    { url = "https://files.pythonhosted.org/packages/82/eb/e022c08c2ce2e8f7683baa313476492c0e2c1ca97227fe8a75d9f0181e95/rpds_py-0.22.3-cp313-cp313t-manylinux_2_17_aarch64.manylinux2014_aarch64.whl", hash = "sha256:59259dc58e57b10e7e18ce02c311804c10c5a793e6568f8af4dead03264584d1", size = 380022 },
    { url = "https://files.pythonhosted.org/packages/e4/21/5a80e653e4c86aeb28eb4fea4add1f72e1787a3299687a9187105c3ee966/rpds_py-0.22.3-cp313-cp313t-manylinux_2_17_armv7l.manylinux2014_armv7l.whl", hash = "sha256:5725dd9cc02068996d4438d397e255dcb1df776b7ceea3b9cb972bdb11260a83", size = 390754 },
    { url = "https://files.pythonhosted.org/packages/37/a4/d320a04ae90f72d080b3d74597074e62be0a8ecad7d7321312dfe2dc5a6a/rpds_py-0.22.3-cp313-cp313t-manylinux_2_17_ppc64le.manylinux2014_ppc64le.whl", hash = "sha256:99b37292234e61325e7a5bb9689e55e48c3f5f603af88b1642666277a81f1fbd", size = 423840 },
    { url = "https://files.pythonhosted.org/packages/87/70/674dc47d93db30a6624279284e5631be4c3a12a0340e8e4f349153546728/rpds_py-0.22.3-cp313-cp313t-manylinux_2_17_s390x.manylinux2014_s390x.whl", hash = "sha256:27b1d3b3915a99208fee9ab092b8184c420f2905b7d7feb4aeb5e4a9c509b8a1", size = 438970 },
    { url = "https://files.pythonhosted.org/packages/3f/64/9500f4d66601d55cadd21e90784cfd5d5f4560e129d72e4339823129171c/rpds_py-0.22.3-cp313-cp313t-manylinux_2_17_x86_64.manylinux2014_x86_64.whl", hash = "sha256:f612463ac081803f243ff13cccc648578e2279295048f2a8d5eb430af2bae6e3", size = 383146 },
    { url = "https://files.pythonhosted.org/packages/4d/45/630327addb1d17173adcf4af01336fd0ee030c04798027dfcb50106001e0/rpds_py-0.22.3-cp313-cp313t-manylinux_2_5_i686.manylinux1_i686.whl", hash = "sha256:f73d3fef726b3243a811121de45193c0ca75f6407fe66f3f4e183c983573e130", size = 408294 },
    { url = "https://files.pythonhosted.org/packages/5f/ef/8efb3373cee54ea9d9980b772e5690a0c9e9214045a4e7fa35046e399fee/rpds_py-0.22.3-cp313-cp313t-musllinux_1_2_aarch64.whl", hash = "sha256:3f21f0495edea7fdbaaa87e633a8689cd285f8f4af5c869f27bc8074638ad69c", size = 556345 },
    { url = "https://files.pythonhosted.org/packages/54/01/151d3b9ef4925fc8f15bfb131086c12ec3c3d6dd4a4f7589c335bf8e85ba/rpds_py-0.22.3-cp313-cp313t-musllinux_1_2_i686.whl", hash = "sha256:1e9663daaf7a63ceccbbb8e3808fe90415b0757e2abddbfc2e06c857bf8c5e2b", size = 582292 },
    { url = "https://files.pythonhosted.org/packages/30/89/35fc7a6cdf3477d441c7aca5e9bbf5a14e0f25152aed7f63f4e0b141045d/rpds_py-0.22.3-cp313-cp313t-musllinux_1_2_x86_64.whl", hash = "sha256:a76e42402542b1fae59798fab64432b2d015ab9d0c8c47ba7addddbaf7952333", size = 553855 },
    { url = "https://files.pythonhosted.org/packages/8f/e0/830c02b2457c4bd20a8c5bb394d31d81f57fbefce2dbdd2e31feff4f7003/rpds_py-0.22.3-cp313-cp313t-win32.whl", hash = "sha256:69803198097467ee7282750acb507fba35ca22cc3b85f16cf45fb01cb9097730", size = 219100 },
    { url = "https://files.pythonhosted.org/packages/f8/30/7ac943f69855c2db77407ae363484b915d861702dbba1aa82d68d57f42be/rpds_py-0.22.3-cp313-cp313t-win_amd64.whl", hash = "sha256:f5cf2a0c2bdadf3791b5c205d55a37a54025c6e18a71c71f82bb536cf9a454bf", size = 233794 },
]

[[package]]
name = "rsa"
version = "4.9"
source = { registry = "https://pypi.org/simple" }
dependencies = [
    { name = "pyasn1" },
]
sdist = { url = "https://files.pythonhosted.org/packages/aa/65/7d973b89c4d2351d7fb232c2e452547ddfa243e93131e7cfa766da627b52/rsa-4.9.tar.gz", hash = "sha256:e38464a49c6c85d7f1351b0126661487a7e0a14a50f1675ec50eb34d4f20ef21", size = 29711 }
wheels = [
    { url = "https://files.pythonhosted.org/packages/49/97/fa78e3d2f65c02c8e1268b9aba606569fe97f6c8f7c2d74394553347c145/rsa-4.9-py3-none-any.whl", hash = "sha256:90260d9058e514786967344d0ef75fa8727eed8a7d2e43ce9f4bcf1b536174f7", size = 34315 },
]

[[package]]
name = "ruff"
version = "0.9.6"
source = { registry = "https://pypi.org/simple" }
sdist = { url = "https://files.pythonhosted.org/packages/2a/e1/e265aba384343dd8ddd3083f5e33536cd17e1566c41453a5517b5dd443be/ruff-0.9.6.tar.gz", hash = "sha256:81761592f72b620ec8fa1068a6fd00e98a5ebee342a3642efd84454f3031dca9", size = 3639454 }
wheels = [
    { url = "https://files.pythonhosted.org/packages/76/e3/3d2c022e687e18cf5d93d6bfa2722d46afc64eaa438c7fbbdd603b3597be/ruff-0.9.6-py3-none-linux_armv6l.whl", hash = "sha256:2f218f356dd2d995839f1941322ff021c72a492c470f0b26a34f844c29cdf5ba", size = 11714128 },
    { url = "https://files.pythonhosted.org/packages/e1/22/aff073b70f95c052e5c58153cba735748c9e70107a77d03420d7850710a0/ruff-0.9.6-py3-none-macosx_10_12_x86_64.whl", hash = "sha256:b908ff4df65dad7b251c9968a2e4560836d8f5487c2f0cc238321ed951ea0504", size = 11682539 },
    { url = "https://files.pythonhosted.org/packages/75/a7/f5b7390afd98a7918582a3d256cd3e78ba0a26165a467c1820084587cbf9/ruff-0.9.6-py3-none-macosx_11_0_arm64.whl", hash = "sha256:b109c0ad2ececf42e75fa99dc4043ff72a357436bb171900714a9ea581ddef83", size = 11132512 },
    { url = "https://files.pythonhosted.org/packages/a6/e3/45de13ef65047fea2e33f7e573d848206e15c715e5cd56095589a7733d04/ruff-0.9.6-py3-none-manylinux_2_17_aarch64.manylinux2014_aarch64.whl", hash = "sha256:1de4367cca3dac99bcbd15c161404e849bb0bfd543664db39232648dc00112dc", size = 11929275 },
    { url = "https://files.pythonhosted.org/packages/7d/f2/23d04cd6c43b2e641ab961ade8d0b5edb212ecebd112506188c91f2a6e6c/ruff-0.9.6-py3-none-manylinux_2_17_armv7l.manylinux2014_armv7l.whl", hash = "sha256:ac3ee4d7c2c92ddfdaedf0bf31b2b176fa7aa8950efc454628d477394d35638b", size = 11466502 },
    { url = "https://files.pythonhosted.org/packages/b5/6f/3a8cf166f2d7f1627dd2201e6cbc4cb81f8b7d58099348f0c1ff7b733792/ruff-0.9.6-py3-none-manylinux_2_17_i686.manylinux2014_i686.whl", hash = "sha256:5dc1edd1775270e6aa2386119aea692039781429f0be1e0949ea5884e011aa8e", size = 12676364 },
    { url = "https://files.pythonhosted.org/packages/f5/c4/db52e2189983c70114ff2b7e3997e48c8318af44fe83e1ce9517570a50c6/ruff-0.9.6-py3-none-manylinux_2_17_ppc64.manylinux2014_ppc64.whl", hash = "sha256:4a091729086dffa4bd070aa5dab7e39cc6b9d62eb2bef8f3d91172d30d599666", size = 13335518 },
    { url = "https://files.pythonhosted.org/packages/66/44/545f8a4d136830f08f4d24324e7db957c5374bf3a3f7a6c0bc7be4623a37/ruff-0.9.6-py3-none-manylinux_2_17_ppc64le.manylinux2014_ppc64le.whl", hash = "sha256:d1bbc6808bf7b15796cef0815e1dfb796fbd383e7dbd4334709642649625e7c5", size = 12823287 },
    { url = "https://files.pythonhosted.org/packages/c5/26/8208ef9ee7431032c143649a9967c3ae1aae4257d95e6f8519f07309aa66/ruff-0.9.6-py3-none-manylinux_2_17_s390x.manylinux2014_s390x.whl", hash = "sha256:589d1d9f25b5754ff230dce914a174a7c951a85a4e9270613a2b74231fdac2f5", size = 14592374 },
    { url = "https://files.pythonhosted.org/packages/31/70/e917781e55ff39c5b5208bda384fd397ffd76605e68544d71a7e40944945/ruff-0.9.6-py3-none-manylinux_2_17_x86_64.manylinux2014_x86_64.whl", hash = "sha256:dc61dd5131742e21103fbbdcad683a8813be0e3c204472d520d9a5021ca8b217", size = 12500173 },
    { url = "https://files.pythonhosted.org/packages/84/f5/e4ddee07660f5a9622a9c2b639afd8f3104988dc4f6ba0b73ffacffa9a8c/ruff-0.9.6-py3-none-musllinux_1_2_aarch64.whl", hash = "sha256:5e2d9126161d0357e5c8f30b0bd6168d2c3872372f14481136d13de9937f79b6", size = 11906555 },
    { url = "https://files.pythonhosted.org/packages/f1/2b/6ff2fe383667075eef8656b9892e73dd9b119b5e3add51298628b87f6429/ruff-0.9.6-py3-none-musllinux_1_2_armv7l.whl", hash = "sha256:68660eab1a8e65babb5229a1f97b46e3120923757a68b5413d8561f8a85d4897", size = 11538958 },
    { url = "https://files.pythonhosted.org/packages/3c/db/98e59e90de45d1eb46649151c10a062d5707b5b7f76f64eb1e29edf6ebb1/ruff-0.9.6-py3-none-musllinux_1_2_i686.whl", hash = "sha256:c4cae6c4cc7b9b4017c71114115db0445b00a16de3bcde0946273e8392856f08", size = 12117247 },
    { url = "https://files.pythonhosted.org/packages/ec/bc/54e38f6d219013a9204a5a2015c09e7a8c36cedcd50a4b01ac69a550b9d9/ruff-0.9.6-py3-none-musllinux_1_2_x86_64.whl", hash = "sha256:19f505b643228b417c1111a2a536424ddde0db4ef9023b9e04a46ed8a1cb4656", size = 12554647 },
    { url = "https://files.pythonhosted.org/packages/a5/7d/7b461ab0e2404293c0627125bb70ac642c2e8d55bf590f6fce85f508f1b2/ruff-0.9.6-py3-none-win32.whl", hash = "sha256:194d8402bceef1b31164909540a597e0d913c0e4952015a5b40e28c146121b5d", size = 9949214 },
    { url = "https://files.pythonhosted.org/packages/ee/30/c3cee10f915ed75a5c29c1e57311282d1a15855551a64795c1b2bbe5cf37/ruff-0.9.6-py3-none-win_amd64.whl", hash = "sha256:03482d5c09d90d4ee3f40d97578423698ad895c87314c4de39ed2af945633caa", size = 10999914 },
    { url = "https://files.pythonhosted.org/packages/e8/a8/d71f44b93e3aa86ae232af1f2126ca7b95c0f515ec135462b3e1f351441c/ruff-0.9.6-py3-none-win_arm64.whl", hash = "sha256:0e2bb706a2be7ddfea4a4af918562fdc1bcb16df255e5fa595bbd800ce322a5a", size = 10177499 },
]

[[package]]
name = "s3fs"
version = "2025.2.0"
source = { registry = "https://pypi.org/simple" }
dependencies = [
    { name = "aiobotocore" },
    { name = "aiohttp" },
    { name = "fsspec" },
]
sdist = { url = "https://files.pythonhosted.org/packages/3e/28/6754f35bfca41a706f77d556e2e681c16a3cbc747fa8656beb080cc352cf/s3fs-2025.2.0.tar.gz", hash = "sha256:d94b985f55add51c655e9ca9b4ceecb5c4b6389aecde162bdebc89f489a4e9f2", size = 76700 }
wheels = [
    { url = "https://files.pythonhosted.org/packages/63/92/3c53f932cd1ce09e6c91044eed3dfbebea549b45d24c5484aa74ac0be7e1/s3fs-2025.2.0-py3-none-any.whl", hash = "sha256:4b66b773519c1983e3071e13a42a2f2498d87da13dee40fda0622f4ed1b55664", size = 30235 },
]

[[package]]
name = "s3transfer"
version = "0.11.2"
source = { registry = "https://pypi.org/simple" }
dependencies = [
    { name = "botocore" },
]
sdist = { url = "https://files.pythonhosted.org/packages/62/45/2323b5928f86fd29f9afdcef4659f68fa73eaa5356912b774227f5cf46b5/s3transfer-0.11.2.tar.gz", hash = "sha256:3b39185cb72f5acc77db1a58b6e25b977f28d20496b6e58d6813d75f464d632f", size = 147885 }
wheels = [
    { url = "https://files.pythonhosted.org/packages/1b/ac/e7dc469e49048dc57f62e0c555d2ee3117fa30813d2a1a2962cce3a2a82a/s3transfer-0.11.2-py3-none-any.whl", hash = "sha256:be6ecb39fadd986ef1701097771f87e4d2f821f27f6071c872143884d2950fbc", size = 84151 },
]

[[package]]
name = "send2trash"
version = "1.8.3"
source = { registry = "https://pypi.org/simple" }
sdist = { url = "https://files.pythonhosted.org/packages/fd/3a/aec9b02217bb79b87bbc1a21bc6abc51e3d5dcf65c30487ac96c0908c722/Send2Trash-1.8.3.tar.gz", hash = "sha256:b18e7a3966d99871aefeb00cfbcfdced55ce4871194810fc71f4aa484b953abf", size = 17394 }
wheels = [
    { url = "https://files.pythonhosted.org/packages/40/b0/4562db6223154aa4e22f939003cb92514c79f3d4dccca3444253fd17f902/Send2Trash-1.8.3-py3-none-any.whl", hash = "sha256:0c31227e0bd08961c7665474a3d1ef7193929fedda4233843689baa056be46c9", size = 18072 },
]

[[package]]
name = "setuptools"
version = "75.8.0"
source = { registry = "https://pypi.org/simple" }
sdist = { url = "https://files.pythonhosted.org/packages/92/ec/089608b791d210aec4e7f97488e67ab0d33add3efccb83a056cbafe3a2a6/setuptools-75.8.0.tar.gz", hash = "sha256:c5afc8f407c626b8313a86e10311dd3f661c6cd9c09d4bf8c15c0e11f9f2b0e6", size = 1343222 }
wheels = [
    { url = "https://files.pythonhosted.org/packages/69/8a/b9dc7678803429e4a3bc9ba462fa3dd9066824d3c607490235c6a796be5a/setuptools-75.8.0-py3-none-any.whl", hash = "sha256:e3982f444617239225d675215d51f6ba05f845d4eec313da4418fdbb56fb27e3", size = 1228782 },
]

[[package]]
name = "shellingham"
version = "1.5.4"
source = { registry = "https://pypi.org/simple" }
sdist = { url = "https://files.pythonhosted.org/packages/58/15/8b3609fd3830ef7b27b655beb4b4e9c62313a4e8da8c676e142cc210d58e/shellingham-1.5.4.tar.gz", hash = "sha256:8dbca0739d487e5bd35ab3ca4b36e11c4078f3a234bfce294b0a0291363404de", size = 10310 }
wheels = [
    { url = "https://files.pythonhosted.org/packages/e0/f9/0595336914c5619e5f28a1fb793285925a8cd4b432c9da0a987836c7f822/shellingham-1.5.4-py2.py3-none-any.whl", hash = "sha256:7ecfff8f2fd72616f7481040475a65b2bf8af90a56c89140852d1120324e8686", size = 9755 },
]

[[package]]
name = "six"
version = "1.17.0"
source = { registry = "https://pypi.org/simple" }
sdist = { url = "https://files.pythonhosted.org/packages/94/e7/b2c673351809dca68a0e064b6af791aa332cf192da575fd474ed7d6f16a2/six-1.17.0.tar.gz", hash = "sha256:ff70335d468e7eb6ec65b95b99d3a2836546063f63acc5171de367e834932a81", size = 34031 }
wheels = [
    { url = "https://files.pythonhosted.org/packages/b7/ce/149a00dd41f10bc29e5921b496af8b574d8413afcd5e30dfa0ed46c2cc5e/six-1.17.0-py2.py3-none-any.whl", hash = "sha256:4721f391ed90541fddacab5acf947aa0d3dc7d27b2e1e8eda2be8970586c3274", size = 11050 },
]

[[package]]
name = "sniffio"
version = "1.3.1"
source = { registry = "https://pypi.org/simple" }
sdist = { url = "https://files.pythonhosted.org/packages/a2/87/a6771e1546d97e7e041b6ae58d80074f81b7d5121207425c964ddf5cfdbd/sniffio-1.3.1.tar.gz", hash = "sha256:f4324edc670a0f49750a81b895f35c3adb843cca46f0530f79fc1babb23789dc", size = 20372 }
wheels = [
    { url = "https://files.pythonhosted.org/packages/e9/44/75a9c9421471a6c4805dbf2356f7c181a29c1879239abab1ea2cc8f38b40/sniffio-1.3.1-py3-none-any.whl", hash = "sha256:2f6da418d1f1e0fddd844478f41680e794e6051915791a034ff65e5f100525a2", size = 10235 },
]

[[package]]
name = "soupsieve"
version = "2.6"
source = { registry = "https://pypi.org/simple" }
sdist = { url = "https://files.pythonhosted.org/packages/d7/ce/fbaeed4f9fb8b2daa961f90591662df6a86c1abf25c548329a86920aedfb/soupsieve-2.6.tar.gz", hash = "sha256:e2e68417777af359ec65daac1057404a3c8a5455bb8abc36f1a9866ab1a51abb", size = 101569 }
wheels = [
    { url = "https://files.pythonhosted.org/packages/d1/c2/fe97d779f3ef3b15f05c94a2f1e3d21732574ed441687474db9d342a7315/soupsieve-2.6-py3-none-any.whl", hash = "sha256:e72c4ff06e4fb6e4b5a9f0f55fe6e81514581fca1515028625d0f299c602ccc9", size = 36186 },
]

[[package]]
name = "sqlalchemy"
version = "2.0.38"
source = { registry = "https://pypi.org/simple" }
dependencies = [
    { name = "greenlet", marker = "(python_full_version < '3.14' and platform_machine == 'AMD64') or (python_full_version < '3.14' and platform_machine == 'WIN32') or (python_full_version < '3.14' and platform_machine == 'aarch64') or (python_full_version < '3.14' and platform_machine == 'amd64') or (python_full_version < '3.14' and platform_machine == 'ppc64le') or (python_full_version < '3.14' and platform_machine == 'win32') or (python_full_version < '3.14' and platform_machine == 'x86_64')" },
    { name = "typing-extensions" },
]
sdist = { url = "https://files.pythonhosted.org/packages/e4/08/9a90962ea72acd532bda71249a626344d855c4032603924b1b547694b837/sqlalchemy-2.0.38.tar.gz", hash = "sha256:e5a4d82bdb4bf1ac1285a68eab02d253ab73355d9f0fe725a97e1e0fa689decb", size = 9634782 }
wheels = [
    { url = "https://files.pythonhosted.org/packages/5a/f8/6d0424af1442c989b655a7b5f608bc2ae5e4f94cdf6df9f6054f629dc587/SQLAlchemy-2.0.38-cp312-cp312-macosx_10_13_x86_64.whl", hash = "sha256:12d5b06a1f3aeccf295a5843c86835033797fea292c60e72b07bcb5d820e6dd3", size = 2104927 },
    { url = "https://files.pythonhosted.org/packages/25/80/fc06e65fca0a19533e2bfab633a5633ed8b6ee0b9c8d580acf84609ce4da/SQLAlchemy-2.0.38-cp312-cp312-macosx_11_0_arm64.whl", hash = "sha256:e036549ad14f2b414c725349cce0772ea34a7ab008e9cd67f9084e4f371d1f32", size = 2095317 },
    { url = "https://files.pythonhosted.org/packages/98/2d/5d66605f76b8e344813237dc160a01f03b987201e974b46056a7fb94a874/SQLAlchemy-2.0.38-cp312-cp312-manylinux_2_17_aarch64.manylinux2014_aarch64.whl", hash = "sha256:ee3bee874cb1fadee2ff2b79fc9fc808aa638670f28b2145074538d4a6a5028e", size = 3244735 },
    { url = "https://files.pythonhosted.org/packages/73/8d/b0539e8dce90861efc38fea3eefb15a5d0cfeacf818614762e77a9f192f9/SQLAlchemy-2.0.38-cp312-cp312-manylinux_2_17_x86_64.manylinux2014_x86_64.whl", hash = "sha256:e185ea07a99ce8b8edfc788c586c538c4b1351007e614ceb708fd01b095ef33e", size = 3255581 },
    { url = "https://files.pythonhosted.org/packages/ac/a5/94e1e44bf5bdffd1782807fcc072542b110b950f0be53f49e68b5f5eca1b/SQLAlchemy-2.0.38-cp312-cp312-musllinux_1_2_aarch64.whl", hash = "sha256:b79ee64d01d05a5476d5cceb3c27b5535e6bb84ee0f872ba60d9a8cd4d0e6579", size = 3190877 },
    { url = "https://files.pythonhosted.org/packages/91/13/f08b09996dce945aec029c64f61c13b4788541ac588d9288e31e0d3d8850/SQLAlchemy-2.0.38-cp312-cp312-musllinux_1_2_x86_64.whl", hash = "sha256:afd776cf1ebfc7f9aa42a09cf19feadb40a26366802d86c1fba080d8e5e74bdd", size = 3217485 },
    { url = "https://files.pythonhosted.org/packages/13/8f/8cfe2ba5ba6d8090f4de0e658330c53be6b7bf430a8df1b141c2b180dcdf/SQLAlchemy-2.0.38-cp312-cp312-win32.whl", hash = "sha256:a5645cd45f56895cfe3ca3459aed9ff2d3f9aaa29ff7edf557fa7a23515a3725", size = 2075254 },
    { url = "https://files.pythonhosted.org/packages/c2/5c/e3c77fae41862be1da966ca98eec7fbc07cdd0b00f8b3e1ef2a13eaa6cca/SQLAlchemy-2.0.38-cp312-cp312-win_amd64.whl", hash = "sha256:1052723e6cd95312f6a6eff9a279fd41bbae67633415373fdac3c430eca3425d", size = 2100865 },
    { url = "https://files.pythonhosted.org/packages/21/77/caa875a1f5a8a8980b564cc0e6fee1bc992d62d29101252561d0a5e9719c/SQLAlchemy-2.0.38-cp313-cp313-macosx_10_13_x86_64.whl", hash = "sha256:ecef029b69843b82048c5b347d8e6049356aa24ed644006c9a9d7098c3bd3bfd", size = 2100201 },
    { url = "https://files.pythonhosted.org/packages/f4/ec/94bb036ec78bf9a20f8010c807105da9152dd84f72e8c51681ad2f30b3fd/SQLAlchemy-2.0.38-cp313-cp313-macosx_11_0_arm64.whl", hash = "sha256:9c8bcad7fc12f0cc5896d8e10fdf703c45bd487294a986903fe032c72201596b", size = 2090678 },
    { url = "https://files.pythonhosted.org/packages/7b/61/63ff1893f146e34d3934c0860209fdd3925c25ee064330e6c2152bacc335/SQLAlchemy-2.0.38-cp313-cp313-manylinux_2_17_aarch64.manylinux2014_aarch64.whl", hash = "sha256:2a0ef3f98175d77180ffdc623d38e9f1736e8d86b6ba70bff182a7e68bed7727", size = 3177107 },
    { url = "https://files.pythonhosted.org/packages/a9/4f/b933bea41a602b5f274065cc824fae25780ed38664d735575192490a021b/SQLAlchemy-2.0.38-cp313-cp313-manylinux_2_17_x86_64.manylinux2014_x86_64.whl", hash = "sha256:8b0ac78898c50e2574e9f938d2e5caa8fe187d7a5b69b65faa1ea4648925b096", size = 3190435 },
    { url = "https://files.pythonhosted.org/packages/f5/23/9e654b4059e385988de08c5d3b38a369ea042f4c4d7c8902376fd737096a/SQLAlchemy-2.0.38-cp313-cp313-musllinux_1_2_aarch64.whl", hash = "sha256:9eb4fa13c8c7a2404b6a8e3772c17a55b1ba18bc711e25e4d6c0c9f5f541b02a", size = 3123648 },
    { url = "https://files.pythonhosted.org/packages/83/59/94c6d804e76ebc6412a08d2b086a8cb3e5a056cd61508e18ddaf3ec70100/SQLAlchemy-2.0.38-cp313-cp313-musllinux_1_2_x86_64.whl", hash = "sha256:5dba1cdb8f319084f5b00d41207b2079822aa8d6a4667c0f369fce85e34b0c86", size = 3151789 },
    { url = "https://files.pythonhosted.org/packages/b2/27/17f143013aabbe1256dce19061eafdce0b0142465ce32168cdb9a18c04b1/SQLAlchemy-2.0.38-cp313-cp313-win32.whl", hash = "sha256:eae27ad7580529a427cfdd52c87abb2dfb15ce2b7a3e0fc29fbb63e2ed6f8120", size = 2073023 },
    { url = "https://files.pythonhosted.org/packages/e2/3e/259404b03c3ed2e7eee4c179e001a07d9b61070334be91124cf4ad32eec7/SQLAlchemy-2.0.38-cp313-cp313-win_amd64.whl", hash = "sha256:b335a7c958bc945e10c522c069cd6e5804f4ff20f9a744dd38e748eb602cbbda", size = 2096908 },
    { url = "https://files.pythonhosted.org/packages/aa/e4/592120713a314621c692211eba034d09becaf6bc8848fabc1dc2a54d8c16/SQLAlchemy-2.0.38-py3-none-any.whl", hash = "sha256:63178c675d4c80def39f1febd625a6333f44c0ba269edd8a468b156394b27753", size = 1896347 },
]

[package.optional-dependencies]
asyncio = [
    { name = "greenlet" },
]

[[package]]
name = "stack-data"
version = "0.6.3"
source = { registry = "https://pypi.org/simple" }
dependencies = [
    { name = "asttokens" },
    { name = "executing" },
    { name = "pure-eval" },
]
sdist = { url = "https://files.pythonhosted.org/packages/28/e3/55dcc2cfbc3ca9c29519eb6884dd1415ecb53b0e934862d3559ddcb7e20b/stack_data-0.6.3.tar.gz", hash = "sha256:836a778de4fec4dcd1dcd89ed8abff8a221f58308462e1c4aa2a3cf30148f0b9", size = 44707 }
wheels = [
    { url = "https://files.pythonhosted.org/packages/f1/7b/ce1eafaf1a76852e2ec9b22edecf1daa58175c090266e9f6c64afcd81d91/stack_data-0.6.3-py3-none-any.whl", hash = "sha256:d5558e0c25a4cb0853cddad3d77da9891a08cb85dd9f9f91b9f8cd66e511e695", size = 24521 },
]

[[package]]
name = "striprtf"
version = "0.0.26"
source = { registry = "https://pypi.org/simple" }
sdist = { url = "https://files.pythonhosted.org/packages/25/20/3d419008265346452d09e5dadfd5d045b64b40d8fc31af40588e6c76997a/striprtf-0.0.26.tar.gz", hash = "sha256:fdb2bba7ac440072d1c41eab50d8d74ae88f60a8b6575c6e2c7805dc462093aa", size = 6258 }
wheels = [
    { url = "https://files.pythonhosted.org/packages/a3/cf/0fea4f4ba3fc2772ac2419278aa9f6964124d4302117d61bc055758e000c/striprtf-0.0.26-py3-none-any.whl", hash = "sha256:8c8f9d32083cdc2e8bfb149455aa1cc5a4e0a035893bedc75db8b73becb3a1bb", size = 6914 },
]

[[package]]
name = "structlog"
version = "25.1.0"
source = { registry = "https://pypi.org/simple" }
sdist = { url = "https://files.pythonhosted.org/packages/25/fe/578db23e17392a8693b45a7b7dc6985370f51dd937157def8ecc7b20930d/structlog-25.1.0.tar.gz", hash = "sha256:2ef2a572e0e27f09664965d31a576afe64e46ac6084ef5cec3c2b8cd6e4e3ad3", size = 1364973 }
wheels = [
    { url = "https://files.pythonhosted.org/packages/c1/14/e9aed6c820fa166e8a19a19e663e98bd5538004d68a70c5752458ca3656e/structlog-25.1.0-py3-none-any.whl", hash = "sha256:843fe4f254540329f380812cbe612e1af5ec5b8172205ae634679cd35a6d6321", size = 68921 },
]

[[package]]
name = "sympy"
version = "1.13.3"
source = { registry = "https://pypi.org/simple" }
dependencies = [
    { name = "mpmath" },
]
sdist = { url = "https://files.pythonhosted.org/packages/11/8a/5a7fd6284fa8caac23a26c9ddf9c30485a48169344b4bd3b0f02fef1890f/sympy-1.13.3.tar.gz", hash = "sha256:b27fd2c6530e0ab39e275fc9b683895367e51d5da91baa8d3d64db2565fec4d9", size = 7533196 }
wheels = [
    { url = "https://files.pythonhosted.org/packages/99/ff/c87e0622b1dadea79d2fb0b25ade9ed98954c9033722eb707053d310d4f3/sympy-1.13.3-py3-none-any.whl", hash = "sha256:54612cf55a62755ee71824ce692986f23c88ffa77207b30c1368eda4a7060f73", size = 6189483 },
]

[[package]]
name = "tenacity"
version = "9.0.0"
source = { registry = "https://pypi.org/simple" }
sdist = { url = "https://files.pythonhosted.org/packages/cd/94/91fccdb4b8110642462e653d5dcb27e7b674742ad68efd146367da7bdb10/tenacity-9.0.0.tar.gz", hash = "sha256:807f37ca97d62aa361264d497b0e31e92b8027044942bfa756160d908320d73b", size = 47421 }
wheels = [
    { url = "https://files.pythonhosted.org/packages/b6/cb/b86984bed139586d01532a587464b5805f12e397594f19f931c4c2fbfa61/tenacity-9.0.0-py3-none-any.whl", hash = "sha256:93de0c98785b27fcf659856aa9f54bfbd399e29969b0621bc7f762bd441b4539", size = 28169 },
]

[[package]]
name = "terminado"
version = "0.18.1"
source = { registry = "https://pypi.org/simple" }
dependencies = [
    { name = "ptyprocess", marker = "os_name != 'nt'" },
    { name = "pywinpty", marker = "os_name == 'nt'" },
    { name = "tornado" },
]
sdist = { url = "https://files.pythonhosted.org/packages/8a/11/965c6fd8e5cc254f1fe142d547387da17a8ebfd75a3455f637c663fb38a0/terminado-0.18.1.tar.gz", hash = "sha256:de09f2c4b85de4765f7714688fff57d3e75bad1f909b589fde880460c753fd2e", size = 32701 }
wheels = [
    { url = "https://files.pythonhosted.org/packages/6a/9e/2064975477fdc887e47ad42157e214526dcad8f317a948dee17e1659a62f/terminado-0.18.1-py3-none-any.whl", hash = "sha256:a4468e1b37bb318f8a86514f65814e1afc977cf29b3992a4500d9dd305dcceb0", size = 14154 },
]

[[package]]
name = "that-depends"
version = "2.2.0"
source = { registry = "https://pypi.org/simple" }
sdist = { url = "https://files.pythonhosted.org/packages/c7/b0/34c605dd7e9dbfc736a2ffe5d96683a852d1e5b68542272dcb6f553ab015/that_depends-2.2.0.tar.gz", hash = "sha256:bc7871e54f6050a19c0f4cabc07ee893ce5585b416ff604b09de8006f491c418", size = 56856 }
wheels = [
    { url = "https://files.pythonhosted.org/packages/54/5b/ea8218e6def9f8fc4c778688ae724fdb11c00959958cf0a085198e5bed87/that_depends-2.2.0-py3-none-any.whl", hash = "sha256:36a5b7ff8859955f81982a6aee03357b825599409960573ef1e3d64ba7ac3801", size = 26294 },
]

[[package]]
name = "tiktoken"
version = "0.9.0"
source = { registry = "https://pypi.org/simple" }
dependencies = [
    { name = "regex" },
    { name = "requests" },
]
sdist = { url = "https://files.pythonhosted.org/packages/ea/cf/756fedf6981e82897f2d570dd25fa597eb3f4459068ae0572d7e888cfd6f/tiktoken-0.9.0.tar.gz", hash = "sha256:d02a5ca6a938e0490e1ff957bc48c8b078c88cb83977be1625b1fd8aac792c5d", size = 35991 }
wheels = [
    { url = "https://files.pythonhosted.org/packages/cf/e5/21ff33ecfa2101c1bb0f9b6df750553bd873b7fb532ce2cb276ff40b197f/tiktoken-0.9.0-cp312-cp312-macosx_10_13_x86_64.whl", hash = "sha256:e88f121c1c22b726649ce67c089b90ddda8b9662545a8aeb03cfef15967ddd03", size = 1065073 },
    { url = "https://files.pythonhosted.org/packages/8e/03/a95e7b4863ee9ceec1c55983e4cc9558bcfd8f4f80e19c4f8a99642f697d/tiktoken-0.9.0-cp312-cp312-macosx_11_0_arm64.whl", hash = "sha256:a6600660f2f72369acb13a57fb3e212434ed38b045fd8cc6cdd74947b4b5d210", size = 1008075 },
    { url = "https://files.pythonhosted.org/packages/40/10/1305bb02a561595088235a513ec73e50b32e74364fef4de519da69bc8010/tiktoken-0.9.0-cp312-cp312-manylinux_2_17_aarch64.manylinux2014_aarch64.whl", hash = "sha256:95e811743b5dfa74f4b227927ed86cbc57cad4df859cb3b643be797914e41794", size = 1140754 },
    { url = "https://files.pythonhosted.org/packages/1b/40/da42522018ca496432ffd02793c3a72a739ac04c3794a4914570c9bb2925/tiktoken-0.9.0-cp312-cp312-manylinux_2_17_x86_64.manylinux2014_x86_64.whl", hash = "sha256:99376e1370d59bcf6935c933cb9ba64adc29033b7e73f5f7569f3aad86552b22", size = 1196678 },
    { url = "https://files.pythonhosted.org/packages/5c/41/1e59dddaae270ba20187ceb8aa52c75b24ffc09f547233991d5fd822838b/tiktoken-0.9.0-cp312-cp312-musllinux_1_2_x86_64.whl", hash = "sha256:badb947c32739fb6ddde173e14885fb3de4d32ab9d8c591cbd013c22b4c31dd2", size = 1259283 },
    { url = "https://files.pythonhosted.org/packages/5b/64/b16003419a1d7728d0d8c0d56a4c24325e7b10a21a9dd1fc0f7115c02f0a/tiktoken-0.9.0-cp312-cp312-win_amd64.whl", hash = "sha256:5a62d7a25225bafed786a524c1b9f0910a1128f4232615bf3f8257a73aaa3b16", size = 894897 },
    { url = "https://files.pythonhosted.org/packages/7a/11/09d936d37f49f4f494ffe660af44acd2d99eb2429d60a57c71318af214e0/tiktoken-0.9.0-cp313-cp313-macosx_10_13_x86_64.whl", hash = "sha256:2b0e8e05a26eda1249e824156d537015480af7ae222ccb798e5234ae0285dbdb", size = 1064919 },
    { url = "https://files.pythonhosted.org/packages/80/0e/f38ba35713edb8d4197ae602e80837d574244ced7fb1b6070b31c29816e0/tiktoken-0.9.0-cp313-cp313-macosx_11_0_arm64.whl", hash = "sha256:27d457f096f87685195eea0165a1807fae87b97b2161fe8c9b1df5bd74ca6f63", size = 1007877 },
    { url = "https://files.pythonhosted.org/packages/fe/82/9197f77421e2a01373e27a79dd36efdd99e6b4115746ecc553318ecafbf0/tiktoken-0.9.0-cp313-cp313-manylinux_2_17_aarch64.manylinux2014_aarch64.whl", hash = "sha256:2cf8ded49cddf825390e36dd1ad35cd49589e8161fdcb52aa25f0583e90a3e01", size = 1140095 },
    { url = "https://files.pythonhosted.org/packages/f2/bb/4513da71cac187383541facd0291c4572b03ec23c561de5811781bbd988f/tiktoken-0.9.0-cp313-cp313-manylinux_2_17_x86_64.manylinux2014_x86_64.whl", hash = "sha256:cc156cb314119a8bb9748257a2eaebd5cc0753b6cb491d26694ed42fc7cb3139", size = 1195649 },
    { url = "https://files.pythonhosted.org/packages/fa/5c/74e4c137530dd8504e97e3a41729b1103a4ac29036cbfd3250b11fd29451/tiktoken-0.9.0-cp313-cp313-musllinux_1_2_x86_64.whl", hash = "sha256:cd69372e8c9dd761f0ab873112aba55a0e3e506332dd9f7522ca466e817b1b7a", size = 1258465 },
    { url = "https://files.pythonhosted.org/packages/de/a8/8f499c179ec900783ffe133e9aab10044481679bb9aad78436d239eee716/tiktoken-0.9.0-cp313-cp313-win_amd64.whl", hash = "sha256:5ea0edb6f83dc56d794723286215918c1cde03712cbbafa0348b33448faf5b95", size = 894669 },
]

[[package]]
name = "time-machine"
version = "2.16.0"
source = { registry = "https://pypi.org/simple" }
dependencies = [
    { name = "python-dateutil" },
]
sdist = { url = "https://files.pythonhosted.org/packages/fb/dd/5022939b9cadefe3af04f4012186c29b8afbe858b1ec2cfa38baeec94dab/time_machine-2.16.0.tar.gz", hash = "sha256:4a99acc273d2f98add23a89b94d4dd9e14969c01214c8514bfa78e4e9364c7e2", size = 24626 }
wheels = [
    { url = "https://files.pythonhosted.org/packages/4a/f4/603a84e7ae6427a53953db9f61b689dc6adf233e03c5f5ca907a901452fd/time_machine-2.16.0-cp312-cp312-macosx_10_9_universal2.whl", hash = "sha256:84788f4d62a8b1bf5e499bb9b0e23ceceea21c415ad6030be6267ce3d639842f", size = 20155 },
    { url = "https://files.pythonhosted.org/packages/d8/94/dbe69aecb4b84be52d34814e63176c5ca61f38ee9e6ecda11104653405b5/time_machine-2.16.0-cp312-cp312-macosx_10_9_x86_64.whl", hash = "sha256:15ec236b6571730236a193d9d6c11d472432fc6ab54e85eac1c16d98ddcd71bf", size = 16640 },
    { url = "https://files.pythonhosted.org/packages/da/13/27f11be25d7bd298e033b9da93217e5b68309bf724b6e494cdadb471d00d/time_machine-2.16.0-cp312-cp312-manylinux_2_17_aarch64.manylinux2014_aarch64.whl", hash = "sha256:cedc989717c8b44a3881ac3d68ab5a95820448796c550de6a2149ed1525157f0", size = 33721 },
    { url = "https://files.pythonhosted.org/packages/e6/9d/70e4640fed1fd8122204ae825c688d0ef8c04f515ec6bf3c5f3086d6510e/time_machine-2.16.0-cp312-cp312-manylinux_2_5_i686.manylinux1_i686.manylinux_2_17_i686.manylinux2014_i686.whl", hash = "sha256:9d26d79de1c63a8c6586c75967e09b0ff306aa7e944a1eaddb74595c9b1839ca", size = 31646 },
    { url = "https://files.pythonhosted.org/packages/a1/cb/93bc0e51bea4e171a85151dbba3c3b3f612b50b953cd3076f5b4f0db9e14/time_machine-2.16.0-cp312-cp312-manylinux_2_5_x86_64.manylinux1_x86_64.manylinux_2_17_x86_64.manylinux2014_x86_64.whl", hash = "sha256:317b68b56a9c3731e0cf8886e0f94230727159e375988b36c60edce0ddbcb44a", size = 33403 },
    { url = "https://files.pythonhosted.org/packages/89/71/2c6a63ad4fbce3d62d46bbd9ac4433f30bade7f25978ce00815b905bcfcf/time_machine-2.16.0-cp312-cp312-musllinux_1_2_aarch64.whl", hash = "sha256:43e1e18279759897be3293a255d53e6b1cb0364b69d9591d0b80c51e461c94b0", size = 33327 },
    { url = "https://files.pythonhosted.org/packages/68/4e/205c2b26763b8817cd6b8868242843800a1fbf275f2af35f5ba35ff2b01a/time_machine-2.16.0-cp312-cp312-musllinux_1_2_i686.whl", hash = "sha256:e43adb22def972a29d2b147999b56897116085777a0fea182fd93ee45730611e", size = 31454 },
    { url = "https://files.pythonhosted.org/packages/d7/95/44c1aa3994919f93534244c40cfd2fb9416d7686dc0c8b9b262c751b5118/time_machine-2.16.0-cp312-cp312-musllinux_1_2_x86_64.whl", hash = "sha256:0c766bea27a0600e36806d628ebc4b47178b12fcdfb6c24dc0a566a9c06bfe7f", size = 32972 },
    { url = "https://files.pythonhosted.org/packages/d4/ee/75243df9c7cf30f108758e887141a58e6544baaa46e2e647b9ccc56db819/time_machine-2.16.0-cp312-cp312-win32.whl", hash = "sha256:6dae82ab647d107817e013db82223e20a9853fa88543fec853ae326382d03c2e", size = 19078 },
    { url = "https://files.pythonhosted.org/packages/d4/7c/d4e67cc031f9653c92167ccf87d241e3208653d191c96ac79281c273ab92/time_machine-2.16.0-cp312-cp312-win_amd64.whl", hash = "sha256:265462c77dc9576267c3c7f20707780a171a9fdbac93ac22e608c309efd68c33", size = 19923 },
    { url = "https://files.pythonhosted.org/packages/aa/b6/7047226fcb9afefe47fc80f605530535bf71ad99b6797f057abbfa4cd9a5/time_machine-2.16.0-cp312-cp312-win_arm64.whl", hash = "sha256:ef768e14768eebe3bb1196c0dece8e14c1c6991605721214a0c3c68cf77eb216", size = 18003 },
    { url = "https://files.pythonhosted.org/packages/a6/18/3087d0eb185cedbc82385f46bf16032ec7102a0e070205a2c88c4ecf9952/time_machine-2.16.0-cp313-cp313-macosx_10_13_universal2.whl", hash = "sha256:7751bf745d54e9e8b358c0afa332815da9b8a6194b26d0fd62876ab6c4d5c9c0", size = 20209 },
    { url = "https://files.pythonhosted.org/packages/03/a3/fcc3eaf69390402ecf491d718e533b6d0e06d944d77fc8d87be3a2839102/time_machine-2.16.0-cp313-cp313-macosx_10_13_x86_64.whl", hash = "sha256:1784edf173ca840ba154de6eed000b5727f65ab92972c2f88cec5c4d6349c5f2", size = 16681 },
    { url = "https://files.pythonhosted.org/packages/a2/96/8b76d264014bf9dc21873218de50d67223c71736f87fe6c65e582f7c29ac/time_machine-2.16.0-cp313-cp313-manylinux_2_17_aarch64.manylinux2014_aarch64.whl", hash = "sha256:2f5876a5682ce1f517e55d7ace2383432627889f6f7e338b961f99d684fd9e8d", size = 33768 },
    { url = "https://files.pythonhosted.org/packages/5c/13/59ae8259be02b6c657ef6e3b6952bf274b43849f6f35cc61a576c68ce301/time_machine-2.16.0-cp313-cp313-manylinux_2_5_i686.manylinux1_i686.manylinux_2_17_i686.manylinux2014_i686.whl", hash = "sha256:806672529a2e255cd901f244c9033767dc1fa53466d0d3e3e49565a1572a64fe", size = 31685 },
    { url = "https://files.pythonhosted.org/packages/3e/c1/9f142beb4d373a2a01ebb58d5117289315baa5131d880ec804db49e94bf7/time_machine-2.16.0-cp313-cp313-manylinux_2_5_x86_64.manylinux1_x86_64.manylinux_2_17_x86_64.manylinux2014_x86_64.whl", hash = "sha256:667b150fedb54acdca2a4bea5bf6da837b43e6dd12857301b48191f8803ba93f", size = 33447 },
    { url = "https://files.pythonhosted.org/packages/95/f7/ed9ecd93c2d38dca77d0a28e070020f3ce0fb23e0d4a6edb14bcfffa5526/time_machine-2.16.0-cp313-cp313-musllinux_1_2_aarch64.whl", hash = "sha256:da3ae1028af240c0c46c79adf9c1acffecc6ed1701f2863b8132f5ceae6ae4b5", size = 33408 },
    { url = "https://files.pythonhosted.org/packages/91/40/d0d274d70fa2c4cad531745deb8c81346365beb0a2736be05a3acde8b94a/time_machine-2.16.0-cp313-cp313-musllinux_1_2_i686.whl", hash = "sha256:520a814ea1b2706c89ab260a54023033d3015abef25c77873b83e3d7c1fafbb2", size = 31526 },
    { url = "https://files.pythonhosted.org/packages/1d/ba/a27cdbb324d9a6d779cde0d514d47b696b5a6a653705d4b511fd65ef1514/time_machine-2.16.0-cp313-cp313-musllinux_1_2_x86_64.whl", hash = "sha256:8243664438bb468408b29c6865958662d75e51f79c91842d2794fa22629eb697", size = 33042 },
    { url = "https://files.pythonhosted.org/packages/72/63/64e9156c9e38c18720d0cc41378168635241de44013ffe3dd5b099447eb0/time_machine-2.16.0-cp313-cp313-win32.whl", hash = "sha256:32d445ce20d25c60ab92153c073942b0bac9815bfbfd152ce3dcc225d15ce988", size = 19108 },
    { url = "https://files.pythonhosted.org/packages/3d/40/27f5738fbd50b78dcc0682c14417eac5a49ccf430525dd0c5a058be125a2/time_machine-2.16.0-cp313-cp313-win_amd64.whl", hash = "sha256:f6927dda86425f97ffda36131f297b1a601c64a6ee6838bfa0e6d3149c2f0d9f", size = 19935 },
    { url = "https://files.pythonhosted.org/packages/35/75/c4d8b2f0fe7dac22854d88a9c509d428e78ac4bf284bc54cfe83f75cc13b/time_machine-2.16.0-cp313-cp313-win_arm64.whl", hash = "sha256:4d3843143c46dddca6491a954bbd0abfd435681512ac343169560e9bab504129", size = 18047 },
]

[[package]]
name = "tinycss2"
version = "1.4.0"
source = { registry = "https://pypi.org/simple" }
dependencies = [
    { name = "webencodings" },
]
sdist = { url = "https://files.pythonhosted.org/packages/7a/fd/7a5ee21fd08ff70d3d33a5781c255cbe779659bd03278feb98b19ee550f4/tinycss2-1.4.0.tar.gz", hash = "sha256:10c0972f6fc0fbee87c3edb76549357415e94548c1ae10ebccdea16fb404a9b7", size = 87085 }
wheels = [
    { url = "https://files.pythonhosted.org/packages/e6/34/ebdc18bae6aa14fbee1a08b63c015c72b64868ff7dae68808ab500c492e2/tinycss2-1.4.0-py3-none-any.whl", hash = "sha256:3a49cf47b7675da0b15d0c6e1df8df4ebd96e9394bb905a5775adb0d884c5289", size = 26610 },
]

[[package]]
name = "tornado"
version = "6.4.2"
source = { registry = "https://pypi.org/simple" }
sdist = { url = "https://files.pythonhosted.org/packages/59/45/a0daf161f7d6f36c3ea5fc0c2de619746cc3dd4c76402e9db545bd920f63/tornado-6.4.2.tar.gz", hash = "sha256:92bad5b4746e9879fd7bf1eb21dce4e3fc5128d71601f80005afa39237ad620b", size = 501135 }
wheels = [
    { url = "https://files.pythonhosted.org/packages/26/7e/71f604d8cea1b58f82ba3590290b66da1e72d840aeb37e0d5f7291bd30db/tornado-6.4.2-cp38-abi3-macosx_10_9_universal2.whl", hash = "sha256:e828cce1123e9e44ae2a50a9de3055497ab1d0aeb440c5ac23064d9e44880da1", size = 436299 },
    { url = "https://files.pythonhosted.org/packages/96/44/87543a3b99016d0bf54fdaab30d24bf0af2e848f1d13d34a3a5380aabe16/tornado-6.4.2-cp38-abi3-macosx_10_9_x86_64.whl", hash = "sha256:072ce12ada169c5b00b7d92a99ba089447ccc993ea2143c9ede887e0937aa803", size = 434253 },
    { url = "https://files.pythonhosted.org/packages/cb/fb/fdf679b4ce51bcb7210801ef4f11fdac96e9885daa402861751353beea6e/tornado-6.4.2-cp38-abi3-manylinux_2_17_aarch64.manylinux2014_aarch64.whl", hash = "sha256:1a017d239bd1bb0919f72af256a970624241f070496635784d9bf0db640d3fec", size = 437602 },
    { url = "https://files.pythonhosted.org/packages/4f/3b/e31aeffffc22b475a64dbeb273026a21b5b566f74dee48742817626c47dc/tornado-6.4.2-cp38-abi3-manylinux_2_5_i686.manylinux1_i686.manylinux_2_17_i686.manylinux2014_i686.whl", hash = "sha256:c36e62ce8f63409301537222faffcef7dfc5284f27eec227389f2ad11b09d946", size = 436972 },
    { url = "https://files.pythonhosted.org/packages/22/55/b78a464de78051a30599ceb6983b01d8f732e6f69bf37b4ed07f642ac0fc/tornado-6.4.2-cp38-abi3-manylinux_2_5_x86_64.manylinux1_x86_64.manylinux_2_17_x86_64.manylinux2014_x86_64.whl", hash = "sha256:bca9eb02196e789c9cb5c3c7c0f04fb447dc2adffd95265b2c7223a8a615ccbf", size = 437173 },
    { url = "https://files.pythonhosted.org/packages/79/5e/be4fb0d1684eb822c9a62fb18a3e44a06188f78aa466b2ad991d2ee31104/tornado-6.4.2-cp38-abi3-musllinux_1_2_aarch64.whl", hash = "sha256:304463bd0772442ff4d0f5149c6f1c2135a1fae045adf070821c6cdc76980634", size = 437892 },
    { url = "https://files.pythonhosted.org/packages/f5/33/4f91fdd94ea36e1d796147003b490fe60a0215ac5737b6f9c65e160d4fe0/tornado-6.4.2-cp38-abi3-musllinux_1_2_i686.whl", hash = "sha256:c82c46813ba483a385ab2a99caeaedf92585a1f90defb5693351fa7e4ea0bf73", size = 437334 },
    { url = "https://files.pythonhosted.org/packages/2b/ae/c1b22d4524b0e10da2f29a176fb2890386f7bd1f63aacf186444873a88a0/tornado-6.4.2-cp38-abi3-musllinux_1_2_x86_64.whl", hash = "sha256:932d195ca9015956fa502c6b56af9eb06106140d844a335590c1ec7f5277d10c", size = 437261 },
    { url = "https://files.pythonhosted.org/packages/b5/25/36dbd49ab6d179bcfc4c6c093a51795a4f3bed380543a8242ac3517a1751/tornado-6.4.2-cp38-abi3-win32.whl", hash = "sha256:2876cef82e6c5978fde1e0d5b1f919d756968d5b4282418f3146b79b58556482", size = 438463 },
    { url = "https://files.pythonhosted.org/packages/61/cc/58b1adeb1bb46228442081e746fcdbc4540905c87e8add7c277540934edb/tornado-6.4.2-cp38-abi3-win_amd64.whl", hash = "sha256:908b71bf3ff37d81073356a5fadcc660eb10c1476ee6e2725588626ce7e5ca38", size = 438907 },
]

[[package]]
name = "tqdm"
version = "4.67.1"
source = { registry = "https://pypi.org/simple" }
dependencies = [
    { name = "colorama", marker = "sys_platform == 'win32'" },
]
sdist = { url = "https://files.pythonhosted.org/packages/a8/4b/29b4ef32e036bb34e4ab51796dd745cdba7ed47ad142a9f4a1eb8e0c744d/tqdm-4.67.1.tar.gz", hash = "sha256:f8aef9c52c08c13a65f30ea34f4e5aac3fd1a34959879d7e59e63027286627f2", size = 169737 }
wheels = [
    { url = "https://files.pythonhosted.org/packages/d0/30/dc54f88dd4a2b5dc8a0279bdd7270e735851848b762aeb1c1184ed1f6b14/tqdm-4.67.1-py3-none-any.whl", hash = "sha256:26445eca388f82e72884e0d580d5464cd801a3ea01e63e5601bdff9ba6a48de2", size = 78540 },
]

[[package]]
name = "traitlets"
version = "5.14.3"
source = { registry = "https://pypi.org/simple" }
sdist = { url = "https://files.pythonhosted.org/packages/eb/79/72064e6a701c2183016abbbfedaba506d81e30e232a68c9f0d6f6fcd1574/traitlets-5.14.3.tar.gz", hash = "sha256:9ed0579d3502c94b4b3732ac120375cda96f923114522847de4b3bb98b96b6b7", size = 161621 }
wheels = [
    { url = "https://files.pythonhosted.org/packages/00/c0/8f5d070730d7836adc9c9b6408dec68c6ced86b304a9b26a14df072a6e8c/traitlets-5.14.3-py3-none-any.whl", hash = "sha256:b74e89e397b1ed28cc831db7aea759ba6640cb3de13090ca145426688ff1ac4f", size = 85359 },
]

[[package]]
name = "typer"
version = "0.15.1"
source = { registry = "https://pypi.org/simple" }
dependencies = [
    { name = "click" },
    { name = "rich" },
    { name = "shellingham" },
    { name = "typing-extensions" },
]
sdist = { url = "https://files.pythonhosted.org/packages/cb/ce/dca7b219718afd37a0068f4f2530a727c2b74a8b6e8e0c0080a4c0de4fcd/typer-0.15.1.tar.gz", hash = "sha256:a0588c0a7fa68a1978a069818657778f86abe6ff5ea6abf472f940a08bfe4f0a", size = 99789 }
wheels = [
    { url = "https://files.pythonhosted.org/packages/d0/cc/0a838ba5ca64dc832aa43f727bd586309846b0ffb2ce52422543e6075e8a/typer-0.15.1-py3-none-any.whl", hash = "sha256:7994fb7b8155b64d3402518560648446072864beefd44aa2dc36972a5972e847", size = 44908 },
]

[[package]]
name = "types-aiofiles"
version = "24.1.0.20241221"
source = { registry = "https://pypi.org/simple" }
sdist = { url = "https://files.pythonhosted.org/packages/ab/5e/f984b9ddc7eecdf31e683e692d933f3672276ed95aad6adb9aea9ecbdc29/types_aiofiles-24.1.0.20241221.tar.gz", hash = "sha256:c40f6c290b0af9e902f7f3fa91213cf5bb67f37086fb21dc0ff458253586ad55", size = 14081 }
wheels = [
    { url = "https://files.pythonhosted.org/packages/ff/da/77902220df98ce920444cf3611fa0b1cf0dc2cfa5a137c55e93829aa458e/types_aiofiles-24.1.0.20241221-py3-none-any.whl", hash = "sha256:11d4e102af0627c02e8c1d17736caa3c39de1058bea37e2f4de6ef11a5b652ab", size = 14162 },
]

[[package]]
name = "types-python-dateutil"
version = "2.9.0.20241206"
source = { registry = "https://pypi.org/simple" }
sdist = { url = "https://files.pythonhosted.org/packages/a9/60/47d92293d9bc521cd2301e423a358abfac0ad409b3a1606d8fbae1321961/types_python_dateutil-2.9.0.20241206.tar.gz", hash = "sha256:18f493414c26ffba692a72369fea7a154c502646301ebfe3d56a04b3767284cb", size = 13802 }
wheels = [
    { url = "https://files.pythonhosted.org/packages/0f/b3/ca41df24db5eb99b00d97f89d7674a90cb6b3134c52fb8121b6d8d30f15c/types_python_dateutil-2.9.0.20241206-py3-none-any.whl", hash = "sha256:e248a4bc70a486d3e3ec84d0dc30eec3a5f979d6e7ee4123ae043eedbb987f53", size = 14384 },
]

[[package]]
name = "typing-extensions"
version = "4.12.2"
source = { registry = "https://pypi.org/simple" }
sdist = { url = "https://files.pythonhosted.org/packages/df/db/f35a00659bc03fec321ba8bce9420de607a1d37f8342eee1863174c69557/typing_extensions-4.12.2.tar.gz", hash = "sha256:1a7ead55c7e559dd4dee8856e3a88b41225abfe1ce8df57b7c13915fe121ffb8", size = 85321 }
wheels = [
    { url = "https://files.pythonhosted.org/packages/26/9f/ad63fc0248c5379346306f8668cda6e2e2e9c95e01216d2b8ffd9ff037d0/typing_extensions-4.12.2-py3-none-any.whl", hash = "sha256:04e5ca0351e0f3f85c6853954072df659d0d13fac324d0072316b67d7794700d", size = 37438 },
]

[[package]]
name = "typing-inspect"
version = "0.9.0"
source = { registry = "https://pypi.org/simple" }
dependencies = [
    { name = "mypy-extensions" },
    { name = "typing-extensions" },
]
sdist = { url = "https://files.pythonhosted.org/packages/dc/74/1789779d91f1961fa9438e9a8710cdae6bd138c80d7303996933d117264a/typing_inspect-0.9.0.tar.gz", hash = "sha256:b23fc42ff6f6ef6954e4852c1fb512cdd18dbea03134f91f856a95ccc9461f78", size = 13825 }
wheels = [
    { url = "https://files.pythonhosted.org/packages/65/f3/107a22063bf27bdccf2024833d3445f4eea42b2e598abfbd46f6a63b6cb0/typing_inspect-0.9.0-py3-none-any.whl", hash = "sha256:9ee6fc59062311ef8547596ab6b955e1b8aa46242d854bfc78f4f6b0eff35f9f", size = 8827 },
]

[[package]]
name = "tzdata"
version = "2025.1"
source = { registry = "https://pypi.org/simple" }
sdist = { url = "https://files.pythonhosted.org/packages/43/0f/fa4723f22942480be4ca9527bbde8d43f6c3f2fe8412f00e7f5f6746bc8b/tzdata-2025.1.tar.gz", hash = "sha256:24894909e88cdb28bd1636c6887801df64cb485bd593f2fd83ef29075a81d694", size = 194950 }
wheels = [
    { url = "https://files.pythonhosted.org/packages/0f/dd/84f10e23edd882c6f968c21c2434fe67bd4a528967067515feca9e611e5e/tzdata-2025.1-py2.py3-none-any.whl", hash = "sha256:7e127113816800496f027041c570f50bcd464a020098a3b6b199517772303639", size = 346762 },
]

[[package]]
name = "uri-template"
version = "1.3.0"
source = { registry = "https://pypi.org/simple" }
sdist = { url = "https://files.pythonhosted.org/packages/31/c7/0336f2bd0bcbada6ccef7aaa25e443c118a704f828a0620c6fa0207c1b64/uri-template-1.3.0.tar.gz", hash = "sha256:0e00f8eb65e18c7de20d595a14336e9f337ead580c70934141624b6d1ffdacc7", size = 21678 }
wheels = [
    { url = "https://files.pythonhosted.org/packages/e7/00/3fca040d7cf8a32776d3d81a00c8ee7457e00f80c649f1e4a863c8321ae9/uri_template-1.3.0-py3-none-any.whl", hash = "sha256:a44a133ea12d44a0c0f06d7d42a52d71282e77e2f937d8abd5655b8d56fc1363", size = 11140 },
]

[[package]]
name = "urllib3"
version = "2.3.0"
source = { registry = "https://pypi.org/simple" }
sdist = { url = "https://files.pythonhosted.org/packages/aa/63/e53da845320b757bf29ef6a9062f5c669fe997973f966045cb019c3f4b66/urllib3-2.3.0.tar.gz", hash = "sha256:f8c5449b3cf0861679ce7e0503c7b44b5ec981bec0d1d3795a07f1ba96f0204d", size = 307268 }
wheels = [
    { url = "https://files.pythonhosted.org/packages/c8/19/4ec628951a74043532ca2cf5d97b7b14863931476d117c471e8e2b1eb39f/urllib3-2.3.0-py3-none-any.whl", hash = "sha256:1cee9ad369867bfdbbb48b7dd50374c0967a0bb7710050facf0dd6911440e3df", size = 128369 },
]

[[package]]
name = "verspec"
version = "0.1.0"
source = { registry = "https://pypi.org/simple" }
sdist = { url = "https://files.pythonhosted.org/packages/e7/44/8126f9f0c44319b2efc65feaad589cadef4d77ece200ae3c9133d58464d0/verspec-0.1.0.tar.gz", hash = "sha256:c4504ca697b2056cdb4bfa7121461f5a0e81809255b41c03dda4ba823637c01e", size = 27123 }
wheels = [
    { url = "https://files.pythonhosted.org/packages/a4/ce/3b6fee91c85626eaf769d617f1be9d2e15c1cca027bbdeb2e0d751469355/verspec-0.1.0-py3-none-any.whl", hash = "sha256:741877d5633cc9464c45a469ae2a31e801e6dbbaa85b9675d481cda100f11c31", size = 19640 },
]

[[package]]
name = "virtualenv"
version = "20.29.2"
source = { registry = "https://pypi.org/simple" }
dependencies = [
    { name = "distlib" },
    { name = "filelock" },
    { name = "platformdirs" },
]
sdist = { url = "https://files.pythonhosted.org/packages/f1/88/dacc875dd54a8acadb4bcbfd4e3e86df8be75527116c91d8f9784f5e9cab/virtualenv-20.29.2.tar.gz", hash = "sha256:fdaabebf6d03b5ba83ae0a02cfe96f48a716f4fae556461d180825866f75b728", size = 4320272 }
wheels = [
    { url = "https://files.pythonhosted.org/packages/93/fa/849483d56773ae29740ae70043ad88e068f98a6401aa819b5d6bee604683/virtualenv-20.29.2-py3-none-any.whl", hash = "sha256:febddfc3d1ea571bdb1dc0f98d7b45d24def7428214d4fb73cc486c9568cce6a", size = 4301478 },
]

[[package]]
name = "watchdog"
version = "6.0.0"
source = { registry = "https://pypi.org/simple" }
sdist = { url = "https://files.pythonhosted.org/packages/db/7d/7f3d619e951c88ed75c6037b246ddcf2d322812ee8ea189be89511721d54/watchdog-6.0.0.tar.gz", hash = "sha256:9ddf7c82fda3ae8e24decda1338ede66e1c99883db93711d8fb941eaa2d8c282", size = 131220 }
wheels = [
    { url = "https://files.pythonhosted.org/packages/39/ea/3930d07dafc9e286ed356a679aa02d777c06e9bfd1164fa7c19c288a5483/watchdog-6.0.0-cp312-cp312-macosx_10_13_universal2.whl", hash = "sha256:bdd4e6f14b8b18c334febb9c4425a878a2ac20efd1e0b231978e7b150f92a948", size = 96471 },
    { url = "https://files.pythonhosted.org/packages/12/87/48361531f70b1f87928b045df868a9fd4e253d9ae087fa4cf3f7113be363/watchdog-6.0.0-cp312-cp312-macosx_10_13_x86_64.whl", hash = "sha256:c7c15dda13c4eb00d6fb6fc508b3c0ed88b9d5d374056b239c4ad1611125c860", size = 88449 },
    { url = "https://files.pythonhosted.org/packages/5b/7e/8f322f5e600812e6f9a31b75d242631068ca8f4ef0582dd3ae6e72daecc8/watchdog-6.0.0-cp312-cp312-macosx_11_0_arm64.whl", hash = "sha256:6f10cb2d5902447c7d0da897e2c6768bca89174d0c6e1e30abec5421af97a5b0", size = 89054 },
    { url = "https://files.pythonhosted.org/packages/68/98/b0345cabdce2041a01293ba483333582891a3bd5769b08eceb0d406056ef/watchdog-6.0.0-cp313-cp313-macosx_10_13_universal2.whl", hash = "sha256:490ab2ef84f11129844c23fb14ecf30ef3d8a6abafd3754a6f75ca1e6654136c", size = 96480 },
    { url = "https://files.pythonhosted.org/packages/85/83/cdf13902c626b28eedef7ec4f10745c52aad8a8fe7eb04ed7b1f111ca20e/watchdog-6.0.0-cp313-cp313-macosx_10_13_x86_64.whl", hash = "sha256:76aae96b00ae814b181bb25b1b98076d5fc84e8a53cd8885a318b42b6d3a5134", size = 88451 },
    { url = "https://files.pythonhosted.org/packages/fe/c4/225c87bae08c8b9ec99030cd48ae9c4eca050a59bf5c2255853e18c87b50/watchdog-6.0.0-cp313-cp313-macosx_11_0_arm64.whl", hash = "sha256:a175f755fc2279e0b7312c0035d52e27211a5bc39719dd529625b1930917345b", size = 89057 },
    { url = "https://files.pythonhosted.org/packages/a9/c7/ca4bf3e518cb57a686b2feb4f55a1892fd9a3dd13f470fca14e00f80ea36/watchdog-6.0.0-py3-none-manylinux2014_aarch64.whl", hash = "sha256:7607498efa04a3542ae3e05e64da8202e58159aa1fa4acddf7678d34a35d4f13", size = 79079 },
    { url = "https://files.pythonhosted.org/packages/5c/51/d46dc9332f9a647593c947b4b88e2381c8dfc0942d15b8edc0310fa4abb1/watchdog-6.0.0-py3-none-manylinux2014_armv7l.whl", hash = "sha256:9041567ee8953024c83343288ccc458fd0a2d811d6a0fd68c4c22609e3490379", size = 79078 },
    { url = "https://files.pythonhosted.org/packages/d4/57/04edbf5e169cd318d5f07b4766fee38e825d64b6913ca157ca32d1a42267/watchdog-6.0.0-py3-none-manylinux2014_i686.whl", hash = "sha256:82dc3e3143c7e38ec49d61af98d6558288c415eac98486a5c581726e0737c00e", size = 79076 },
    { url = "https://files.pythonhosted.org/packages/ab/cc/da8422b300e13cb187d2203f20b9253e91058aaf7db65b74142013478e66/watchdog-6.0.0-py3-none-manylinux2014_ppc64.whl", hash = "sha256:212ac9b8bf1161dc91bd09c048048a95ca3a4c4f5e5d4a7d1b1a7d5752a7f96f", size = 79077 },
    { url = "https://files.pythonhosted.org/packages/2c/3b/b8964e04ae1a025c44ba8e4291f86e97fac443bca31de8bd98d3263d2fcf/watchdog-6.0.0-py3-none-manylinux2014_ppc64le.whl", hash = "sha256:e3df4cbb9a450c6d49318f6d14f4bbc80d763fa587ba46ec86f99f9e6876bb26", size = 79078 },
    { url = "https://files.pythonhosted.org/packages/62/ae/a696eb424bedff7407801c257d4b1afda455fe40821a2be430e173660e81/watchdog-6.0.0-py3-none-manylinux2014_s390x.whl", hash = "sha256:2cce7cfc2008eb51feb6aab51251fd79b85d9894e98ba847408f662b3395ca3c", size = 79077 },
    { url = "https://files.pythonhosted.org/packages/b5/e8/dbf020b4d98251a9860752a094d09a65e1b436ad181faf929983f697048f/watchdog-6.0.0-py3-none-manylinux2014_x86_64.whl", hash = "sha256:20ffe5b202af80ab4266dcd3e91aae72bf2da48c0d33bdb15c66658e685e94e2", size = 79078 },
    { url = "https://files.pythonhosted.org/packages/07/f6/d0e5b343768e8bcb4cda79f0f2f55051bf26177ecd5651f84c07567461cf/watchdog-6.0.0-py3-none-win32.whl", hash = "sha256:07df1fdd701c5d4c8e55ef6cf55b8f0120fe1aef7ef39a1c6fc6bc2e606d517a", size = 79065 },
    { url = "https://files.pythonhosted.org/packages/db/d9/c495884c6e548fce18a8f40568ff120bc3a4b7b99813081c8ac0c936fa64/watchdog-6.0.0-py3-none-win_amd64.whl", hash = "sha256:cbafb470cf848d93b5d013e2ecb245d4aa1c8fd0504e863ccefa32445359d680", size = 79070 },
    { url = "https://files.pythonhosted.org/packages/33/e8/e40370e6d74ddba47f002a32919d91310d6074130fe4e17dabcafc15cbf1/watchdog-6.0.0-py3-none-win_ia64.whl", hash = "sha256:a1914259fa9e1454315171103c6a30961236f508b9b623eae470268bbcc6a22f", size = 79067 },
]

[[package]]
name = "wcwidth"
version = "0.2.13"
source = { registry = "https://pypi.org/simple" }
sdist = { url = "https://files.pythonhosted.org/packages/6c/63/53559446a878410fc5a5974feb13d31d78d752eb18aeba59c7fef1af7598/wcwidth-0.2.13.tar.gz", hash = "sha256:72ea0c06399eb286d978fdedb6923a9eb47e1c486ce63e9b4e64fc18303972b5", size = 101301 }
wheels = [
    { url = "https://files.pythonhosted.org/packages/fd/84/fd2ba7aafacbad3c4201d395674fc6348826569da3c0937e75505ead3528/wcwidth-0.2.13-py2.py3-none-any.whl", hash = "sha256:3da69048e4540d84af32131829ff948f1e022c1c6bdb8d6102117aac784f6859", size = 34166 },
]

[[package]]
name = "webcolors"
version = "24.11.1"
source = { registry = "https://pypi.org/simple" }
sdist = { url = "https://files.pythonhosted.org/packages/7b/29/061ec845fb58521848f3739e466efd8250b4b7b98c1b6c5bf4d40b419b7e/webcolors-24.11.1.tar.gz", hash = "sha256:ecb3d768f32202af770477b8b65f318fa4f566c22948673a977b00d589dd80f6", size = 45064 }
wheels = [
    { url = "https://files.pythonhosted.org/packages/60/e8/c0e05e4684d13459f93d312077a9a2efbe04d59c393bc2b8802248c908d4/webcolors-24.11.1-py3-none-any.whl", hash = "sha256:515291393b4cdf0eb19c155749a096f779f7d909f7cceea072791cb9095b92e9", size = 14934 },
]

[[package]]
name = "webencodings"
version = "0.5.1"
source = { registry = "https://pypi.org/simple" }
sdist = { url = "https://files.pythonhosted.org/packages/0b/02/ae6ceac1baeda530866a85075641cec12989bd8d31af6d5ab4a3e8c92f47/webencodings-0.5.1.tar.gz", hash = "sha256:b36a1c245f2d304965eb4e0a82848379241dc04b865afcc4aab16748587e1923", size = 9721 }
wheels = [
    { url = "https://files.pythonhosted.org/packages/f4/24/2a3e3df732393fed8b3ebf2ec078f05546de641fe1b667ee316ec1dcf3b7/webencodings-0.5.1-py2.py3-none-any.whl", hash = "sha256:a0af1213f3c2226497a97e2b3aa01a7e4bee4f403f95be16fc9acd2947514a78", size = 11774 },
]

[[package]]
name = "websocket-client"
version = "1.8.0"
source = { registry = "https://pypi.org/simple" }
sdist = { url = "https://files.pythonhosted.org/packages/e6/30/fba0d96b4b5fbf5948ed3f4681f7da2f9f64512e1d303f94b4cc174c24a5/websocket_client-1.8.0.tar.gz", hash = "sha256:3239df9f44da632f96012472805d40a23281a991027ce11d2f45a6f24ac4c3da", size = 54648 }
wheels = [
    { url = "https://files.pythonhosted.org/packages/5a/84/44687a29792a70e111c5c477230a72c4b957d88d16141199bf9acb7537a3/websocket_client-1.8.0-py3-none-any.whl", hash = "sha256:17b44cc997f5c498e809b22cdf2d9c7a9e71c02c8cc2b6c56e7c2d1239bfa526", size = 58826 },
]

[[package]]
name = "werkzeug"
version = "3.1.3"
source = { registry = "https://pypi.org/simple" }
dependencies = [
    { name = "markupsafe" },
]
sdist = { url = "https://files.pythonhosted.org/packages/9f/69/83029f1f6300c5fb2471d621ab06f6ec6b3324685a2ce0f9777fd4a8b71e/werkzeug-3.1.3.tar.gz", hash = "sha256:60723ce945c19328679790e3282cc758aa4a6040e4bb330f53d30fa546d44746", size = 806925 }
wheels = [
    { url = "https://files.pythonhosted.org/packages/52/24/ab44c871b0f07f491e5d2ad12c9bd7358e527510618cb1b803a88e986db1/werkzeug-3.1.3-py3-none-any.whl", hash = "sha256:54b78bf3716d19a65be4fceccc0d1d7b89e608834989dfae50ea87564639213e", size = 224498 },
]

[[package]]
name = "wrapt"
version = "1.17.2"
source = { registry = "https://pypi.org/simple" }
sdist = { url = "https://files.pythonhosted.org/packages/c3/fc/e91cc220803d7bc4db93fb02facd8461c37364151b8494762cc88b0fbcef/wrapt-1.17.2.tar.gz", hash = "sha256:41388e9d4d1522446fe79d3213196bd9e3b301a336965b9e27ca2788ebd122f3", size = 55531 }
wheels = [
    { url = "https://files.pythonhosted.org/packages/a1/bd/ab55f849fd1f9a58ed7ea47f5559ff09741b25f00c191231f9f059c83949/wrapt-1.17.2-cp312-cp312-macosx_10_13_universal2.whl", hash = "sha256:d5e2439eecc762cd85e7bd37161d4714aa03a33c5ba884e26c81559817ca0925", size = 53799 },
    { url = "https://files.pythonhosted.org/packages/53/18/75ddc64c3f63988f5a1d7e10fb204ffe5762bc663f8023f18ecaf31a332e/wrapt-1.17.2-cp312-cp312-macosx_10_13_x86_64.whl", hash = "sha256:3fc7cb4c1c744f8c05cd5f9438a3caa6ab94ce8344e952d7c45a8ed59dd88392", size = 38821 },
    { url = "https://files.pythonhosted.org/packages/48/2a/97928387d6ed1c1ebbfd4efc4133a0633546bec8481a2dd5ec961313a1c7/wrapt-1.17.2-cp312-cp312-macosx_11_0_arm64.whl", hash = "sha256:8fdbdb757d5390f7c675e558fd3186d590973244fab0c5fe63d373ade3e99d40", size = 38919 },
    { url = "https://files.pythonhosted.org/packages/73/54/3bfe5a1febbbccb7a2f77de47b989c0b85ed3a6a41614b104204a788c20e/wrapt-1.17.2-cp312-cp312-manylinux_2_17_aarch64.manylinux2014_aarch64.whl", hash = "sha256:5bb1d0dbf99411f3d871deb6faa9aabb9d4e744d67dcaaa05399af89d847a91d", size = 88721 },
    { url = "https://files.pythonhosted.org/packages/25/cb/7262bc1b0300b4b64af50c2720ef958c2c1917525238d661c3e9a2b71b7b/wrapt-1.17.2-cp312-cp312-manylinux_2_5_i686.manylinux1_i686.manylinux_2_17_i686.manylinux2014_i686.whl", hash = "sha256:d18a4865f46b8579d44e4fe1e2bcbc6472ad83d98e22a26c963d46e4c125ef0b", size = 80899 },
    { url = "https://files.pythonhosted.org/packages/2a/5a/04cde32b07a7431d4ed0553a76fdb7a61270e78c5fd5a603e190ac389f14/wrapt-1.17.2-cp312-cp312-manylinux_2_5_x86_64.manylinux1_x86_64.manylinux_2_17_x86_64.manylinux2014_x86_64.whl", hash = "sha256:bc570b5f14a79734437cb7b0500376b6b791153314986074486e0b0fa8d71d98", size = 89222 },
    { url = "https://files.pythonhosted.org/packages/09/28/2e45a4f4771fcfb109e244d5dbe54259e970362a311b67a965555ba65026/wrapt-1.17.2-cp312-cp312-musllinux_1_2_aarch64.whl", hash = "sha256:6d9187b01bebc3875bac9b087948a2bccefe464a7d8f627cf6e48b1bbae30f82", size = 86707 },
    { url = "https://files.pythonhosted.org/packages/c6/d2/dcb56bf5f32fcd4bd9aacc77b50a539abdd5b6536872413fd3f428b21bed/wrapt-1.17.2-cp312-cp312-musllinux_1_2_i686.whl", hash = "sha256:9e8659775f1adf02eb1e6f109751268e493c73716ca5761f8acb695e52a756ae", size = 79685 },
    { url = "https://files.pythonhosted.org/packages/80/4e/eb8b353e36711347893f502ce91c770b0b0929f8f0bed2670a6856e667a9/wrapt-1.17.2-cp312-cp312-musllinux_1_2_x86_64.whl", hash = "sha256:e8b2816ebef96d83657b56306152a93909a83f23994f4b30ad4573b00bd11bb9", size = 87567 },
    { url = "https://files.pythonhosted.org/packages/17/27/4fe749a54e7fae6e7146f1c7d914d28ef599dacd4416566c055564080fe2/wrapt-1.17.2-cp312-cp312-win32.whl", hash = "sha256:468090021f391fe0056ad3e807e3d9034e0fd01adcd3bdfba977b6fdf4213ea9", size = 36672 },
    { url = "https://files.pythonhosted.org/packages/15/06/1dbf478ea45c03e78a6a8c4be4fdc3c3bddea5c8de8a93bc971415e47f0f/wrapt-1.17.2-cp312-cp312-win_amd64.whl", hash = "sha256:ec89ed91f2fa8e3f52ae53cd3cf640d6feff92ba90d62236a81e4e563ac0e991", size = 38865 },
    { url = "https://files.pythonhosted.org/packages/ce/b9/0ffd557a92f3b11d4c5d5e0c5e4ad057bd9eb8586615cdaf901409920b14/wrapt-1.17.2-cp313-cp313-macosx_10_13_universal2.whl", hash = "sha256:6ed6ffac43aecfe6d86ec5b74b06a5be33d5bb9243d055141e8cabb12aa08125", size = 53800 },
    { url = "https://files.pythonhosted.org/packages/c0/ef/8be90a0b7e73c32e550c73cfb2fa09db62234227ece47b0e80a05073b375/wrapt-1.17.2-cp313-cp313-macosx_10_13_x86_64.whl", hash = "sha256:35621ae4c00e056adb0009f8e86e28eb4a41a4bfa8f9bfa9fca7d343fe94f998", size = 38824 },
    { url = "https://files.pythonhosted.org/packages/36/89/0aae34c10fe524cce30fe5fc433210376bce94cf74d05b0d68344c8ba46e/wrapt-1.17.2-cp313-cp313-macosx_11_0_arm64.whl", hash = "sha256:a604bf7a053f8362d27eb9fefd2097f82600b856d5abe996d623babd067b1ab5", size = 38920 },
    { url = "https://files.pythonhosted.org/packages/3b/24/11c4510de906d77e0cfb5197f1b1445d4fec42c9a39ea853d482698ac681/wrapt-1.17.2-cp313-cp313-manylinux_2_17_aarch64.manylinux2014_aarch64.whl", hash = "sha256:5cbabee4f083b6b4cd282f5b817a867cf0b1028c54d445b7ec7cfe6505057cf8", size = 88690 },
    { url = "https://files.pythonhosted.org/packages/71/d7/cfcf842291267bf455b3e266c0c29dcb675b5540ee8b50ba1699abf3af45/wrapt-1.17.2-cp313-cp313-manylinux_2_5_i686.manylinux1_i686.manylinux_2_17_i686.manylinux2014_i686.whl", hash = "sha256:49703ce2ddc220df165bd2962f8e03b84c89fee2d65e1c24a7defff6f988f4d6", size = 80861 },
    { url = "https://files.pythonhosted.org/packages/d5/66/5d973e9f3e7370fd686fb47a9af3319418ed925c27d72ce16b791231576d/wrapt-1.17.2-cp313-cp313-manylinux_2_5_x86_64.manylinux1_x86_64.manylinux_2_17_x86_64.manylinux2014_x86_64.whl", hash = "sha256:8112e52c5822fc4253f3901b676c55ddf288614dc7011634e2719718eaa187dc", size = 89174 },
    { url = "https://files.pythonhosted.org/packages/a7/d3/8e17bb70f6ae25dabc1aaf990f86824e4fd98ee9cadf197054e068500d27/wrapt-1.17.2-cp313-cp313-musllinux_1_2_aarch64.whl", hash = "sha256:9fee687dce376205d9a494e9c121e27183b2a3df18037f89d69bd7b35bcf59e2", size = 86721 },
    { url = "https://files.pythonhosted.org/packages/6f/54/f170dfb278fe1c30d0ff864513cff526d624ab8de3254b20abb9cffedc24/wrapt-1.17.2-cp313-cp313-musllinux_1_2_i686.whl", hash = "sha256:18983c537e04d11cf027fbb60a1e8dfd5190e2b60cc27bc0808e653e7b218d1b", size = 79763 },
    { url = "https://files.pythonhosted.org/packages/4a/98/de07243751f1c4a9b15c76019250210dd3486ce098c3d80d5f729cba029c/wrapt-1.17.2-cp313-cp313-musllinux_1_2_x86_64.whl", hash = "sha256:703919b1633412ab54bcf920ab388735832fdcb9f9a00ae49387f0fe67dad504", size = 87585 },
    { url = "https://files.pythonhosted.org/packages/f9/f0/13925f4bd6548013038cdeb11ee2cbd4e37c30f8bfd5db9e5a2a370d6e20/wrapt-1.17.2-cp313-cp313-win32.whl", hash = "sha256:abbb9e76177c35d4e8568e58650aa6926040d6a9f6f03435b7a522bf1c487f9a", size = 36676 },
    { url = "https://files.pythonhosted.org/packages/bf/ae/743f16ef8c2e3628df3ddfd652b7d4c555d12c84b53f3d8218498f4ade9b/wrapt-1.17.2-cp313-cp313-win_amd64.whl", hash = "sha256:69606d7bb691b50a4240ce6b22ebb319c1cfb164e5f6569835058196e0f3a845", size = 38871 },
    { url = "https://files.pythonhosted.org/packages/3d/bc/30f903f891a82d402ffb5fda27ec1d621cc97cb74c16fea0b6141f1d4e87/wrapt-1.17.2-cp313-cp313t-macosx_10_13_universal2.whl", hash = "sha256:4a721d3c943dae44f8e243b380cb645a709ba5bd35d3ad27bc2ed947e9c68192", size = 56312 },
    { url = "https://files.pythonhosted.org/packages/8a/04/c97273eb491b5f1c918857cd26f314b74fc9b29224521f5b83f872253725/wrapt-1.17.2-cp313-cp313t-macosx_10_13_x86_64.whl", hash = "sha256:766d8bbefcb9e00c3ac3b000d9acc51f1b399513f44d77dfe0eb026ad7c9a19b", size = 40062 },
    { url = "https://files.pythonhosted.org/packages/4e/ca/3b7afa1eae3a9e7fefe499db9b96813f41828b9fdb016ee836c4c379dadb/wrapt-1.17.2-cp313-cp313t-macosx_11_0_arm64.whl", hash = "sha256:e496a8ce2c256da1eb98bd15803a79bee00fc351f5dfb9ea82594a3f058309e0", size = 40155 },
    { url = "https://files.pythonhosted.org/packages/89/be/7c1baed43290775cb9030c774bc53c860db140397047cc49aedaf0a15477/wrapt-1.17.2-cp313-cp313t-manylinux_2_17_aarch64.manylinux2014_aarch64.whl", hash = "sha256:40d615e4fe22f4ad3528448c193b218e077656ca9ccb22ce2cb20db730f8d306", size = 113471 },
    { url = "https://files.pythonhosted.org/packages/32/98/4ed894cf012b6d6aae5f5cc974006bdeb92f0241775addad3f8cd6ab71c8/wrapt-1.17.2-cp313-cp313t-manylinux_2_5_i686.manylinux1_i686.manylinux_2_17_i686.manylinux2014_i686.whl", hash = "sha256:a5aaeff38654462bc4b09023918b7f21790efb807f54c000a39d41d69cf552cb", size = 101208 },
    { url = "https://files.pythonhosted.org/packages/ea/fd/0c30f2301ca94e655e5e057012e83284ce8c545df7661a78d8bfca2fac7a/wrapt-1.17.2-cp313-cp313t-manylinux_2_5_x86_64.manylinux1_x86_64.manylinux_2_17_x86_64.manylinux2014_x86_64.whl", hash = "sha256:9a7d15bbd2bc99e92e39f49a04653062ee6085c0e18b3b7512a4f2fe91f2d681", size = 109339 },
    { url = "https://files.pythonhosted.org/packages/75/56/05d000de894c4cfcb84bcd6b1df6214297b8089a7bd324c21a4765e49b14/wrapt-1.17.2-cp313-cp313t-musllinux_1_2_aarch64.whl", hash = "sha256:e3890b508a23299083e065f435a492b5435eba6e304a7114d2f919d400888cc6", size = 110232 },
    { url = "https://files.pythonhosted.org/packages/53/f8/c3f6b2cf9b9277fb0813418e1503e68414cd036b3b099c823379c9575e6d/wrapt-1.17.2-cp313-cp313t-musllinux_1_2_i686.whl", hash = "sha256:8c8b293cd65ad716d13d8dd3624e42e5a19cc2a2f1acc74b30c2c13f15cb61a6", size = 100476 },
    { url = "https://files.pythonhosted.org/packages/a7/b1/0bb11e29aa5139d90b770ebbfa167267b1fc548d2302c30c8f7572851738/wrapt-1.17.2-cp313-cp313t-musllinux_1_2_x86_64.whl", hash = "sha256:4c82b8785d98cdd9fed4cac84d765d234ed3251bd6afe34cb7ac523cb93e8b4f", size = 106377 },
    { url = "https://files.pythonhosted.org/packages/6a/e1/0122853035b40b3f333bbb25f1939fc1045e21dd518f7f0922b60c156f7c/wrapt-1.17.2-cp313-cp313t-win32.whl", hash = "sha256:13e6afb7fe71fe7485a4550a8844cc9ffbe263c0f1a1eea569bc7091d4898555", size = 37986 },
    { url = "https://files.pythonhosted.org/packages/09/5e/1655cf481e079c1f22d0cabdd4e51733679932718dc23bf2db175f329b76/wrapt-1.17.2-cp313-cp313t-win_amd64.whl", hash = "sha256:eaf675418ed6b3b31c7a989fd007fa7c3be66ce14e5c3b27336383604c9da85c", size = 40750 },
    { url = "https://files.pythonhosted.org/packages/2d/82/f56956041adef78f849db6b289b282e72b55ab8045a75abad81898c28d19/wrapt-1.17.2-py3-none-any.whl", hash = "sha256:b18f2d1533a71f069c7f82d524a52599053d4c7166e9dd374ae2136b7f40f7c8", size = 23594 },
]

[[package]]
name = "xmltodict"
version = "0.14.2"
source = { registry = "https://pypi.org/simple" }
sdist = { url = "https://files.pythonhosted.org/packages/50/05/51dcca9a9bf5e1bce52582683ce50980bcadbc4fa5143b9f2b19ab99958f/xmltodict-0.14.2.tar.gz", hash = "sha256:201e7c28bb210e374999d1dde6382923ab0ed1a8a5faeece48ab525b7810a553", size = 51942 }
wheels = [
    { url = "https://files.pythonhosted.org/packages/d6/45/fc303eb433e8a2a271739c98e953728422fa61a3c1f36077a49e395c972e/xmltodict-0.14.2-py2.py3-none-any.whl", hash = "sha256:20cc7d723ed729276e808f26fb6b3599f786cbc37e06c65e192ba77c40f20aac", size = 9981 },
]

[[package]]
name = "yarl"
version = "1.18.3"
source = { registry = "https://pypi.org/simple" }
dependencies = [
    { name = "idna" },
    { name = "multidict" },
    { name = "propcache" },
]
sdist = { url = "https://files.pythonhosted.org/packages/b7/9d/4b94a8e6d2b51b599516a5cb88e5bc99b4d8d4583e468057eaa29d5f0918/yarl-1.18.3.tar.gz", hash = "sha256:ac1801c45cbf77b6c99242eeff4fffb5e4e73a800b5c4ad4fc0be5def634d2e1", size = 181062 }
wheels = [
    { url = "https://files.pythonhosted.org/packages/33/85/bd2e2729752ff4c77338e0102914897512e92496375e079ce0150a6dc306/yarl-1.18.3-cp312-cp312-macosx_10_13_universal2.whl", hash = "sha256:1dd4bdd05407ced96fed3d7f25dbbf88d2ffb045a0db60dbc247f5b3c5c25d50", size = 142644 },
    { url = "https://files.pythonhosted.org/packages/ff/74/1178322cc0f10288d7eefa6e4a85d8d2e28187ccab13d5b844e8b5d7c88d/yarl-1.18.3-cp312-cp312-macosx_10_13_x86_64.whl", hash = "sha256:7c33dd1931a95e5d9a772d0ac5e44cac8957eaf58e3c8da8c1414de7dd27c576", size = 94962 },
    { url = "https://files.pythonhosted.org/packages/be/75/79c6acc0261e2c2ae8a1c41cf12265e91628c8c58ae91f5ff59e29c0787f/yarl-1.18.3-cp312-cp312-macosx_11_0_arm64.whl", hash = "sha256:25b411eddcfd56a2f0cd6a384e9f4f7aa3efee14b188de13048c25b5e91f1640", size = 92795 },
    { url = "https://files.pythonhosted.org/packages/6b/32/927b2d67a412c31199e83fefdce6e645247b4fb164aa1ecb35a0f9eb2058/yarl-1.18.3-cp312-cp312-manylinux_2_17_aarch64.manylinux2014_aarch64.whl", hash = "sha256:436c4fc0a4d66b2badc6c5fc5ef4e47bb10e4fd9bf0c79524ac719a01f3607c2", size = 332368 },
    { url = "https://files.pythonhosted.org/packages/19/e5/859fca07169d6eceeaa4fde1997c91d8abde4e9a7c018e371640c2da2b71/yarl-1.18.3-cp312-cp312-manylinux_2_17_ppc64le.manylinux2014_ppc64le.whl", hash = "sha256:e35ef8683211db69ffe129a25d5634319a677570ab6b2eba4afa860f54eeaf75", size = 342314 },
    { url = "https://files.pythonhosted.org/packages/08/75/76b63ccd91c9e03ab213ef27ae6add2e3400e77e5cdddf8ed2dbc36e3f21/yarl-1.18.3-cp312-cp312-manylinux_2_17_s390x.manylinux2014_s390x.whl", hash = "sha256:84b2deecba4a3f1a398df819151eb72d29bfeb3b69abb145a00ddc8d30094512", size = 341987 },
    { url = "https://files.pythonhosted.org/packages/1a/e1/a097d5755d3ea8479a42856f51d97eeff7a3a7160593332d98f2709b3580/yarl-1.18.3-cp312-cp312-manylinux_2_17_x86_64.manylinux2014_x86_64.whl", hash = "sha256:00e5a1fea0fd4f5bfa7440a47eff01d9822a65b4488f7cff83155a0f31a2ecba", size = 336914 },
    { url = "https://files.pythonhosted.org/packages/0b/42/e1b4d0e396b7987feceebe565286c27bc085bf07d61a59508cdaf2d45e63/yarl-1.18.3-cp312-cp312-manylinux_2_5_i686.manylinux1_i686.manylinux_2_17_i686.manylinux2014_i686.whl", hash = "sha256:d0e883008013c0e4aef84dcfe2a0b172c4d23c2669412cf5b3371003941f72bb", size = 325765 },
    { url = "https://files.pythonhosted.org/packages/7e/18/03a5834ccc9177f97ca1bbb245b93c13e58e8225276f01eedc4cc98ab820/yarl-1.18.3-cp312-cp312-musllinux_1_2_aarch64.whl", hash = "sha256:5a3f356548e34a70b0172d8890006c37be92995f62d95a07b4a42e90fba54272", size = 344444 },
    { url = "https://files.pythonhosted.org/packages/c8/03/a713633bdde0640b0472aa197b5b86e90fbc4c5bc05b727b714cd8a40e6d/yarl-1.18.3-cp312-cp312-musllinux_1_2_armv7l.whl", hash = "sha256:ccd17349166b1bee6e529b4add61727d3f55edb7babbe4069b5764c9587a8cc6", size = 340760 },
    { url = "https://files.pythonhosted.org/packages/eb/99/f6567e3f3bbad8fd101886ea0276c68ecb86a2b58be0f64077396cd4b95e/yarl-1.18.3-cp312-cp312-musllinux_1_2_i686.whl", hash = "sha256:b958ddd075ddba5b09bb0be8a6d9906d2ce933aee81100db289badbeb966f54e", size = 346484 },
    { url = "https://files.pythonhosted.org/packages/8e/a9/84717c896b2fc6cb15bd4eecd64e34a2f0a9fd6669e69170c73a8b46795a/yarl-1.18.3-cp312-cp312-musllinux_1_2_ppc64le.whl", hash = "sha256:c7d79f7d9aabd6011004e33b22bc13056a3e3fb54794d138af57f5ee9d9032cb", size = 359864 },
    { url = "https://files.pythonhosted.org/packages/1e/2e/d0f5f1bef7ee93ed17e739ec8dbcb47794af891f7d165fa6014517b48169/yarl-1.18.3-cp312-cp312-musllinux_1_2_s390x.whl", hash = "sha256:4891ed92157e5430874dad17b15eb1fda57627710756c27422200c52d8a4e393", size = 364537 },
    { url = "https://files.pythonhosted.org/packages/97/8a/568d07c5d4964da5b02621a517532adb8ec5ba181ad1687191fffeda0ab6/yarl-1.18.3-cp312-cp312-musllinux_1_2_x86_64.whl", hash = "sha256:ce1af883b94304f493698b00d0f006d56aea98aeb49d75ec7d98cd4a777e9285", size = 357861 },
    { url = "https://files.pythonhosted.org/packages/7d/e3/924c3f64b6b3077889df9a1ece1ed8947e7b61b0a933f2ec93041990a677/yarl-1.18.3-cp312-cp312-win32.whl", hash = "sha256:f91c4803173928a25e1a55b943c81f55b8872f0018be83e3ad4938adffb77dd2", size = 84097 },
    { url = "https://files.pythonhosted.org/packages/34/45/0e055320daaabfc169b21ff6174567b2c910c45617b0d79c68d7ab349b02/yarl-1.18.3-cp312-cp312-win_amd64.whl", hash = "sha256:7e2ee16578af3b52ac2f334c3b1f92262f47e02cc6193c598502bd46f5cd1477", size = 90399 },
    { url = "https://files.pythonhosted.org/packages/30/c7/c790513d5328a8390be8f47be5d52e141f78b66c6c48f48d241ca6bd5265/yarl-1.18.3-cp313-cp313-macosx_10_13_universal2.whl", hash = "sha256:90adb47ad432332d4f0bc28f83a5963f426ce9a1a8809f5e584e704b82685dcb", size = 140789 },
    { url = "https://files.pythonhosted.org/packages/30/aa/a2f84e93554a578463e2edaaf2300faa61c8701f0898725842c704ba5444/yarl-1.18.3-cp313-cp313-macosx_10_13_x86_64.whl", hash = "sha256:913829534200eb0f789d45349e55203a091f45c37a2674678744ae52fae23efa", size = 94144 },
    { url = "https://files.pythonhosted.org/packages/c6/fc/d68d8f83714b221a85ce7866832cba36d7c04a68fa6a960b908c2c84f325/yarl-1.18.3-cp313-cp313-macosx_11_0_arm64.whl", hash = "sha256:ef9f7768395923c3039055c14334ba4d926f3baf7b776c923c93d80195624782", size = 91974 },
    { url = "https://files.pythonhosted.org/packages/56/4e/d2563d8323a7e9a414b5b25341b3942af5902a2263d36d20fb17c40411e2/yarl-1.18.3-cp313-cp313-manylinux_2_17_aarch64.manylinux2014_aarch64.whl", hash = "sha256:88a19f62ff30117e706ebc9090b8ecc79aeb77d0b1f5ec10d2d27a12bc9f66d0", size = 333587 },
    { url = "https://files.pythonhosted.org/packages/25/c9/cfec0bc0cac8d054be223e9f2c7909d3e8442a856af9dbce7e3442a8ec8d/yarl-1.18.3-cp313-cp313-manylinux_2_17_ppc64le.manylinux2014_ppc64le.whl", hash = "sha256:e17c9361d46a4d5addf777c6dd5eab0715a7684c2f11b88c67ac37edfba6c482", size = 344386 },
    { url = "https://files.pythonhosted.org/packages/ab/5d/4c532190113b25f1364d25f4c319322e86232d69175b91f27e3ebc2caf9a/yarl-1.18.3-cp313-cp313-manylinux_2_17_s390x.manylinux2014_s390x.whl", hash = "sha256:1a74a13a4c857a84a845505fd2d68e54826a2cd01935a96efb1e9d86c728e186", size = 345421 },
    { url = "https://files.pythonhosted.org/packages/23/d1/6cdd1632da013aa6ba18cee4d750d953104a5e7aac44e249d9410a972bf5/yarl-1.18.3-cp313-cp313-manylinux_2_17_x86_64.manylinux2014_x86_64.whl", hash = "sha256:41f7ce59d6ee7741af71d82020346af364949314ed3d87553763a2df1829cc58", size = 339384 },
    { url = "https://files.pythonhosted.org/packages/9a/c4/6b3c39bec352e441bd30f432cda6ba51681ab19bb8abe023f0d19777aad1/yarl-1.18.3-cp313-cp313-manylinux_2_5_i686.manylinux1_i686.manylinux_2_17_i686.manylinux2014_i686.whl", hash = "sha256:f52a265001d830bc425f82ca9eabda94a64a4d753b07d623a9f2863fde532b53", size = 326689 },
    { url = "https://files.pythonhosted.org/packages/23/30/07fb088f2eefdc0aa4fc1af4e3ca4eb1a3aadd1ce7d866d74c0f124e6a85/yarl-1.18.3-cp313-cp313-musllinux_1_2_aarch64.whl", hash = "sha256:82123d0c954dc58db301f5021a01854a85bf1f3bb7d12ae0c01afc414a882ca2", size = 345453 },
    { url = "https://files.pythonhosted.org/packages/63/09/d54befb48f9cd8eec43797f624ec37783a0266855f4930a91e3d5c7717f8/yarl-1.18.3-cp313-cp313-musllinux_1_2_armv7l.whl", hash = "sha256:2ec9bbba33b2d00999af4631a3397d1fd78290c48e2a3e52d8dd72db3a067ac8", size = 341872 },
    { url = "https://files.pythonhosted.org/packages/91/26/fd0ef9bf29dd906a84b59f0cd1281e65b0c3e08c6aa94b57f7d11f593518/yarl-1.18.3-cp313-cp313-musllinux_1_2_i686.whl", hash = "sha256:fbd6748e8ab9b41171bb95c6142faf068f5ef1511935a0aa07025438dd9a9bc1", size = 347497 },
    { url = "https://files.pythonhosted.org/packages/d9/b5/14ac7a256d0511b2ac168d50d4b7d744aea1c1aa20c79f620d1059aab8b2/yarl-1.18.3-cp313-cp313-musllinux_1_2_ppc64le.whl", hash = "sha256:877d209b6aebeb5b16c42cbb377f5f94d9e556626b1bfff66d7b0d115be88d0a", size = 359981 },
    { url = "https://files.pythonhosted.org/packages/ca/b3/d493221ad5cbd18bc07e642894030437e405e1413c4236dd5db6e46bcec9/yarl-1.18.3-cp313-cp313-musllinux_1_2_s390x.whl", hash = "sha256:b464c4ab4bfcb41e3bfd3f1c26600d038376c2de3297760dfe064d2cb7ea8e10", size = 366229 },
    { url = "https://files.pythonhosted.org/packages/04/56/6a3e2a5d9152c56c346df9b8fb8edd2c8888b1e03f96324d457e5cf06d34/yarl-1.18.3-cp313-cp313-musllinux_1_2_x86_64.whl", hash = "sha256:8d39d351e7faf01483cc7ff7c0213c412e38e5a340238826be7e0e4da450fdc8", size = 360383 },
    { url = "https://files.pythonhosted.org/packages/fd/b7/4b3c7c7913a278d445cc6284e59b2e62fa25e72758f888b7a7a39eb8423f/yarl-1.18.3-cp313-cp313-win32.whl", hash = "sha256:61ee62ead9b68b9123ec24bc866cbef297dd266175d53296e2db5e7f797f902d", size = 310152 },
    { url = "https://files.pythonhosted.org/packages/f5/d5/688db678e987c3e0fb17867970700b92603cadf36c56e5fb08f23e822a0c/yarl-1.18.3-cp313-cp313-win_amd64.whl", hash = "sha256:578e281c393af575879990861823ef19d66e2b1d0098414855dd367e234f5b3c", size = 315723 },
    { url = "https://files.pythonhosted.org/packages/f5/4b/a06e0ec3d155924f77835ed2d167ebd3b211a7b0853da1cf8d8414d784ef/yarl-1.18.3-py3-none-any.whl", hash = "sha256:b57f4f58099328dfb26c6a771d09fb20dbbae81d20cfb66141251ea063bd101b", size = 45109 },
]

[[package]]
name = "zipp"
version = "3.21.0"
source = { registry = "https://pypi.org/simple" }
sdist = { url = "https://files.pythonhosted.org/packages/3f/50/bad581df71744867e9468ebd0bcd6505de3b275e06f202c2cb016e3ff56f/zipp-3.21.0.tar.gz", hash = "sha256:2c9958f6430a2040341a52eb608ed6dd93ef4392e02ffe219417c1b28b5dd1f4", size = 24545 }
wheels = [
    { url = "https://files.pythonhosted.org/packages/b7/1a/7e4798e9339adc931158c9d69ecc34f5e6791489d469f5e50ec15e35f458/zipp-3.21.0-py3-none-any.whl", hash = "sha256:ac1bbe05fd2991f160ebce24ffbac5f6d11d83dc90891255885223d42b3cd931", size = 9630 },
]<|MERGE_RESOLUTION|>--- conflicted
+++ resolved
@@ -552,7 +552,7 @@
 version = "8.1.8"
 source = { registry = "https://pypi.org/simple" }
 dependencies = [
-    { name = "colorama", marker = "sys_platform == 'win32'" },
+    { name = "colorama", marker = "platform_system == 'Windows'" },
 ]
 sdist = { url = "https://files.pythonhosted.org/packages/b9/2e/0090cbf739cee7d23781ad4b89a9894a41538e4fcf4c31dcdd705b78eb8b/click-8.1.8.tar.gz", hash = "sha256:ed53c9d8990d83c2a27deae68e4ee337473f6330c040a31d4225c9574d16096a", size = 226593 }
 wheels = [
@@ -1133,7 +1133,7 @@
 version = "6.29.5"
 source = { registry = "https://pypi.org/simple" }
 dependencies = [
-    { name = "appnope", marker = "sys_platform == 'darwin'" },
+    { name = "appnope", marker = "platform_system == 'Darwin'" },
     { name = "comm" },
     { name = "debugpy" },
     { name = "ipython" },
@@ -1937,7 +1937,7 @@
 source = { registry = "https://pypi.org/simple" }
 dependencies = [
     { name = "click" },
-    { name = "colorama", marker = "sys_platform == 'win32'" },
+    { name = "colorama", marker = "platform_system == 'Windows'" },
     { name = "ghp-import" },
     { name = "jinja2" },
     { name = "markdown" },
@@ -2657,11 +2657,8 @@
     { name = "pydantic-settings" },
     { name = "rich" },
     { name = "sqlalchemy", extra = ["asyncio"] },
-<<<<<<< HEAD
     { name = "structlog" },
-=======
     { name = "that-depends" },
->>>>>>> be479ae4
     { name = "typer" },
 ]
 
@@ -2734,11 +2731,8 @@
     { name = "rich", specifier = "~=13.9" },
     { name = "s3fs", marker = "extra == 'aws'", specifier = ">=2024.9.0" },
     { name = "sqlalchemy", extras = ["asyncio"], specifier = "~=2.0" },
-<<<<<<< HEAD
     { name = "structlog", specifier = ">=25.1.0" },
-=======
     { name = "that-depends", specifier = ">2.1.0" },
->>>>>>> be479ae4
     { name = "typer", specifier = "~=0.12" },
 ]
 
@@ -2797,7 +2791,7 @@
 version = "2.10.1"
 source = { registry = "https://pypi.org/simple" }
 dependencies = [
-    { name = "pywin32", marker = "sys_platform == 'win32'" },
+    { name = "pywin32", marker = "platform_system == 'Windows'" },
 ]
 sdist = { url = "https://files.pythonhosted.org/packages/ed/d3/c6c64067759e87af98cc668c1cc75171347d0f1577fab7ca3749134e3cd4/portalocker-2.10.1.tar.gz", hash = "sha256:ef1bf844e878ab08aee7e40184156e1151f228f103aa5c6bd0724cc330960f8f", size = 40891 }
 wheels = [
@@ -3049,19 +3043,6 @@
     { url = "https://files.pythonhosted.org/packages/a4/99/bddde3ddde76c03b65dfd5a66ab436c4e58ffc42927d4ff1198ffbf96f5f/pydantic_core-2.27.2-cp313-cp313-win32.whl", hash = "sha256:1ebaf1d0481914d004a573394f4be3a7616334be70261007e47c2a6fe7e50130", size = 1834387 },
     { url = "https://files.pythonhosted.org/packages/71/47/82b5e846e01b26ac6f1893d3c5f9f3a2eb6ba79be26eef0b759b4fe72946/pydantic_core-2.27.2-cp313-cp313-win_amd64.whl", hash = "sha256:953101387ecf2f5652883208769a79e48db18c6df442568a0b5ccd8c2723abee", size = 1990453 },
     { url = "https://files.pythonhosted.org/packages/51/b2/b2b50d5ecf21acf870190ae5d093602d95f66c9c31f9d5de6062eb329ad1/pydantic_core-2.27.2-cp313-cp313-win_arm64.whl", hash = "sha256:ac4dbfd1691affb8f48c2c13241a2e3b60ff23247cbcf981759c768b6633cf8b", size = 1885186 },
-]
-
-[[package]]
-name = "pydantic-settings"
-version = "2.7.1"
-source = { registry = "https://pypi.org/simple" }
-dependencies = [
-    { name = "pydantic" },
-    { name = "python-dotenv" },
-]
-sdist = { url = "https://files.pythonhosted.org/packages/73/7b/c58a586cd7d9ac66d2ee4ba60ca2d241fa837c02bca9bea80a9a8c3d22a9/pydantic_settings-2.7.1.tar.gz", hash = "sha256:10c9caad35e64bfb3c2fbf70a078c0e25cc92499782e5200747f942a065dec93", size = 79920 }
-wheels = [
-    { url = "https://files.pythonhosted.org/packages/b4/46/93416fdae86d40879714f72956ac14df9c7b76f7d41a4d68aa9f71a0028b/pydantic_settings-2.7.1-py3-none-any.whl", hash = "sha256:590be9e6e24d06db33a4262829edef682500ef008565a969c73d39d5f8bfb3fd", size = 29718 },
 ]
 
 [[package]]
@@ -3884,7 +3865,7 @@
 version = "4.67.1"
 source = { registry = "https://pypi.org/simple" }
 dependencies = [
-    { name = "colorama", marker = "sys_platform == 'win32'" },
+    { name = "colorama", marker = "platform_system == 'Windows'" },
 ]
 sdist = { url = "https://files.pythonhosted.org/packages/a8/4b/29b4ef32e036bb34e4ab51796dd745cdba7ed47ad142a9f4a1eb8e0c744d/tqdm-4.67.1.tar.gz", hash = "sha256:f8aef9c52c08c13a65f30ea34f4e5aac3fd1a34959879d7e59e63027286627f2", size = 169737 }
 wheels = [
