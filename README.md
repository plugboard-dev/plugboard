<div align="center">
  <picture align="center">
    <source media="(prefers-color-scheme: dark)" srcset="https://raw.githubusercontent.com/plugboard-dev/plugboard/refs/heads/main/docs/assets/plugboard-logo-dark.svg" width="65%" height="auto">
    <source media="(prefers-color-scheme: light)" srcset="https://raw.githubusercontent.com/plugboard-dev/plugboard/refs/heads/main/docs/assets/plugboard-logo-light.svg" width="65%" height="auto">
    <img alt="Plugboard" src="docs/assets/plugboard-logo.jpeg" width="80%" height="auto">
  </picture>
</div>

<hr>

<div align="center" class="badge-section">

![Lint and test](https://github.com/plugboard-dev/plugboard/actions/workflows/lint-test.yaml/badge.svg)
![Documentation](https://github.com/plugboard-dev/plugboard/actions/workflows/docs.yaml/badge.svg)

</div>


Plugboard is an **event-driven modelling and orchestration framework** in Python for simulating and driving complex processes with many interconnected stateful components.

You can use it to **define models** in Python and **connect them together easily** so that data automatically moves between them. After running your model on a laptop, you can then scale out on multiple processors, or go to a compute cluster in the cloud.

Some examples of what you can build with Plugboard include:

- Digital twin models of complex processes:
    - It can easily handle common problems in industrial process simulation like material recirculation;
    - Models can be composed from different underlying components, e.g. physics-based simulations, machine-learning, AI models;
- AI integrations:
    - You can feed data to/from different LLMs using Plugboard components;
    - Easily reconfigure and swap model providers for optimal performance.

## 🖋️ Key Features

- **Reusable classes** containing the core framework, which you can extend to define your own model logic;
- Support for different simulation paradigms: **discrete time** and **event based**.
- **YAML model specification** format for saving model definitions, allowing you to run the same model locally or in cloud infrastructure;
- A **command line interface** for executing models;
- Built to handle the **data intensive simulation** requirements of industrial process applications;
- Modern implementation with **Python 3.12 and above** based around **asyncio** with complete type annotation coverage;
- Built-in integrations for **loading/saving data** from cloud storage and SQL databases.

## 🔌 Installation

Plugboard requires Python >= 3.12. Install the package with pip inside a virtual env as below.
```shell
python -m pip install plugboard
```

Optional integrations for different cloud providers can be installed using `plugboard[aws]`, `plugboard[azure]` or `plugboard[gcp]`.

Support for parallelisation can be installed using `plugboard[ray]`.

## 🚀 Usage

Plugboard is built to help you with two things: defining process models, and executing those models. There are two main ways to interact with plugboard: via the Python API; or, via the CLI using model definitions saved in yaml or json format.

### Building models with the Python API

A model is made up of one or more components, though Plugboard really shines when you have many! First we start by defining the `Component`s within our model. Components can have only inputs, only outputs, or both. To keep it simple we just have two components here, showing the most basic functionality. Each component has several methods which are called at different stages during model execution: `init` for optional initialisation actions; `step` to take a single step forward through time; `run` to execute all steps; and `destroy` for optional teardown actions.
```python
import typing as _t
from plugboard.component import Component, IOController as IO

class A(Component):
    io = IO(outputs=["out_1"])

    def __init__(self, iters: int, *args: _t.Any, **kwargs: _t.Any) -> None:
        super().__init__(*args, **kwargs)
        self._iters = iters

    async def init(self) -> None:
        self._seq = iter(range(self._iters))

    async def step(self) -> None:
        try:
            self.out_1 = next(self._seq)
        except StopIteration:
            await self.io.close()


class B(Component):
    io = IO(inputs=["in_1"])

    def __init__(self, path: str, *args: _t.Any, **kwargs: _t.Any) -> None:
        super().__init__(*args, **kwargs)
        self._path = path

    async def init(self) -> None:
        self._f = open(self._path, "w")

    async def step(self) -> None:
        out = 2 * self.in_1
        self._f.write(f"{out}\n")

    async def destroy(self) -> None:
        self._f.close()
```

Now we take these components, connect them up as a `Process`, and fire off the model. Using the `Process` context handler takes care of calling `init` at the beginning and `destroy` at the end for all `Component`s. Calling `Process.run` triggers all the components to start iterating through all their inputs until a termination condition is reached. Simulations proceed in an event-driven manner: when inputs arrive, the components are triggered to step forward in time. The framework handles the details of the inter-component communication, you just need to specify the logic of your components, and the connections between them.
```python
from plugboard.connector import AsyncioConnector
from plugboard.process import LocalProcess
from plugboard.schemas import ConnectorSpec

process = LocalProcess(
<<<<<<< HEAD
    components=[A(name="a", iters=5), B(name="b", path="b.txt")],
=======
    components=[A(name="a", iters=10), B(name="b", path="b.txt")],
>>>>>>> 40675431
    connectors=[
        AsyncioConnector(
            spec=ConnectorSpec(source="a.out_1", target="b.in_1"),
        )
    ],
)
async with process:
    await process.run()
```

Visually, we've created the model below, with Plugboard automatically handling the flow of data between the two components.
```mermaid
graph LR;
    A(Component A)-->|data|B(Component B);
```

### Executing pre-defined models on the CLI

In many cases, we want to define components once, with suitable parameters, and then use them repeatedly in different simulations. Plugboard enables this workflow with model specification files in yaml or json format. Once the components have been defined, the simple model above can be represented with a yaml file like so.
```yaml
# my-model.yaml
plugboard:
  process:
    args:
      components:
      - type: hello_world.A
        args:
          name: "a"
          iters: 10
      - type: hello_world.B
        args:
          name: "b"
          path: "./b.txt"
      connectors:
      - source: "a.out_1"
        target: "b.in_1"
```

We can now run this model using the plugboard CLI with the command:
```shell
plugboard process run my-model.yaml
```

## 📖 Documentation

For more information including a detailed API reference and step-by-step usage examples, refer to the [documentation site](https://docs.plugboard.dev). We recommend diving into the [tutorials](https://docs.plugboard.dev/examples/tutorials/hello-world/) for a step-by-step to getting started.

## 🐾 Roadmap

Plugboard is under active development, with new features in the works:

- Detailed logging of component inputs, outputs and state for monitoring and process mining or surrogate modelling use-cases.
- Support for strongly typed data messages and validation based on pydantic.
- Support for different parallelisation patterns such as: single-threaded with coroutines, single-host multi process, or distributed with Ray in Kubernetes.
- Data exchange between components with popular messaging technologies like RabbitMQ and Google Pub/Sub.
- Support for different message exchange patterns such as: one-to-one, one-to-many, many-to-one etc via a broker; or peer-to-peer with http requests.

## 👋 Contributions

Contributions are welcomed and warmly received! For bug fixes and smaller feature requests feel free to open an issue on this repo. For any larger changes please get in touch with us to discuss first. More information for developers can be found in [the contributing section](https://docs.plugboard.dev/contributing/) of the docs.

## ⚖️ Licence

Plugboard is offered under the [Apache 2.0 Licence](https://www.apache.org/licenses/LICENSE-2.0) so it's free for personal or commercial use within those terms.<|MERGE_RESOLUTION|>--- conflicted
+++ resolved
@@ -16,6 +16,7 @@
 </div>
 
 
+Plugboard is an **event-driven modelling and orchestration framework** in Python for simulating and driving complex processes with many interconnected stateful components.
 Plugboard is an **event-driven modelling and orchestration framework** in Python for simulating and driving complex processes with many interconnected stateful components.
 
 You can use it to **define models** in Python and **connect them together easily** so that data automatically moves between them. After running your model on a laptop, you can then scale out on multiple processors, or go to a compute cluster in the cloud.
@@ -100,15 +101,14 @@
 ```python
 from plugboard.connector import AsyncioConnector
 from plugboard.process import LocalProcess
+from plugboard.connector import AsyncioConnector
+from plugboard.process import LocalProcess
 from plugboard.schemas import ConnectorSpec
 
 process = LocalProcess(
-<<<<<<< HEAD
     components=[A(name="a", iters=5), B(name="b", path="b.txt")],
-=======
-    components=[A(name="a", iters=10), B(name="b", path="b.txt")],
->>>>>>> 40675431
     connectors=[
+        AsyncioConnector(
         AsyncioConnector(
             spec=ConnectorSpec(source="a.out_1", target="b.in_1"),
         )
