--- conflicted
+++ resolved
@@ -129,11 +129,11 @@
     assert not [t for t in result if t.error]
     # Results must contain two objectives and correct optimimum must be found
     # The best result must be a list of two results
-<<<<<<< HEAD
-    assert best_result[0].config["a.iters"] == 2
-    assert best_result[1].config["b.factor"] == -1
-    assert best_result[0].metrics["c.in_1"] == 1
-    assert best_result[1].metrics["b.out_1"] == -1
+    assert len(best_result) == 2
+    assert all(r.config["a.iters"] == 2 for r in best_result)
+    assert -1 in set(r.config["b.factor"] for r in best_result)
+    assert -1 in set(r.metrics["b.out_1"] for r in best_result)
+    assert 1 in set(r.metrics["c.in_1"] for r in best_result)
 
 
 @pytest.mark.tuner
@@ -177,11 +177,4 @@
     # Optimum must be less than or equal to 10
     assert best_result.metrics["c.in_1"] <= 10
     # If a.iters is greater than 11, the constraint will be violated
-    assert all(t.metrics["c.in_1"] == -math.inf for t in result if t.config["a.iters"] > 11)
-=======
-    assert len(best_result) == 2
-    assert all(r.config["a.iters"] == 2 for r in best_result)
-    assert -1 in set(r.config["b.factor"] for r in best_result)
-    assert -1 in set(r.metrics["b.out_1"] for r in best_result)
-    assert 1 in set(r.metrics["c.in_1"] for r in best_result)
->>>>>>> 63e96c04
+    assert all(t.metrics["c.in_1"] == -math.inf for t in result if t.config["a.iters"] > 11)